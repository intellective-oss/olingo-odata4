/*
 * Licensed to the Apache Software Foundation (ASF) under one
 * or more contributor license agreements.  See the NOTICE file
 * distributed with this work for additional information
 * regarding copyright ownership.  The ASF licenses this file
 * to you under the Apache License, Version 2.0 (the
 * "License"); you may not use this file except in compliance
 * with the License.  You may obtain a copy of the License at
 *
 *   http://www.apache.org/licenses/LICENSE-2.0
 *
 * Unless required by applicable law or agreed to in writing,
 * software distributed under the License is distributed on an
 * "AS IS" BASIS, WITHOUT WARRANTIES OR CONDITIONS OF ANY
 * KIND, either express or implied.  See the License for the
 * specific language governing permissions and limitations
 * under the License.
 */
package org.apache.olingo.ext.proxy;

import java.lang.reflect.Proxy;
import java.util.Map;
import java.util.concurrent.ConcurrentHashMap;
import org.apache.olingo.client.api.CommonEdmEnabledODataClient;
import org.apache.olingo.client.core.ODataClientFactory;
import org.apache.olingo.commons.api.format.ODataPubFormat;
import org.apache.olingo.ext.proxy.commons.EntityContainerInvocationHandler;
import org.apache.olingo.ext.proxy.context.Context;

/**
 * Entry point for proxy mode, gives access to entity container instances.
 *
 * @param <C> actual client class
 */
public final class EntityContainerFactory<C extends CommonEdmEnabledODataClient<?>> {

  private static final Map<String, EntityContainerFactory<?>> FACTORY_PER_SERVICEROOT =
          new ConcurrentHashMap<String, EntityContainerFactory<?>>();

  private static final Map<Class<?>, Object> ENTITY_CONTAINERS = new ConcurrentHashMap<Class<?>, Object>();

  @SuppressWarnings("unchecked")
  private static <C extends CommonEdmEnabledODataClient<?>> EntityContainerFactory<C> getInstance(
          final C client, final String serviceRoot) {

    if (!FACTORY_PER_SERVICEROOT.containsKey(serviceRoot)) {
<<<<<<< HEAD
      final EntityContainerFactory<C> instance = new EntityContainerFactory<C>(client);
=======
      client.getConfiguration().setDefaultPubFormat(ODataPubFormat.JSON_FULL_METADATA);
      final EntityContainerFactory<C> instance = new EntityContainerFactory<C>(client, serviceRoot);
>>>>>>> 72d894cd
      FACTORY_PER_SERVICEROOT.put(serviceRoot, instance);
    }

    return (EntityContainerFactory<C>) FACTORY_PER_SERVICEROOT.get(serviceRoot);
  }

  public static EntityContainerFactory<org.apache.olingo.client.api.v3.EdmEnabledODataClient> getV3(
          final String serviceRoot) {

    return getInstance(ODataClientFactory.getEdmEnabledV3(serviceRoot), serviceRoot);
  }

  public static EntityContainerFactory<org.apache.olingo.client.api.v4.EdmEnabledODataClient> getV4(
          final String serviceRoot) {

    return getInstance(ODataClientFactory.getEdmEnabledV4(serviceRoot), serviceRoot);
  }

  private final CommonEdmEnabledODataClient<?> client;

  private final Context context;

  private EntityContainerFactory(final CommonEdmEnabledODataClient<?> client) {
    this.client = client;
    this.context = new Context();
  }

  @SuppressWarnings("unchecked")
  public C getClient() {
    return (C) client;
  }

  public Context getContext() {
    return context;
  }

  /**
   * Return an initialized concrete implementation of the passed EntityContainer interface.
   *
   * @param <T> interface annotated as EntityContainer
   * @param reference class object of the EntityContainer annotated interface
   * @return an initialized concrete implementation of the passed reference
   * @throws IllegalStateException if <tt>serviceRoot</tt> was not set
   * @throws IllegalArgumentException if the passed reference is not an interface annotated as EntityContainer
   */
  public <T> T getEntityContainer(final Class<T> reference) throws IllegalStateException, IllegalArgumentException {
    if (!ENTITY_CONTAINERS.containsKey(reference)) {
      final Object entityContainer = Proxy.newProxyInstance(
              Thread.currentThread().getContextClassLoader(),
              new Class<?>[] {reference},
              EntityContainerInvocationHandler.getInstance(reference, this));
      ENTITY_CONTAINERS.put(reference, entityContainer);
    }
    return reference.cast(ENTITY_CONTAINERS.get(reference));
  }
}<|MERGE_RESOLUTION|>--- conflicted
+++ resolved
@@ -40,32 +40,26 @@
   private static final Map<Class<?>, Object> ENTITY_CONTAINERS = new ConcurrentHashMap<Class<?>, Object>();
 
   @SuppressWarnings("unchecked")
-  private static <C extends CommonEdmEnabledODataClient<?>> EntityContainerFactory<C> getInstance(
-          final C client, final String serviceRoot) {
-
-    if (!FACTORY_PER_SERVICEROOT.containsKey(serviceRoot)) {
-<<<<<<< HEAD
+  private static <C extends CommonEdmEnabledODataClient<?>> EntityContainerFactory<C> getInstance(final C client) {
+    if (!FACTORY_PER_SERVICEROOT.containsKey(client.getServiceRoot())) {
+      client.getConfiguration().setDefaultPubFormat(ODataPubFormat.JSON_FULL_METADATA);
       final EntityContainerFactory<C> instance = new EntityContainerFactory<C>(client);
-=======
-      client.getConfiguration().setDefaultPubFormat(ODataPubFormat.JSON_FULL_METADATA);
-      final EntityContainerFactory<C> instance = new EntityContainerFactory<C>(client, serviceRoot);
->>>>>>> 72d894cd
-      FACTORY_PER_SERVICEROOT.put(serviceRoot, instance);
+      FACTORY_PER_SERVICEROOT.put(client.getServiceRoot(), instance);
     }
 
-    return (EntityContainerFactory<C>) FACTORY_PER_SERVICEROOT.get(serviceRoot);
+    return (EntityContainerFactory<C>) FACTORY_PER_SERVICEROOT.get(client.getServiceRoot());
   }
 
   public static EntityContainerFactory<org.apache.olingo.client.api.v3.EdmEnabledODataClient> getV3(
           final String serviceRoot) {
 
-    return getInstance(ODataClientFactory.getEdmEnabledV3(serviceRoot), serviceRoot);
+    return getInstance(ODataClientFactory.getEdmEnabledV3(serviceRoot));
   }
 
   public static EntityContainerFactory<org.apache.olingo.client.api.v4.EdmEnabledODataClient> getV4(
           final String serviceRoot) {
 
-    return getInstance(ODataClientFactory.getEdmEnabledV4(serviceRoot), serviceRoot);
+    return getInstance(ODataClientFactory.getEdmEnabledV4(serviceRoot));
   }
 
   private final CommonEdmEnabledODataClient<?> client;
