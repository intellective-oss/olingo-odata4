--- conflicted
+++ resolved
@@ -39,26 +39,8 @@
 
   private static final Map<Class<?>, Object> ENTITY_CONTAINERS = new ConcurrentHashMap<Class<?>, Object>();
 
-<<<<<<< HEAD
-  private final CommonEdmEnabledODataClient<?> client;
-
-  public static Context getContext() {
-    synchronized (MONITOR) {
-      if (context == null) {
-        context = new Context();
-      }
-    }
-
-    return context;
-  }
-
   @SuppressWarnings("unchecked")
   private static <C extends CommonEdmEnabledODataClient<?>> EntityContainerFactory<C> getInstance(final C client) {
-
-=======
-  @SuppressWarnings("unchecked")
-  private static <C extends CommonEdmEnabledODataClient<?>> EntityContainerFactory<C> getInstance(final C client) {
->>>>>>> 7a09dd24
     if (!FACTORY_PER_SERVICEROOT.containsKey(client.getServiceRoot())) {
       client.getConfiguration().setDefaultPubFormat(ODataPubFormat.JSON_FULL_METADATA);
       final EntityContainerFactory<C> instance = new EntityContainerFactory<C>(client);
@@ -80,10 +62,6 @@
     return getInstance(ODataClientFactory.getEdmEnabledV4(serviceRoot));
   }
 
-<<<<<<< HEAD
-  private EntityContainerFactory(final CommonEdmEnabledODataClient<?> client) {
-    this.client = client;
-=======
   private final CommonEdmEnabledODataClient<?> client;
 
   private final Context context;
@@ -91,7 +69,6 @@
   private EntityContainerFactory(final CommonEdmEnabledODataClient<?> client) {
     this.client = client;
     this.context = new Context();
->>>>>>> 7a09dd24
   }
 
   @SuppressWarnings("unchecked")
@@ -99,13 +76,10 @@
     return (C) client;
   }
 
-<<<<<<< HEAD
-=======
   public Context getContext() {
     return context;
   }
 
->>>>>>> 7a09dd24
   /**
    * Return an initialized concrete implementation of the passed EntityContainer interface.
    *
