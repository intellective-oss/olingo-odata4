--- conflicted
+++ resolved
@@ -232,11 +232,7 @@
               null,
               ((ODataInlineEntity) link).getEntity(),
               property.targetContainer(),
-<<<<<<< HEAD
-              client.newURIBuilder().appendEntitySetSegment(property.targetEntitySet()).build(),
-=======
               getClient().newURIBuilder().appendEntitySetSegment(property.targetEntitySet()).build(),
->>>>>>> 7a09dd24
               type,
               null,
               false);
@@ -251,12 +247,8 @@
               false);
     } else {
       // navigate
-<<<<<<< HEAD
-      final URI uri = URIUtils.getURI(client.getServiceRoot(), link.getLink().toASCIIString());
-=======
       final URI uri = URIUtils.getURI(getClient().getServiceRoot(), link.getLink().toASCIIString());
 
->>>>>>> 7a09dd24
       if (AbstractEntityCollection.class.isAssignableFrom(type)) {
         navPropValue = getEntityCollectionProxy(
                 collItemType,
@@ -279,11 +271,7 @@
                 uri,
                 res.getBody(),
                 property.targetContainer(),
-<<<<<<< HEAD
-                client.newURIBuilder().appendEntitySetSegment(property.targetEntitySet()).build(),
-=======
-                getClient().newURIBuilder(serviceRoot).appendEntitySetSegment(property.targetEntitySet()).build(),
->>>>>>> 7a09dd24
+                getClient().newURIBuilder().appendEntitySetSegment(property.targetEntitySet()).build(),
                 type,
                 res.getETag(),
                 true);
