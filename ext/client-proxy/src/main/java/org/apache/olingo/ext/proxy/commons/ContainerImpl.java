/*
 * Licensed to the Apache Software Foundation (ASF) under one
 * or more contributor license agreements.  See the NOTICE file
 * distributed with this work for additional information
 * regarding copyright ownership.  The ASF licenses this file
 * to you under the Apache License, Version 2.0 (the
 * "License"); you may not use this file except in compliance
 * with the License.  You may obtain a copy of the License at
 *
 *   http://www.apache.org/licenses/LICENSE-2.0
 *
 * Unless required by applicable law or agreed to in writing,
 * software distributed under the License is distributed on an
 * "AS IS" BASIS, WITHOUT WARRANTIES OR CONDITIONS OF ANY
 * KIND, either express or implied.  See the License for the
 * specific language governing permissions and limitations
 * under the License.
 */
package org.apache.olingo.ext.proxy.commons;

import java.io.InputStream;
import java.lang.reflect.Proxy;
import java.net.URI;
import java.util.ArrayList;
import java.util.Collection;
import java.util.Collections;
import java.util.HashSet;
import java.util.Iterator;
import java.util.List;
import java.util.Map;
import java.util.Set;
import org.apache.commons.lang3.StringUtils;
import org.apache.olingo.client.api.communication.header.ODataPreferences;
import org.apache.olingo.client.api.communication.request.ODataRequest;
import org.apache.olingo.client.api.communication.request.ODataStreamedRequest;
import org.apache.olingo.client.api.communication.request.batch.BatchStreamManager;
import org.apache.olingo.client.api.communication.request.batch.CommonODataBatchRequest;
import org.apache.olingo.client.api.communication.request.batch.ODataBatchResponseItem;
import org.apache.olingo.client.api.communication.request.batch.ODataChangeset;
import org.apache.olingo.client.api.communication.request.cud.ODataDeleteRequest;
import org.apache.olingo.client.api.communication.request.cud.ODataEntityUpdateRequest;
import org.apache.olingo.client.api.communication.request.streamed.ODataMediaEntityUpdateRequest;
import org.apache.olingo.client.api.communication.request.streamed.ODataStreamUpdateRequest;
import org.apache.olingo.client.api.communication.response.ODataBatchResponse;
import org.apache.olingo.client.api.communication.response.ODataEntityCreateResponse;
import org.apache.olingo.client.api.communication.response.ODataEntityUpdateResponse;
import org.apache.olingo.client.api.communication.response.ODataResponse;
import org.apache.olingo.client.core.communication.request.batch.ODataChangesetResponseItem;
import org.apache.olingo.client.core.uri.URIUtils;
import org.apache.olingo.commons.api.domain.CommonODataEntity;
import org.apache.olingo.commons.api.domain.ODataLink;
import org.apache.olingo.commons.api.domain.ODataLinkType;
import org.apache.olingo.commons.api.edm.constants.ODataServiceVersion;
import org.apache.olingo.commons.api.format.ODataMediaFormat;
import org.apache.olingo.ext.proxy.EntityContainerFactory;
import org.apache.olingo.ext.proxy.api.Container;
import org.apache.olingo.ext.proxy.api.annotations.NavigationProperty;
import org.apache.olingo.ext.proxy.context.AttachedEntity;
import org.apache.olingo.ext.proxy.context.AttachedEntityStatus;
import org.apache.olingo.ext.proxy.context.EntityLinkDesc;
import org.apache.olingo.ext.proxy.utils.CoreUtils;
import org.slf4j.Logger;
import org.slf4j.LoggerFactory;

class ContainerImpl implements Container {

  private static final long serialVersionUID = -3320312269235907501L;

  /**
   * Logger.
   */
  private static final Logger LOG = LoggerFactory.getLogger(ContainerImpl.class);

  private final EntityContainerFactory<?> factory;

<<<<<<< HEAD
  ContainerImpl(final EntityContainerFactory<?> factory) {
=======
  private final EntityContainerFactory<?> factory;

  ContainerImpl(final CommonEdmEnabledODataClient<?> client, final EntityContainerFactory<?> factory) {
    this.client = client;
>>>>>>> f228204f
    this.factory = factory;
  }

  /**
   * Transactional changes commit.
   */
  @Override
  public void flush() {
<<<<<<< HEAD
    final CommonODataBatchRequest request =
            factory.getClient().getBatchRequestFactory().getBatchRequest(factory.getClient().getServiceRoot());
    ((ODataRequest) request).setAccept(factory.getClient().getConfiguration().getDefaultBatchAcceptFormat());
=======
    final CommonODataBatchRequest request = client.getBatchRequestFactory().getBatchRequest(client.getServiceRoot());
    ((ODataRequest) request).setAccept(client.getConfiguration().getDefaultBatchAcceptFormat());
>>>>>>> f228204f

    final BatchStreamManager streamManager = (BatchStreamManager) ((ODataStreamedRequest) request).execute();

    final ODataChangeset changeset = streamManager.addChangeset();

    final TransactionItems items = new TransactionItems();
    final List<EntityLinkDesc> delayedUpdates = new ArrayList<EntityLinkDesc>();

    int pos = 0;

    for (AttachedEntity attachedEntity : factory.getContext().entityContext()) {
      final AttachedEntityStatus status = attachedEntity.getStatus();
      if (((status != AttachedEntityStatus.ATTACHED
              && status != AttachedEntityStatus.LINKED) || attachedEntity.getEntity().isChanged())
              && !items.contains(attachedEntity.getEntity())) {
        pos++;
        pos = processEntityContext(attachedEntity.getEntity(), pos, items, delayedUpdates, changeset);
      }
    }

    processDelayedUpdates(delayedUpdates, pos, items, changeset);

    final ODataBatchResponse response = streamManager.getResponse();

    if ((factory.getClient().getServiceVersion().compareTo(ODataServiceVersion.V30) <= 0
            && response.getStatusCode() != 202)
            || (factory.getClient().getServiceVersion().compareTo(ODataServiceVersion.V30) > 0
            && response.getStatusCode() != 200)) {

      throw new IllegalStateException("Operation failed");
    }

    if (!items.isEmpty()) {
      final Iterator<ODataBatchResponseItem> iter = response.getBody();
      if (!iter.hasNext()) {
        throw new IllegalStateException("Unexpected operation result");
      }

      final ODataBatchResponseItem item = iter.next();
      if (!(item instanceof ODataChangesetResponseItem)) {
        throw new IllegalStateException("Unexpected batch response item " + item.getClass().getSimpleName());
      }

      final ODataChangesetResponseItem chgres = (ODataChangesetResponseItem) item;

      for (Integer changesetItemId : items.sortedValues()) {
        LOG.debug("Expected changeset item {}", changesetItemId);
        final ODataResponse res = chgres.next();
        if (res.getStatusCode() >= 400) {
          throw new IllegalStateException("Transaction failed: " + res.getStatusMessage());
        }

        final EntityInvocationHandler handler = items.get(changesetItemId);

        if (handler != null) {
          if (res instanceof ODataEntityCreateResponse && res.getStatusCode() == 201) {
            handler.setEntity(((ODataEntityCreateResponse) res).getBody());
            LOG.debug("Upgrade created object '{}'", handler);
          } else if (res instanceof ODataEntityUpdateResponse && res.getStatusCode() == 200) {
            handler.setEntity(((ODataEntityUpdateResponse) res).getBody());
            LOG.debug("Upgrade updated object '{}'", handler);
          }
        }
      }
    }

    factory.getContext().detachAll();
  }

  private void batch(
          final EntityInvocationHandler handler,
          final CommonODataEntity entity,
          final ODataChangeset changeset) {

    switch (factory.getContext().entityContext().getStatus(handler)) {
      case NEW:
        batchCreate(handler, entity, changeset);
        break;

      case CHANGED:
        batchUpdate(handler, entity, changeset);
        break;

      case DELETED:
        batchDelete(handler, entity, changeset);
        break;

      default:
        if (handler.isChanged()) {
          batchUpdate(handler, entity, changeset);
        }
    }
  }

  private void batchCreate(
          final EntityInvocationHandler handler,
          final CommonODataEntity entity,
          final ODataChangeset changeset) {

    LOG.debug("Create '{}'", handler);

<<<<<<< HEAD
    final CommonURIBuilder<?> uriBuilder = factory.getClient().getURIBuilder(factory.getClient().getServiceRoot()).
            appendEntitySetSegment(handler.getEntitySetName());
    changeset.addRequest(factory.getClient().getCUDRequestFactory().getEntityCreateRequest(uriBuilder.build(), entity));
=======
    changeset.addRequest(client.getCUDRequestFactory().getEntityCreateRequest(handler.getEntitySetURI(), entity));
>>>>>>> f228204f
  }

  private void batchUpdateMediaEntity(
          final EntityInvocationHandler handler,
          final URI uri,
          final InputStream input,
          final ODataChangeset changeset) {

    LOG.debug("Update media entity '{}'", uri);

    final ODataMediaEntityUpdateRequest<?> req =
            factory.getClient().getStreamedRequestFactory().getMediaEntityUpdateRequest(uri, input);

    req.setContentType(StringUtils.isBlank(handler.getEntity().getMediaContentType())
            ? ODataMediaFormat.WILDCARD.toString()
            : ODataMediaFormat.fromFormat(handler.getEntity().getMediaContentType()).toString());

    if (StringUtils.isNotBlank(handler.getETag())) {
      req.setIfMatch(handler.getETag());
    }

    changeset.addRequest(req);
  }

  private void batchUpdateMediaResource(
          final EntityInvocationHandler handler,
          final URI uri,
          final InputStream input,
          final ODataChangeset changeset) {

    LOG.debug("Update media entity '{}'", uri);

    final ODataStreamUpdateRequest req = factory.getClient().
            getStreamedRequestFactory().getStreamUpdateRequest(uri, input);

    if (StringUtils.isNotBlank(handler.getETag())) {
      req.setIfMatch(handler.getETag());
    }

    changeset.addRequest(req);
  }

  private void batchUpdate(
          final EntityInvocationHandler handler,
          final CommonODataEntity changes,
          final ODataChangeset changeset) {

    LOG.debug("Update '{}'", handler.getEntityURI());

    final ODataEntityUpdateRequest<CommonODataEntity> req =
<<<<<<< HEAD
            factory.getClient().getServiceVersion().compareTo(ODataServiceVersion.V30) <= 0
            ? ((org.apache.olingo.client.api.v3.EdmEnabledODataClient) factory.getClient()).getCUDRequestFactory().
            getEntityUpdateRequest(org.apache.olingo.client.api.communication.request.cud.v3.UpdateType.PATCH, changes)
            : ((org.apache.olingo.client.api.v4.EdmEnabledODataClient) factory.getClient()).getCUDRequestFactory().
            getEntityUpdateRequest(org.apache.olingo.client.api.communication.request.cud.v4.UpdateType.PATCH, changes);
=======
            client.getServiceVersion().compareTo(ODataServiceVersion.V30) <= 0
            ? ((org.apache.olingo.client.api.v3.EdmEnabledODataClient) client).getCUDRequestFactory().
            getEntityUpdateRequest(handler.getEntityURI(),
                    org.apache.olingo.client.api.communication.request.cud.v3.UpdateType.PATCH, changes)
            : ((org.apache.olingo.client.api.v4.EdmEnabledODataClient) client).getCUDRequestFactory().
            getEntityUpdateRequest(handler.getEntityURI(),
                    org.apache.olingo.client.api.communication.request.cud.v4.UpdateType.PATCH, changes);
>>>>>>> f228204f

    req.setPrefer(new ODataPreferences(factory.getClient().getServiceVersion()).returnContent());

    if (StringUtils.isNotBlank(handler.getETag())) {
      req.setIfMatch(handler.getETag());
    }

    changeset.addRequest(req);
  }

  private void batchUpdate(
          final EntityInvocationHandler handler,
          final URI uri,
          final CommonODataEntity changes,
          final ODataChangeset changeset) {

    LOG.debug("Update '{}'", uri);

    final ODataEntityUpdateRequest<CommonODataEntity> req =
<<<<<<< HEAD
            factory.getClient().getServiceVersion().compareTo(ODataServiceVersion.V30) <= 0
            ? ((org.apache.olingo.client.api.v3.EdmEnabledODataClient) factory.getClient()).getCUDRequestFactory().
            getEntityUpdateRequest(
                    uri, org.apache.olingo.client.api.communication.request.cud.v3.UpdateType.PATCH, changes)
            : ((org.apache.olingo.client.api.v4.EdmEnabledODataClient) factory.getClient()).getCUDRequestFactory().
            getEntityUpdateRequest(
                    uri, org.apache.olingo.client.api.communication.request.cud.v4.UpdateType.PATCH, changes);
=======
            client.getServiceVersion().compareTo(ODataServiceVersion.V30) <= 0
            ? ((org.apache.olingo.client.api.v3.EdmEnabledODataClient) client).getCUDRequestFactory().
            getEntityUpdateRequest(uri,
                    org.apache.olingo.client.api.communication.request.cud.v3.UpdateType.PATCH, changes)
            : ((org.apache.olingo.client.api.v4.EdmEnabledODataClient) client).getCUDRequestFactory().
            getEntityUpdateRequest(uri,
                    org.apache.olingo.client.api.communication.request.cud.v4.UpdateType.PATCH, changes);
>>>>>>> f228204f

    req.setPrefer(new ODataPreferences(factory.getClient().getServiceVersion()).returnContent());

    if (StringUtils.isNotBlank(handler.getETag())) {
      req.setIfMatch(handler.getETag());
    }

    changeset.addRequest(req);
  }

  private void batchDelete(
          final EntityInvocationHandler handler,
          final CommonODataEntity entity,
          final ODataChangeset changeset) {

    final URI deleteURI = handler.getEntityURI() == null ? entity.getEditLink() : handler.getEntityURI();
    LOG.debug("Delete '{}'", deleteURI);

<<<<<<< HEAD
    final ODataDeleteRequest req = factory.getClient().getCUDRequestFactory().getDeleteRequest(
            URIUtils.getURI(factory.getClient().getServiceRoot(), entity.getEditLink().toASCIIString()));
=======
    final ODataDeleteRequest req = client.getCUDRequestFactory().getDeleteRequest(deleteURI);
>>>>>>> f228204f

    if (StringUtils.isNotBlank(handler.getETag())) {
      req.setIfMatch(handler.getETag());
    }

    changeset.addRequest(req);
  }

  private int processEntityContext(
          final EntityInvocationHandler handler,
          int pos,
          final TransactionItems items,
          final List<EntityLinkDesc> delayedUpdates,
          final ODataChangeset changeset) {

    LOG.debug("Process '{}'", handler);

    items.put(handler, null);

    final CommonODataEntity entity = handler.getEntity();
    entity.getNavigationLinks().clear();

    final AttachedEntityStatus currentStatus = factory.getContext().entityContext().getStatus(handler);

    if (AttachedEntityStatus.DELETED != currentStatus) {
      entity.getProperties().clear();
      CoreUtils.addProperties(factory.getClient(), handler.getPropertyChanges(), entity);
    }

    for (Map.Entry<NavigationProperty, Object> property : handler.getLinkChanges().entrySet()) {
      final ODataLinkType type = Collection.class.isAssignableFrom(property.getValue().getClass())
              ? ODataLinkType.ENTITY_SET_NAVIGATION
              : ODataLinkType.ENTITY_NAVIGATION;

<<<<<<< HEAD
      final Set<EntityTypeInvocationHandler> toBeLinked = new HashSet<EntityTypeInvocationHandler>();
      final String serviceRoot = factory.getClient().getServiceRoot();
=======
      final Set<EntityInvocationHandler> toBeLinked = new HashSet<EntityInvocationHandler>();
      final String serviceRoot = factory.getServiceRoot();
>>>>>>> f228204f

      for (Object proxy : type == ODataLinkType.ENTITY_SET_NAVIGATION
              ? (Collection) property.getValue() : Collections.singleton(property.getValue())) {

        final EntityInvocationHandler target =
                (EntityInvocationHandler) Proxy.getInvocationHandler(proxy);

        final AttachedEntityStatus status = factory.getContext().entityContext().getStatus(target);

        final URI editLink = target.getEntity().getEditLink();

        if ((status == AttachedEntityStatus.ATTACHED || status == AttachedEntityStatus.LINKED) && !target.isChanged()) {
          entity.addLink(buildNavigationLink(
                  property.getKey().name(),
                  URIUtils.getURI(serviceRoot, editLink.toASCIIString()), type));
        } else {
          if (!items.contains(target)) {
            pos = processEntityContext(target, pos, items, delayedUpdates, changeset);
            pos++;
          }

          final Integer targetPos = items.get(target);
          if (targetPos == null) {
            // schedule update for the current object
            LOG.debug("Schedule '{}' from '{}' to '{}'", type.name(), handler, target);
            toBeLinked.add(target);
          } else if (status == AttachedEntityStatus.CHANGED) {
            entity.addLink(buildNavigationLink(
                    property.getKey().name(),
                    URIUtils.getURI(serviceRoot, editLink.toASCIIString()), type));
          } else {
            // create the link for the current object
            LOG.debug("'{}' from '{}' to (${}) '{}'", type.name(), handler, targetPos, target);

            entity.addLink(buildNavigationLink(property.getKey().name(), URI.create("$" + targetPos), type));
          }
        }
      }

      if (!toBeLinked.isEmpty()) {
        delayedUpdates.add(new EntityLinkDesc(property.getKey().name(), handler, toBeLinked, type));
      }
    }

    // insert into the batch
    LOG.debug("{}: Insert '{}' into the batch", pos, handler);
    batch(handler, entity, changeset);

    items.put(handler, pos);

    int startingPos = pos;

    if (handler.getEntity().isMediaEntity()) {

      // update media properties
      if (!handler.getPropertyChanges().isEmpty()) {
        final URI targetURI = currentStatus == AttachedEntityStatus.NEW
                ? URI.create("$" + startingPos)
                : URIUtils.getURI(
                        factory.getClient().getServiceRoot(),
                        handler.getEntity().getEditLink().toASCIIString());
        batchUpdate(handler, targetURI, entity, changeset);
        pos++;
        items.put(handler, pos);
      }

      // update media content
      if (handler.getStreamChanges() != null) {
        final URI targetURI = currentStatus == AttachedEntityStatus.NEW
                ? URI.create("$" + startingPos + "/$value")
                : URIUtils.getURI(
<<<<<<< HEAD
                        factory.getClient().getServiceRoot(),
                        handler.getEntity().getEditLink().toASCIIString() + "/$value");
=======
                        factory.getServiceRoot(), handler.getEntity().getEditLink().toASCIIString() + "/$value");
>>>>>>> f228204f

        batchUpdateMediaEntity(handler, targetURI, handler.getStreamChanges(), changeset);

        // update media info (use null key)
        pos++;
        items.put(null, pos);
      }
    }

    for (Map.Entry<String, InputStream> streamedChanges : handler.getStreamedPropertyChanges().entrySet()) {
      final URI targetURI = currentStatus == AttachedEntityStatus.NEW
<<<<<<< HEAD
              ? URI.create("$" + startingPos)
              : URIUtils.getURI(
                      factory.getClient().getServiceRoot(),
=======
              ? URI.create("$" + startingPos) : URIUtils.getURI(
                      factory.getServiceRoot(),
>>>>>>> f228204f
                      CoreUtils.getMediaEditLink(streamedChanges.getKey(), entity).toASCIIString());

      batchUpdateMediaResource(handler, targetURI, streamedChanges.getValue(), changeset);

      // update media info (use null key)
      pos++;
      items.put(handler, pos);
    }

    return pos;
  }

  private ODataLink buildNavigationLink(final String name, final URI uri, final ODataLinkType type) {
    ODataLink result;

    switch (type) {
      case ENTITY_NAVIGATION:
        result = factory.getClient().getObjectFactory().newEntityNavigationLink(name, uri);
        break;

      case ENTITY_SET_NAVIGATION:
        result = factory.getClient().getObjectFactory().newEntitySetNavigationLink(name, uri);
        break;

      default:
        throw new IllegalArgumentException("Invalid link type " + type.name());
    }

    return result;
  }

  private void processDelayedUpdates(
          final List<EntityLinkDesc> delayedUpdates,
          int pos,
          final TransactionItems items,
          final ODataChangeset changeset) {

    for (EntityLinkDesc delayedUpdate : delayedUpdates) {
      pos++;
      items.put(delayedUpdate.getSource(), pos);

      final CommonODataEntity changes =
              factory.getClient().getObjectFactory().newEntity(delayedUpdate.getSource().getEntity().getTypeName());

      AttachedEntityStatus status = factory.getContext().entityContext().getStatus(delayedUpdate.getSource());

      final URI sourceURI;
      if (status == AttachedEntityStatus.CHANGED) {
        sourceURI = URIUtils.getURI(
                factory.getClient().getServiceRoot(),
                delayedUpdate.getSource().getEntity().getEditLink().toASCIIString());
      } else {
        int sourcePos = items.get(delayedUpdate.getSource());
        sourceURI = URI.create("$" + sourcePos);
      }

<<<<<<< HEAD
      for (EntityTypeInvocationHandler target : delayedUpdate.getTargets()) {
        status = factory.getContext().entityContext().getStatus(target);
=======
      for (EntityInvocationHandler target : delayedUpdate.getTargets()) {
        status = EntityContainerFactory.getContext().entityContext().getStatus(target);
>>>>>>> f228204f

        final URI targetURI;
        if (status == AttachedEntityStatus.CHANGED) {
          targetURI = URIUtils.getURI(
                  factory.getClient().getServiceRoot(), target.getEntity().getEditLink().toASCIIString());
        } else {
          int targetPos = items.get(target);
          targetURI = URI.create("$" + targetPos);
        }

        changes.addLink(delayedUpdate.getType() == ODataLinkType.ENTITY_NAVIGATION
                ? factory.getClient().getObjectFactory().
                newEntityNavigationLink(delayedUpdate.getSourceName(), targetURI)
                : factory.getClient().getObjectFactory().
                newEntitySetNavigationLink(delayedUpdate.getSourceName(), targetURI));

        LOG.debug("'{}' from {} to {}", delayedUpdate.getType().name(), sourceURI, targetURI);
      }

      batchUpdate(delayedUpdate.getSource(), sourceURI, changes, changeset);
    }
  }

  private class TransactionItems {

    private final List<EntityInvocationHandler> keys = new ArrayList<EntityInvocationHandler>();

    private final List<Integer> values = new ArrayList<Integer>();

    public EntityInvocationHandler get(final Integer value) {
      if (value != null && values.contains(value)) {
        return keys.get(values.indexOf(value));
      } else {
        return null;
      }
    }

    public Integer get(final EntityInvocationHandler key) {
      if (key != null && keys.contains(key)) {
        return values.get(keys.indexOf(key));
      } else {
        return null;
      }
    }

    public void remove(final EntityInvocationHandler key) {
      if (keys.contains(key)) {
        values.remove(keys.indexOf(key));
        keys.remove(key);
      }
    }

    public void put(final EntityInvocationHandler key, final Integer value) {
      // replace just in case of null current value; otherwise add the new entry
      if (key != null && keys.contains(key) && values.get(keys.indexOf(key)) == null) {
        remove(key);
      }
      keys.add(key);
      values.add(value);
    }

    public List<Integer> sortedValues() {
      final List<Integer> sortedValues = new ArrayList<Integer>(values);
      Collections.<Integer>sort(sortedValues);
      return sortedValues;
    }

    public boolean contains(final EntityInvocationHandler key) {
      return keys.contains(key);
    }

    public int size() {
      return keys.size();
    }

    public boolean isEmpty() {
      return keys.isEmpty();
    }
  }
}<|MERGE_RESOLUTION|>--- conflicted
+++ resolved
@@ -73,14 +73,7 @@
 
   private final EntityContainerFactory<?> factory;
 
-<<<<<<< HEAD
   ContainerImpl(final EntityContainerFactory<?> factory) {
-=======
-  private final EntityContainerFactory<?> factory;
-
-  ContainerImpl(final CommonEdmEnabledODataClient<?> client, final EntityContainerFactory<?> factory) {
-    this.client = client;
->>>>>>> f228204f
     this.factory = factory;
   }
 
@@ -89,14 +82,9 @@
    */
   @Override
   public void flush() {
-<<<<<<< HEAD
     final CommonODataBatchRequest request =
             factory.getClient().getBatchRequestFactory().getBatchRequest(factory.getClient().getServiceRoot());
     ((ODataRequest) request).setAccept(factory.getClient().getConfiguration().getDefaultBatchAcceptFormat());
-=======
-    final CommonODataBatchRequest request = client.getBatchRequestFactory().getBatchRequest(client.getServiceRoot());
-    ((ODataRequest) request).setAccept(client.getConfiguration().getDefaultBatchAcceptFormat());
->>>>>>> f228204f
 
     final BatchStreamManager streamManager = (BatchStreamManager) ((ODataStreamedRequest) request).execute();
 
@@ -198,13 +186,8 @@
 
     LOG.debug("Create '{}'", handler);
 
-<<<<<<< HEAD
-    final CommonURIBuilder<?> uriBuilder = factory.getClient().getURIBuilder(factory.getClient().getServiceRoot()).
-            appendEntitySetSegment(handler.getEntitySetName());
-    changeset.addRequest(factory.getClient().getCUDRequestFactory().getEntityCreateRequest(uriBuilder.build(), entity));
-=======
-    changeset.addRequest(client.getCUDRequestFactory().getEntityCreateRequest(handler.getEntitySetURI(), entity));
->>>>>>> f228204f
+    changeset.addRequest(
+            factory.getClient().getCUDRequestFactory().getEntityCreateRequest(handler.getEntitySetURI(), entity));
   }
 
   private void batchUpdateMediaEntity(
@@ -255,21 +238,13 @@
     LOG.debug("Update '{}'", handler.getEntityURI());
 
     final ODataEntityUpdateRequest<CommonODataEntity> req =
-<<<<<<< HEAD
             factory.getClient().getServiceVersion().compareTo(ODataServiceVersion.V30) <= 0
             ? ((org.apache.olingo.client.api.v3.EdmEnabledODataClient) factory.getClient()).getCUDRequestFactory().
-            getEntityUpdateRequest(org.apache.olingo.client.api.communication.request.cud.v3.UpdateType.PATCH, changes)
-            : ((org.apache.olingo.client.api.v4.EdmEnabledODataClient) factory.getClient()).getCUDRequestFactory().
-            getEntityUpdateRequest(org.apache.olingo.client.api.communication.request.cud.v4.UpdateType.PATCH, changes);
-=======
-            client.getServiceVersion().compareTo(ODataServiceVersion.V30) <= 0
-            ? ((org.apache.olingo.client.api.v3.EdmEnabledODataClient) client).getCUDRequestFactory().
             getEntityUpdateRequest(handler.getEntityURI(),
                     org.apache.olingo.client.api.communication.request.cud.v3.UpdateType.PATCH, changes)
-            : ((org.apache.olingo.client.api.v4.EdmEnabledODataClient) client).getCUDRequestFactory().
+            : ((org.apache.olingo.client.api.v4.EdmEnabledODataClient) factory.getClient()).getCUDRequestFactory().
             getEntityUpdateRequest(handler.getEntityURI(),
                     org.apache.olingo.client.api.communication.request.cud.v4.UpdateType.PATCH, changes);
->>>>>>> f228204f
 
     req.setPrefer(new ODataPreferences(factory.getClient().getServiceVersion()).returnContent());
 
@@ -289,23 +264,13 @@
     LOG.debug("Update '{}'", uri);
 
     final ODataEntityUpdateRequest<CommonODataEntity> req =
-<<<<<<< HEAD
             factory.getClient().getServiceVersion().compareTo(ODataServiceVersion.V30) <= 0
             ? ((org.apache.olingo.client.api.v3.EdmEnabledODataClient) factory.getClient()).getCUDRequestFactory().
-            getEntityUpdateRequest(
-                    uri, org.apache.olingo.client.api.communication.request.cud.v3.UpdateType.PATCH, changes)
-            : ((org.apache.olingo.client.api.v4.EdmEnabledODataClient) factory.getClient()).getCUDRequestFactory().
-            getEntityUpdateRequest(
-                    uri, org.apache.olingo.client.api.communication.request.cud.v4.UpdateType.PATCH, changes);
-=======
-            client.getServiceVersion().compareTo(ODataServiceVersion.V30) <= 0
-            ? ((org.apache.olingo.client.api.v3.EdmEnabledODataClient) client).getCUDRequestFactory().
             getEntityUpdateRequest(uri,
                     org.apache.olingo.client.api.communication.request.cud.v3.UpdateType.PATCH, changes)
-            : ((org.apache.olingo.client.api.v4.EdmEnabledODataClient) client).getCUDRequestFactory().
+            : ((org.apache.olingo.client.api.v4.EdmEnabledODataClient) factory.getClient()).getCUDRequestFactory().
             getEntityUpdateRequest(uri,
                     org.apache.olingo.client.api.communication.request.cud.v4.UpdateType.PATCH, changes);
->>>>>>> f228204f
 
     req.setPrefer(new ODataPreferences(factory.getClient().getServiceVersion()).returnContent());
 
@@ -324,12 +289,7 @@
     final URI deleteURI = handler.getEntityURI() == null ? entity.getEditLink() : handler.getEntityURI();
     LOG.debug("Delete '{}'", deleteURI);
 
-<<<<<<< HEAD
-    final ODataDeleteRequest req = factory.getClient().getCUDRequestFactory().getDeleteRequest(
-            URIUtils.getURI(factory.getClient().getServiceRoot(), entity.getEditLink().toASCIIString()));
-=======
-    final ODataDeleteRequest req = client.getCUDRequestFactory().getDeleteRequest(deleteURI);
->>>>>>> f228204f
+    final ODataDeleteRequest req = factory.getClient().getCUDRequestFactory().getDeleteRequest(deleteURI);
 
     if (StringUtils.isNotBlank(handler.getETag())) {
       req.setIfMatch(handler.getETag());
@@ -364,19 +324,13 @@
               ? ODataLinkType.ENTITY_SET_NAVIGATION
               : ODataLinkType.ENTITY_NAVIGATION;
 
-<<<<<<< HEAD
-      final Set<EntityTypeInvocationHandler> toBeLinked = new HashSet<EntityTypeInvocationHandler>();
+      final Set<EntityInvocationHandler> toBeLinked = new HashSet<EntityInvocationHandler>();
       final String serviceRoot = factory.getClient().getServiceRoot();
-=======
-      final Set<EntityInvocationHandler> toBeLinked = new HashSet<EntityInvocationHandler>();
-      final String serviceRoot = factory.getServiceRoot();
->>>>>>> f228204f
 
       for (Object proxy : type == ODataLinkType.ENTITY_SET_NAVIGATION
               ? (Collection) property.getValue() : Collections.singleton(property.getValue())) {
 
-        final EntityInvocationHandler target =
-                (EntityInvocationHandler) Proxy.getInvocationHandler(proxy);
+        final EntityInvocationHandler target = (EntityInvocationHandler) Proxy.getInvocationHandler(proxy);
 
         final AttachedEntityStatus status = factory.getContext().entityContext().getStatus(target);
 
@@ -442,12 +396,8 @@
         final URI targetURI = currentStatus == AttachedEntityStatus.NEW
                 ? URI.create("$" + startingPos + "/$value")
                 : URIUtils.getURI(
-<<<<<<< HEAD
                         factory.getClient().getServiceRoot(),
                         handler.getEntity().getEditLink().toASCIIString() + "/$value");
-=======
-                        factory.getServiceRoot(), handler.getEntity().getEditLink().toASCIIString() + "/$value");
->>>>>>> f228204f
 
         batchUpdateMediaEntity(handler, targetURI, handler.getStreamChanges(), changeset);
 
@@ -459,14 +409,8 @@
 
     for (Map.Entry<String, InputStream> streamedChanges : handler.getStreamedPropertyChanges().entrySet()) {
       final URI targetURI = currentStatus == AttachedEntityStatus.NEW
-<<<<<<< HEAD
-              ? URI.create("$" + startingPos)
-              : URIUtils.getURI(
+              ? URI.create("$" + startingPos) : URIUtils.getURI(
                       factory.getClient().getServiceRoot(),
-=======
-              ? URI.create("$" + startingPos) : URIUtils.getURI(
-                      factory.getServiceRoot(),
->>>>>>> f228204f
                       CoreUtils.getMediaEditLink(streamedChanges.getKey(), entity).toASCIIString());
 
       batchUpdateMediaResource(handler, targetURI, streamedChanges.getValue(), changeset);
@@ -523,13 +467,8 @@
         sourceURI = URI.create("$" + sourcePos);
       }
 
-<<<<<<< HEAD
-      for (EntityTypeInvocationHandler target : delayedUpdate.getTargets()) {
+      for (EntityInvocationHandler target : delayedUpdate.getTargets()) {
         status = factory.getContext().entityContext().getStatus(target);
-=======
-      for (EntityInvocationHandler target : delayedUpdate.getTargets()) {
-        status = EntityContainerFactory.getContext().entityContext().getStatus(target);
->>>>>>> f228204f
 
         final URI targetURI;
         if (status == AttachedEntityStatus.CHANGED) {
