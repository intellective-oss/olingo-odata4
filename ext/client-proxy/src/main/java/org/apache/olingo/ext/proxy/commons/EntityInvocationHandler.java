/*
 * Licensed to the Apache Software Foundation (ASF) under one
 * or more contributor license agreements.  See the NOTICE file
 * distributed with this work for additional information
 * regarding copyright ownership.  The ASF licenses this file
 * to you under the Apache License, Version 2.0 (the
 * "License"); you may not use this file except in compliance
 * with the License.  You may obtain a copy of the License at
 *
 *   http://www.apache.org/licenses/LICENSE-2.0
 *
 * Unless required by applicable law or agreed to in writing,
 * software distributed under the License is distributed on an
 * "AS IS" BASIS, WITHOUT WARRANTIES OR CONDITIONS OF ANY
 * KIND, either express or implied.  See the License for the
 * specific language governing permissions and limitations
 * under the License.
 */
package org.apache.olingo.ext.proxy.commons;

import java.io.InputStream;
import java.lang.annotation.Annotation;
import java.lang.reflect.InvocationHandler;
import java.lang.reflect.Method;
import java.lang.reflect.ParameterizedType;
import java.lang.reflect.Proxy;
import java.lang.reflect.Type;
import java.net.URI;
import java.util.Collection;
import java.util.Collections;
import java.util.HashMap;
import java.util.HashSet;
import java.util.Map;
import java.util.Set;
import org.apache.commons.io.IOUtils;
import org.apache.commons.lang3.StringUtils;
import org.apache.olingo.client.api.communication.request.retrieve.ODataMediaRequest;
import org.apache.olingo.client.core.uri.URIUtils;
import org.apache.olingo.commons.api.domain.CommonODataEntity;
import org.apache.olingo.commons.api.domain.CommonODataProperty;
import org.apache.olingo.commons.api.domain.ODataLinked;
import org.apache.olingo.commons.api.domain.v4.ODataAnnotation;
import org.apache.olingo.commons.api.domain.v4.ODataEntity;
import org.apache.olingo.commons.api.edm.EdmPrimitiveTypeKind;
import org.apache.olingo.commons.api.format.ODataMediaFormat;
import org.apache.olingo.ext.proxy.api.AbstractTerm;
import org.apache.olingo.ext.proxy.api.Annotatable;
import org.apache.olingo.ext.proxy.api.annotations.EntityType;
import org.apache.olingo.ext.proxy.api.annotations.Namespace;
import org.apache.olingo.ext.proxy.api.annotations.NavigationProperty;
import org.apache.olingo.ext.proxy.api.annotations.Property;
import org.apache.olingo.ext.proxy.api.annotations.Term;
import org.apache.olingo.ext.proxy.context.AttachedEntityStatus;
import org.apache.olingo.ext.proxy.context.EntityUUID;
import org.apache.olingo.ext.proxy.utils.CoreUtils;

public class EntityInvocationHandler extends AbstractStructuredInvocationHandler implements Annotatable {

  private static final long serialVersionUID = 2629912294765040037L;

  private final URI entityURI;

  protected final Map<String, Object> propertyChanges = new HashMap<String, Object>();

  protected final Map<NavigationProperty, Object> linkChanges = new HashMap<NavigationProperty, Object>();

  protected int propertiesTag = 0;

  protected int linksTag = 0;

  private final Map<String, InputStream> streamedPropertyChanges = new HashMap<String, InputStream>();

  private final Map<Class<? extends AbstractTerm>, Object> annotations =
          new HashMap<Class<? extends AbstractTerm>, Object>();

  private InputStream stream;

  private EntityUUID uuid;

  static EntityInvocationHandler getInstance(
          final URI entityURI,
          final CommonODataEntity entity,
          final EntitySetInvocationHandler<?, ?, ?> entitySet,
          final Class<?> typeRef) {

    return getInstance(
            entityURI,
            entity,
            entitySet.getEntitySetURI(),
            typeRef,
            entitySet.containerHandler);
  }

  static EntityInvocationHandler getInstance(
          final URI entityURI,
          final CommonODataEntity entity,
          final URI entitySetURI,
          final Class<?> typeRef,
          final EntityContainerInvocationHandler containerHandler) {

    return new EntityInvocationHandler(entityURI, entity, entitySetURI, typeRef, containerHandler);
  }

  private EntityInvocationHandler(
          final URI entityURI,
          final CommonODataEntity entity,
          final URI entitySetURI,
          final Class<?> typeRef,
          final EntityContainerInvocationHandler containerHandler) {

    super(typeRef, (ODataLinked) entity, containerHandler);

    this.entityURI = entityURI;
    this.internal = entity;
    getEntity().setMediaEntity(typeRef.getAnnotation(EntityType.class).hasStream());

    this.uuid = new EntityUUID(
            containerHandler.getEntityContainerName(),
            entitySetURI,
            typeRef,
            CoreUtils.getKey(getClient(), this, typeRef, entity));
  }

  public void setEntity(final CommonODataEntity entity) {
    this.internal = entity;
    getEntity().setMediaEntity(typeRef.getAnnotation(EntityType.class).hasStream());

    this.uuid = new EntityUUID(
            getUUID().getContainerName(),
            getUUID().getEntitySetURI(),
            getUUID().getType(),
            CoreUtils.getKey(getClient(), this, typeRef, entity));

    this.streamedPropertyChanges.clear();
    this.propertyChanges.clear();
    this.linkChanges.clear();
    this.propertiesTag = 0;
    this.linksTag = 0;
    this.annotations.clear();
  }

  public EntityUUID getUUID() {
    return uuid;
  }

  public String getEntityContainerName() {
    return uuid.getContainerName();
  }

  public URI getEntitySetURI() {
    return uuid.getEntitySetURI();
  }

  public final CommonODataEntity getEntity() {
    return (CommonODataEntity) internal;
  }

  public URI getEntityURI() {
    return entityURI;
  }

  /**
   * Gets the current ETag defined into the wrapped entity.
   *
   * @return
   */
  public String getETag() {
    return getEntity().getETag();
  }

  /**
   * Overrides ETag value defined into the wrapped entity.
   *
   * @param eTag ETag.
   */
  public void setETag(final String eTag) {
    getEntity().setETag(eTag);
  }

  public Map<String, Object> getPropertyChanges() {
    return propertyChanges;
  }

  @Override
  public void addAdditionalProperty(final String name, final Object value) {
    propertyChanges.put(name, value);
    attach(AttachedEntityStatus.CHANGED);
  }

  public Map<NavigationProperty, Object> getLinkChanges() {
    return linkChanges;
  }

  public Map<Class<? extends AbstractTerm>, Object> getAnnotations() {
    return annotations;
  }

  private void updatePropertiesTag(final int checkpoint) {
    if (checkpoint == propertiesTag) {
      propertiesTag = propertyChanges.hashCode();
    }
  }

  private void updateLinksTag(final int checkpoint) {
    if (checkpoint == linksTag) {
      linksTag = linkChanges.hashCode();
    }
  }

  @Override
  protected Object getPropertyValue(final String name, final Type type) {
    try {
      if (!(type instanceof ParameterizedType) && (Class<?>) type == InputStream.class) {
        return getStreamedProperty(name);
      } else {
        final CommonODataProperty property = getEntity().getProperty(name);

        Object res;
        if (propertyChanges.containsKey(name)) {
          res = propertyChanges.get(name);
        } else {
          res = property == null || property.hasNullValue()
                  ? null
                  : CoreUtils.getObjectFromODataValue(getClient(), property.getValue(), type, this);

          if (res != null) {
            cacheProperty(name, res);
          }
        }

        return res;
      }
    } catch (Exception e) {
      throw new IllegalArgumentException("Error getting value for property '" + name + "'", e);
    }
  }

  @Override
  public Collection<String> getAdditionalPropertyNames() {
    final Set<String> res = new HashSet<String>(propertyChanges.keySet());
    final Set<String> propertyNames = new HashSet<String>();
    for (Method method : typeRef.getMethods()) {
      final Annotation ann = method.getAnnotation(Property.class);
      if (ann != null) {
        final String property = ((Property) ann).name();
        propertyNames.add(property);

        // maybe someone could add a normal attribute to the additional set
        res.remove(property);
      }
    }

    for (CommonODataProperty property : getEntity().getProperties()) {
      if (!propertyNames.contains(property.getName())) {
        res.add(property.getName());
      }
    }

    return res;
  }

  @Override
  protected void setPropertyValue(final Property property, final Object value) {
    if (EdmPrimitiveTypeKind.Stream.getFullQualifiedName().toString().equalsIgnoreCase(property.type())) {
      setStreamedProperty(property, (InputStream) value);
    } else {
      propertyChanges.put(property.name(), value);

      if (value != null) {
        Collection<?> coll;
        if (Collection.class.isAssignableFrom(value.getClass())) {
          coll = Collection.class.cast(value);
        } else {
          coll = Collections.singleton(value);
        }

        for (Object item : coll) {
          if (item instanceof Proxy) {
            final InvocationHandler handler = Proxy.getInvocationHandler(item);
            if ((handler instanceof ComplexInvocationHandler)
                    && ((ComplexInvocationHandler) handler).getEntityHandler() == null) {
              ((ComplexInvocationHandler) handler).setEntityHandler(this);
            }
          }
        }
      }
    }

    attach(AttachedEntityStatus.CHANGED);
  }

  @Override
  public boolean isChanged() {
    return this.linkChanges.hashCode() != this.linksTag
            || this.propertyChanges.hashCode() != this.propertiesTag
            || this.stream != null
            || !this.streamedPropertyChanges.isEmpty();
  }

  public void setStream(final InputStream stream) {
    if (typeRef.getAnnotation(EntityType.class).hasStream()) {
      IOUtils.closeQuietly(this.stream);
      this.stream = stream;
      attach(AttachedEntityStatus.CHANGED);
    }
  }

  public InputStream getStreamChanges() {
    return this.stream;
  }

  public Map<String, InputStream> getStreamedPropertyChanges() {
    return streamedPropertyChanges;
  }

  public InputStream getStream() {
    final URI contentSource = getEntity().getMediaContentSource();

    if (this.stream == null
            && typeRef.getAnnotation(EntityType.class).hasStream()
            && contentSource != null) {

      final String contentType =
              StringUtils.isBlank(getEntity().getMediaContentType()) ? "*/*" : getEntity().getMediaContentType();

      final ODataMediaRequest retrieveReq = getClient().getRetrieveRequestFactory().
              getMediaEntityRequest(contentSource);
      retrieveReq.setFormat(ODataMediaFormat.fromFormat(contentType));

      this.stream = retrieveReq.execute().getBody();
    }

    return this.stream;
  }

  public Object getStreamedProperty(final String name) {
    InputStream res = streamedPropertyChanges.get(name);

    try {
      if (res == null) {
        final URI link = URIUtils.getURI(
<<<<<<< HEAD
                client.getServiceRoot(), CoreUtils.getMediaEditLink(name, getEntity()).toASCIIString());
=======
                getClient().getServiceRoot(),
                CoreUtils.getMediaEditLink(name, getEntity()).toASCIIString());
>>>>>>> 7a09dd24

        final ODataMediaRequest req = getClient().getRetrieveRequestFactory().getMediaRequest(link);
        res = req.execute().getBody();
      }
    } catch (Exception e) {
      res = null;
    }

    return res;
  }

  private void setStreamedProperty(final Property property, final InputStream input) {
    final Object obj = streamedPropertyChanges.get(property.name());
    if (obj instanceof InputStream) {
      IOUtils.closeQuietly((InputStream) obj);
    }

    streamedPropertyChanges.put(property.name(), input);
  }

  @Override
  protected Object getNavigationPropertyValue(final NavigationProperty property, final Method getter) {
    final Object navPropValue;

    if (linkChanges.containsKey(property)) {
      navPropValue = linkChanges.get(property);
    } else {
<<<<<<< HEAD
      navPropValue = retrieveNavigationProperty(property, getter);
=======
      navPropValue = retrieveNavigationProperty(
              property, getter, containerHandler.getFactory().getClient().getServiceRoot());      
>>>>>>> 7a09dd24
    }

    if (navPropValue != null) {
      cacheLink(property, navPropValue);
    }

    return navPropValue;
  }

  @Override
  public void removeAdditionalProperty(final String name) {
    propertyChanges.remove(name);
    attach(AttachedEntityStatus.CHANGED);
  }

  protected void cacheProperty(final String name, final Object value) {
    final int checkpoint = propertyChanges.hashCode();
    propertyChanges.put(name, value);
    updatePropertiesTag(checkpoint);
  }

  @Override
  protected void addLinkChanges(final NavigationProperty navProp, final Object value) {
    linkChanges.put(navProp, value);
  }

  protected void cacheLink(final NavigationProperty navProp, final Object value) {
    final int checkpoint = linkChanges.hashCode();
    linkChanges.put(navProp, value);
    updateLinksTag(checkpoint);
  }

  @Override
  public void addAnnotation(final Class<? extends AbstractTerm> term, final Object value) {
    this.annotations.put(term, value);

    if (value != null) {
      Collection<?> coll;
      if (Collection.class.isAssignableFrom(value.getClass())) {
        coll = Collection.class.cast(value);
      } else {
        coll = Collections.singleton(value);
      }

      for (Object item : coll) {
        if (item instanceof Proxy) {
          final InvocationHandler handler = Proxy.getInvocationHandler(item);
          if ((handler instanceof ComplexInvocationHandler)
                  && ((ComplexInvocationHandler) handler).getEntityHandler() == null) {
            ((ComplexInvocationHandler) handler).setEntityHandler(this);
          }
        }
      }
    }

    attach(AttachedEntityStatus.CHANGED);
  }

  @Override
  public void removeAnnotation(final Class<? extends AbstractTerm> term) {
    this.annotations.remove(term);
    attach(AttachedEntityStatus.CHANGED);
  }

  @Override
  public Object getAnnotation(final Class<? extends AbstractTerm> term) {
    Object res = null;

    if (annotations.containsKey(term)) {
      res = annotations.get(term);
    } else if (getEntity() instanceof ODataEntity) {
      try {
        final Term termAnn = term.getAnnotation(Term.class);
        final Namespace namespaceAnn = term.getAnnotation(Namespace.class);
        ODataAnnotation annotation = null;
        for (ODataAnnotation _annotation : ((ODataEntity) getEntity()).getAnnotations()) {
          if ((namespaceAnn.value() + "." + termAnn.name()).equals(_annotation.getTerm())) {
            annotation = _annotation;
          }
        }
        res = annotation == null || annotation.hasNullValue()
                ? null
                : CoreUtils.getObjectFromODataValue(getClient(), annotation.getValue(), null, this);
        if (res != null) {
          annotations.put(term, res);
        }
      } catch (Exception e) {
        throw new IllegalArgumentException("Error getting annotation for term '" + term.getName() + "'", e);
      }
    }

    return res;
  }

  @Override
  public Collection<Class<? extends AbstractTerm>> getAnnotationTerms() {
    return getEntity() instanceof ODataEntity
            ? CoreUtils.getAnnotationTerms(((ODataEntity) getEntity()).getAnnotations())
            : Collections.<Class<? extends AbstractTerm>>emptyList();
  }

  @Override
  public String toString() {
    return uuid.toString();
  }

  @Override
  public int hashCode() {
    return uuid.hashCode();
  }

  @Override
  public boolean equals(final Object obj) {
    return obj instanceof EntityInvocationHandler
            && ((EntityInvocationHandler) obj).getUUID().equals(uuid);
  }
}<|MERGE_RESOLUTION|>--- conflicted
+++ resolved
@@ -339,12 +339,8 @@
     try {
       if (res == null) {
         final URI link = URIUtils.getURI(
-<<<<<<< HEAD
-                client.getServiceRoot(), CoreUtils.getMediaEditLink(name, getEntity()).toASCIIString());
-=======
                 getClient().getServiceRoot(),
                 CoreUtils.getMediaEditLink(name, getEntity()).toASCIIString());
->>>>>>> 7a09dd24
 
         final ODataMediaRequest req = getClient().getRetrieveRequestFactory().getMediaRequest(link);
         res = req.execute().getBody();
@@ -372,12 +368,7 @@
     if (linkChanges.containsKey(property)) {
       navPropValue = linkChanges.get(property);
     } else {
-<<<<<<< HEAD
       navPropValue = retrieveNavigationProperty(property, getter);
-=======
-      navPropValue = retrieveNavigationProperty(
-              property, getter, containerHandler.getFactory().getClient().getServiceRoot());      
->>>>>>> 7a09dd24
     }
 
     if (navPropValue != null) {
