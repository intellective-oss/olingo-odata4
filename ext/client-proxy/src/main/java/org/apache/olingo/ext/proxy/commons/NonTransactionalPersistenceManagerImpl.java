--- conflicted
+++ resolved
@@ -18,28 +18,19 @@
  */
 package org.apache.olingo.ext.proxy.commons;
 
-<<<<<<< HEAD
 import java.net.URI;
+import java.util.ArrayList;
 import java.util.HashMap;
-import java.util.Map;
-
-=======
-import java.util.ArrayList;
-import java.util.Iterator;
 import java.util.List;
 import java.util.Map;
->>>>>>> 3e81f054
 import org.apache.olingo.client.api.communication.request.ODataBasicRequest;
 import org.apache.olingo.client.api.communication.request.ODataBatchableRequest;
 import org.apache.olingo.client.api.communication.request.ODataRequest;
+import org.apache.olingo.client.api.communication.request.ODataStreamedRequest;
 import org.apache.olingo.client.api.communication.response.ODataEntityCreateResponse;
 import org.apache.olingo.client.api.communication.response.ODataEntityUpdateResponse;
 import org.apache.olingo.client.api.communication.response.ODataResponse;
-<<<<<<< HEAD
-import org.apache.olingo.client.api.communication.request.ODataStreamedRequest;
-=======
 import org.apache.olingo.commons.api.ODataRuntimeException;
->>>>>>> 3e81f054
 import org.apache.olingo.ext.proxy.Service;
 
 /**
@@ -55,23 +46,15 @@
   }
 
   @Override
-<<<<<<< HEAD
-  protected void doFlush(final PersistenceChanges changes, final TransactionItems items) {
+  protected List<ODataRuntimeException> doFlush(final PersistenceChanges changes, final TransactionItems items) {
+    final List<ODataRuntimeException> result = new ArrayList<ODataRuntimeException>();
+
     final Map<Integer, URI> responses = new HashMap<Integer, URI>();
     int virtualContentID = 0;
 
     for (Map.Entry<ODataBatchableRequest, EntityInvocationHandler> entry : changes.getChanges().entrySet()) {
       virtualContentID++;
 
-=======
-  protected List<ODataRuntimeException> doFlush(final PersistenceChanges changes, final TransactionItems items) {
-    final List<ODataRuntimeException> result = new ArrayList<ODataRuntimeException>();
-
-    for (final Iterator<Map.Entry<ODataBatchableRequest, EntityInvocationHandler>> itor =
-            changes.getChanges().entrySet().iterator(); itor.hasNext();) {
-
-      final Map.Entry<ODataBatchableRequest, EntityInvocationHandler> entry = itor.next();
->>>>>>> 3e81f054
       try {
         final ODataRequest req = ODataRequest.class.cast(entry.getKey());
         String uri = req.getURI().toASCIIString();
@@ -107,7 +90,7 @@
       } catch (ODataRuntimeException e) {
         LOG.error("While performing {}", entry.getKey().getURI(), e);
 
-        if (factory.getClient().getConfiguration().isContinueOnError()) {
+        if (service.getClient().getConfiguration().isContinueOnError()) {
           result.add(e);
         } else {
           throw e;
