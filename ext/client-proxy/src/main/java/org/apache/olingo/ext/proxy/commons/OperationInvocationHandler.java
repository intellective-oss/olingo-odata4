/*
 * Licensed to the Apache Software Foundation (ASF) under one
 * or more contributor license agreements.  See the NOTICE file
 * distributed with this work for additional information
 * regarding copyright ownership.  The ASF licenses this file
 * to you under the Apache License, Version 2.0 (the
 * "License"); you may not use this file except in compliance
 * with the License.  You may obtain a copy of the License at
 *
 *   http://www.apache.org/licenses/LICENSE-2.0
 *
 * Unless required by applicable law or agreed to in writing,
 * software distributed under the License is distributed on an
 * "AS IS" BASIS, WITHOUT WARRANTIES OR CONDITIONS OF ANY
 * KIND, either express or implied.  See the License for the
 * specific language governing permissions and limitations
 * under the License.
 */
package org.apache.olingo.ext.proxy.commons;

import java.lang.annotation.Annotation;
import java.lang.reflect.InvocationHandler;
import java.lang.reflect.Method;
import java.net.URI;
import java.util.AbstractMap;
import java.util.ArrayList;
import java.util.LinkedHashMap;
import java.util.List;
import java.util.Map;
import org.apache.olingo.client.api.uri.CommonURIBuilder;
import org.apache.olingo.commons.api.domain.CommonODataEntity;
import org.apache.olingo.commons.api.domain.ODataOperation;
import org.apache.olingo.commons.api.edm.EdmEntityContainer;
import org.apache.olingo.commons.api.edm.EdmEntityType;
import org.apache.olingo.commons.api.edm.EdmOperation;
import org.apache.olingo.commons.api.edm.FullQualifiedName;
import org.apache.olingo.ext.proxy.api.OperationExecutor;
import org.apache.olingo.ext.proxy.api.OperationType;
import org.apache.olingo.ext.proxy.api.annotations.Operation;
import org.apache.olingo.ext.proxy.api.annotations.Parameter;
import org.apache.olingo.ext.proxy.utils.ClassUtils;

final class OperationInvocationHandler extends AbstractInvocationHandler implements OperationExecutor {

  private static final long serialVersionUID = 2629912294765040027L;

  private final InvocationHandler target;

  private final FullQualifiedName targetFQN;

  static OperationInvocationHandler getInstance(final EntityContainerInvocationHandler containerHandler) {
    return new OperationInvocationHandler(containerHandler);
  }

  static OperationInvocationHandler getInstance(final EntityInvocationHandler entityHandler) {
    return new OperationInvocationHandler(entityHandler);
  }

  static OperationInvocationHandler getInstance(final EntityCollectionInvocationHandler<?> collectionHandler) {
    return new OperationInvocationHandler(collectionHandler);
  }

  private OperationInvocationHandler(final EntityContainerInvocationHandler containerHandler) {
    super(containerHandler);

    this.target = containerHandler;
    this.targetFQN = new FullQualifiedName(containerHandler.getSchemaName(), containerHandler.getEntityContainerName());
  }

  private OperationInvocationHandler(final EntityInvocationHandler entityHandler) {
    super(entityHandler.containerHandler);

    this.target = entityHandler;
    this.targetFQN = entityHandler.getEntity().getTypeName();
  }

  private OperationInvocationHandler(final EntityCollectionInvocationHandler<?> collectionHandler) {
    super(collectionHandler.containerHandler);

    this.target = collectionHandler;

    final String typeName = ClassUtils.getEntityTypeName(collectionHandler.getEntityReference());
    final String typeNamespace = ClassUtils.getNamespace(collectionHandler.getEntityReference());

    this.targetFQN = new FullQualifiedName(typeNamespace, typeName);
  }

  @Override
  public Object invoke(final Object proxy, final Method method, final Object[] args) throws Throwable {
    if (isSelfMethod(method, args)) {
      return invokeSelfMethod(method, args);
    } else {
      final Annotation[] methodAnnots = method.getAnnotations();
      if (methodAnnots[0] instanceof Operation) {
        final Operation operation = (Operation) methodAnnots[0];

        final Annotation[][] annotations = method.getParameterAnnotations();
        final List<String> parameterNames;
        final LinkedHashMap<Parameter, Object> parameters = new LinkedHashMap<Parameter, Object>();
        if (annotations == null || annotations.length == 0) {
          parameterNames = null;
        } else {
          parameterNames = new ArrayList<String>();
          for (int i = 0; i < args.length; i++) {
            for (Annotation paramAnnotation : annotations[i]) {
              if (paramAnnotation instanceof Parameter) {
                parameterNames.add(((Parameter) paramAnnotation).name());
                parameters.put((Parameter) paramAnnotation, args[i]);
              }
            }

            if (parameters.size() <= i) {
              throw new IllegalArgumentException(
                      "Paramter " + i + " is not annotated as @" + Parameter.class.getSimpleName());
            }
          }
        }

        final Map.Entry<URI, EdmOperation> edmOperation;
        if (target instanceof EntityContainerInvocationHandler) {
          edmOperation = getUnboundOperation(operation, parameterNames);
        } else if (target instanceof EntityInvocationHandler) {
          edmOperation = getBoundOperation(operation, parameterNames);
        } else if (target instanceof EntityCollectionInvocationHandler) {
          edmOperation = getCollectionBoundOperation(operation, parameterNames);
        } else {
          throw new IllegalStateException("Invalid target invocation");
        }

        return invokeOperation(operation, method, parameters, edmOperation.getKey(), edmOperation.getValue());
      } else {
        throw new NoSuchMethodException(method.getName());
      }
    }
  }

  private Map.Entry<URI, EdmOperation> getUnboundOperation(
          final Operation operation, final List<String> parameterNames) {
    final EdmEntityContainer container = getClient().getCachedEdm().getEntityContainer(targetFQN);
    final EdmOperation edmOperation;

    if (operation.type() == OperationType.FUNCTION) {
      edmOperation = container.getFunctionImport(operation.name()).getUnboundFunction(parameterNames);
    } else {
      edmOperation = container.getActionImport(operation.name()).getUnboundAction();
    }

<<<<<<< HEAD
    final CommonURIBuilder<?> uriBuilder = getClient().getURIBuilder(getClient().getServiceRoot()).
            appendOperationCallSegment(URIUtils.operationImportURISegment(container, edmOperation.getName()));
=======
    final CommonURIBuilder<?> uriBuilder = getClient().newURIBuilder(this.serviceRoot).
            appendOperationCallSegment(edmOperation.getName());
>>>>>>> 72d894cd

    return new AbstractMap.SimpleEntry<URI, EdmOperation>(uriBuilder.build(), edmOperation);
  }

  private Map.Entry<URI, EdmOperation> getBoundOperation(final Operation operation, final List<String> parameterNames) {
    final CommonODataEntity entity = ((EntityInvocationHandler) target).getEntity();

    ODataOperation boundOp = entity.getOperation(operation.name());
    if (boundOp == null) {
      boundOp = entity.getOperation(new FullQualifiedName(targetFQN.getNamespace(), operation.name()).toString());
    }
    if (boundOp == null) {
      throw new IllegalArgumentException(String.format("Could not find any matching operation '%s' bound to %s",
              operation.name(), entity.getTypeName()));
    }

    final FullQualifiedName operationFQN = boundOp.getTitle().indexOf('.') == -1
            ? new FullQualifiedName(targetFQN.getNamespace(), boundOp.getTitle())
            : new FullQualifiedName(boundOp.getTitle());

    EdmEntityType entityType = getClient().getCachedEdm().getEntityType(entity.getTypeName());
    EdmOperation edmOperation = null;
    while (edmOperation == null && entityType != null) {
      edmOperation = operation.type() == OperationType.FUNCTION
              ? getClient().getCachedEdm().getBoundFunction(
                      operationFQN, entityType.getFullQualifiedName(), false, parameterNames)
              : getClient().getCachedEdm().getBoundAction(
                      operationFQN, entityType.getFullQualifiedName(), false);
      if (entityType.getBaseType() != null) {
        entityType = entityType.getBaseType();
      }
    }
    if (edmOperation == null) {
      throw new IllegalArgumentException(String.format("Could not find any matching operation '%s' bound to %s",
              operation.name(), entity.getTypeName()));
    }

    return new AbstractMap.SimpleEntry<URI, EdmOperation>(boundOp.getTarget(), edmOperation);
  }

  @SuppressWarnings("unchecked")
  private Map.Entry<URI, EdmOperation> getCollectionBoundOperation(
          final Operation operation, final List<String> parameterNames) {

    EdmOperation edmOperation;
    if (operation.type() == OperationType.FUNCTION) {
      edmOperation = getClient().getCachedEdm().getBoundFunction(
              new FullQualifiedName(targetFQN.getNamespace(), operation.name()), targetFQN, true, parameterNames);
    } else {
      edmOperation = getClient().getCachedEdm().getBoundAction(
              new FullQualifiedName(targetFQN.getNamespace(), operation.name()), targetFQN, true);
    }

    return new AbstractMap.SimpleEntry<URI, EdmOperation>(
            URI.create(((EntityCollectionInvocationHandler<?>) target).getURI().toASCIIString()
                    + "/" + edmOperation.getName()), edmOperation);
  }
}<|MERGE_RESOLUTION|>--- conflicted
+++ resolved
@@ -145,13 +145,8 @@
       edmOperation = container.getActionImport(operation.name()).getUnboundAction();
     }
 
-<<<<<<< HEAD
-    final CommonURIBuilder<?> uriBuilder = getClient().getURIBuilder(getClient().getServiceRoot()).
-            appendOperationCallSegment(URIUtils.operationImportURISegment(container, edmOperation.getName()));
-=======
-    final CommonURIBuilder<?> uriBuilder = getClient().newURIBuilder(this.serviceRoot).
+    final CommonURIBuilder<?> uriBuilder = getClient().newURIBuilder().
             appendOperationCallSegment(edmOperation.getName());
->>>>>>> 72d894cd
 
     return new AbstractMap.SimpleEntry<URI, EdmOperation>(uriBuilder.build(), edmOperation);
   }
