--- conflicted
+++ resolved
@@ -68,13 +68,8 @@
     this.targetFQN = new FullQualifiedName(containerHandler.getSchemaName(), containerHandler.getEntityContainerName());
   }
 
-<<<<<<< HEAD
-  private OperationInvocationHandler(final EntityTypeInvocationHandler entityHandler) {
+  private OperationInvocationHandler(final EntityInvocationHandler entityHandler) {
     super(entityHandler.containerHandler);
-=======
-  private OperationInvocationHandler(final EntityInvocationHandler entityHandler) {
-    super(entityHandler.getClient(), entityHandler.containerHandler);
->>>>>>> f228204f
 
     this.target = entityHandler;
     this.targetFQN = entityHandler.getEntity().getTypeName();
