<?xml version="1.0" encoding="UTF-8"?>
<!--

    Licensed to the Apache Software Foundation (ASF) under one
    or more contributor license agreements.  See the NOTICE file
    distributed with this work for additional information
    regarding copyright ownership.  The ASF licenses this file
    to you under the Apache License, Version 2.0 (the
    "License"); you may not use this file except in compliance
    with the License.  You may obtain a copy of the License at

      http://www.apache.org/licenses/LICENSE-2.0

    Unless required by applicable law or agreed to in writing,
    software distributed under the License is distributed on an
    "AS IS" BASIS, WITHOUT WARRANTIES OR CONDITIONS OF ANY
    KIND, either express or implied.  See the License for the
    specific language governing permissions and limitations
    under the License.

-->
<project xmlns="http://maven.apache.org/POM/4.0.0" xmlns:xsi="http://www.w3.org/2001/XMLSchema-instance"
         xsi:schemaLocation="http://maven.apache.org/POM/4.0.0 http://maven.apache.org/xsd/maven-4.0.0.xsd">
  <modelVersion>4.0.0</modelVersion>

  <groupId>org.apache.olingo</groupId>
  <artifactId>odata-ext</artifactId>
  <packaging>pom</packaging>
  <name>${project.artifactId}</name>

  <parent>
    <groupId>org.apache.olingo</groupId>
    <artifactId>odata-parent</artifactId>
    <version>4.0.0-SNAPSHOT</version>
    <relativePath>..</relativePath>
  </parent>

  <modules>
    <module>pojogen-maven-plugin</module>
    <module>client-proxy</module>
    <module>client-android</module>
    <module>config</module>
  </modules>

  <profiles>
    <profile>
<<<<<<< HEAD
      <id>spring</id>
      <modules>
        <module>spring</module>
=======
      <id>karaf</id>
      <modules>
        <module>karaf</module>
>>>>>>> e92f6607
      </modules>
    </profile>
  </profiles>
</project><|MERGE_RESOLUTION|>--- conflicted
+++ resolved
@@ -44,15 +44,15 @@
 
   <profiles>
     <profile>
-<<<<<<< HEAD
       <id>spring</id>
       <modules>
         <module>spring</module>
-=======
-      <id>karaf</id>
+      </modules>
+    </profile>
+    <profile>
+    <id>karaf</id>
       <modules>
         <module>karaf</module>
->>>>>>> e92f6607
       </modules>
     </profile>
   </profiles>
