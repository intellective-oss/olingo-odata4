--- conflicted
+++ resolved
@@ -181,15 +181,9 @@
           <webResources>
             <resource>
               <directory>${project.build.outputDirectory}</directory>
-<<<<<<< HEAD
               <!--<includes>
                 <include>META-INF/DEPENDENCIES*</include>
               </includes>-->
-=======
-<!--               <includes> -->
-<!--                 <include>META-INF/DEPENDENCIES*</include> -->
-<!--               </includes> -->
->>>>>>> b9f4b3c6
             </resource>
           </webResources>
           <packagingExcludes>WEB-INF/classes/esigate.properties,WEB-INF/classes/META-INF/LICENSE*,WEB-INF/classes/META-INF/DEPENDENCIES*</packagingExcludes>
