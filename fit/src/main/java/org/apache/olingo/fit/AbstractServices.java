--- conflicted
+++ resolved
@@ -127,10 +127,6 @@
   protected static final String BOUNDARY = "batch_243234_25424_ef_892u748";
 
   protected static final String MULTIPART_MIXED = "multipart/mixed";
-<<<<<<< HEAD
-  // ContentType.MULTIPART_MIXED.toContentTypeString();
-=======
->>>>>>> 44c4772e
 
   protected static final String APPLICATION_OCTET_STREAM = "application/octet-stream";
 
@@ -371,19 +367,11 @@
 
   protected void addSingleBatchResponse(
           final Response response, final ByteArrayOutputStream bos) throws IOException {
-<<<<<<< HEAD
-=======
-
->>>>>>> 44c4772e
     addSingleBatchResponse(response, null, bos);
   }
 
   protected void addSingleBatchResponse(
           final Response response, final String contentId, final ByteArrayOutputStream bos) throws IOException {
-<<<<<<< HEAD
-=======
-
->>>>>>> 44c4772e
     bos.write("HTTP/1.1 ".getBytes());
     bos.write(String.valueOf(response.getStatusInfo().getStatusCode()).getBytes());
     bos.write(" ".getBytes());
@@ -421,19 +409,11 @@
 
   protected void addErrorBatchResponse(final Exception e, final ByteArrayOutputStream bos)
           throws IOException {
-<<<<<<< HEAD
-=======
-
->>>>>>> 44c4772e
     addErrorBatchResponse(e, null, bos);
   }
 
   protected void addErrorBatchResponse(final Exception e, final String contentId, final ByteArrayOutputStream bos)
           throws IOException {
-<<<<<<< HEAD
-=======
-
->>>>>>> 44c4772e
     addSingleBatchResponse(xml.createFaultResponse(Accept.XML.toString(version), e), contentId, bos);
   }
 
@@ -655,16 +635,11 @@
           prop.setName(id.getKey());
           prop.setType(id.getValue().toString());
           prop.setValue(ValueType.PRIMITIVE,
-<<<<<<< HEAD
-                  id.getValue() == EdmPrimitiveTypeKind.Int32 ? Integer.parseInt(entityKey) : id.getValue()
-                  == EdmPrimitiveTypeKind.Guid ? UUID.fromString(entityKey) : entityKey);
-=======
                   id.getValue() == EdmPrimitiveTypeKind.Int32
                   ? Integer.parseInt(entityKey)
                   : id.getValue() == EdmPrimitiveTypeKind.Guid
                   ? UUID.fromString(entityKey)
                   : entityKey);
->>>>>>> 44c4772e
           entry.getProperties().add(prop);
         }
 
@@ -704,11 +679,7 @@
       ResWrap<Entity> result = atomDeserializer.toEntity(serialization);
       result = new ResWrap<Entity>(
               URI.create(Constants.get(version, ConstantKey.ODATA_METADATA_PREFIX)
-<<<<<<< HEAD
-              + entitySetName + Constants.get(version, ConstantKey.ODATA_METADATA_ENTITY_SUFFIX)),
-=======
                       + entitySetName + Constants.get(version, ConstantKey.ODATA_METADATA_ENTITY_SUFFIX)),
->>>>>>> 44c4772e
               null, result.getPayload());
 
       final String path = Commons.getEntityBasePath(entitySetName, entityKey);
@@ -783,11 +754,7 @@
       final FSManager fsManager = FSManager.instance(version);
       fsManager.putInMemory(xml.writeEntity(Accept.ATOM, container),
               fsManager.getAbsolutePath(Commons.getEntityBasePath("Person", entityId) + Constants.get(version,
-<<<<<<< HEAD
-              ConstantKey.ENTITY), Accept.ATOM));
-=======
                               ConstantKey.ENTITY), Accept.ATOM));
->>>>>>> 44c4772e
 
       return utils.getValue().createResponse(null, null, null, utils.getKey(), Response.Status.NO_CONTENT);
     } catch (Exception e) {
@@ -839,15 +806,9 @@
         final Long newSalary = Long.valueOf(salaryMatcher.group(1)) + n;
         newContent = newContent.
                 replaceAll("\"Salary\":" + salaryMatcher.group(1) + ",",
-<<<<<<< HEAD
                 "\"Salary\":" + newSalary + ",").
                 replaceAll("\\<d:Salary m:type=\"Edm.Int32\"\\>" + salaryMatcher.group(1) + "</d:Salary\\>",
                 "<d:Salary m:type=\"Edm.Int32\">" + newSalary + "</d:Salary>");
-=======
-                        "\"Salary\":" + newSalary + ",").
-                replaceAll("\\<d:Salary m:type=\"Edm.Int32\"\\>" + salaryMatcher.group(1) + "</d:Salary\\>",
-                        "<d:Salary m:type=\"Edm.Int32\">" + newSalary + "</d:Salary>");
->>>>>>> 44c4772e
       }
 
       FSManager.instance(version).putInMemory(IOUtils.toInputStream(newContent, Constants.ENCODING),
@@ -887,11 +848,7 @@
       final FSManager fsManager = FSManager.instance(version);
       fsManager.putInMemory(xml.writeEntity(Accept.ATOM, container),
               fsManager.getAbsolutePath(Commons.getEntityBasePath("Product", entityId) + Constants.get(version,
-<<<<<<< HEAD
-              ConstantKey.ENTITY), Accept.ATOM));
-=======
                               ConstantKey.ENTITY), Accept.ATOM));
->>>>>>> 44c4772e
 
       return utils.getValue().createResponse(null, null, null, utils.getKey(), Response.Status.NO_CONTENT);
     } catch (Exception e) {
@@ -929,11 +886,7 @@
       final FSManager fsManager = FSManager.instance(version);
       fsManager.putInMemory(xml.writeEntity(Accept.ATOM, container),
               fsManager.getAbsolutePath(Commons.getEntityBasePath("ComputerDetail", entityId) + Constants.get(version,
-<<<<<<< HEAD
-              ConstantKey.ENTITY), Accept.ATOM));
-=======
                               ConstantKey.ENTITY), Accept.ATOM));
->>>>>>> 44c4772e
 
       return utils.getValue().createResponse(null, null, null, utils.getKey(), Response.Status.NO_CONTENT);
     } catch (Exception e) {
@@ -1102,13 +1055,8 @@
 
     final Map.Entry<Accept, AbstractUtilities> utils = getUtilities(accept, format);
 
-<<<<<<< HEAD
     final Response internal = getEntityInternal(
             uriInfo.getRequestUri().toASCIIString(), accept, "Person", entityId, format, null, null);
-=======
-    final Response internal = getEntityInternal(uriInfo.getRequestUri().toASCIIString(),
-            accept, "Person", entityId, format, null, null, false);
->>>>>>> 44c4772e
     if (internal.getStatus() == 200) {
       InputStream entity = (InputStream) internal.getEntity();
       try {
@@ -1142,13 +1090,8 @@
 
     final Map.Entry<Accept, AbstractUtilities> utils = getUtilities(accept, format);
 
-<<<<<<< HEAD
     final Response internal = getEntityInternal(
             uriInfo.getRequestUri().toASCIIString(), accept, "Product", entityId, format, null, null);
-=======
-    final Response internal = getEntityInternal(uriInfo.getRequestUri().toASCIIString(),
-            accept, "Product", entityId, format, null, null, false);
->>>>>>> 44c4772e
     if (internal.getStatus() == 200) {
       InputStream entity = (InputStream) internal.getEntity();
       try {
@@ -1182,13 +1125,8 @@
 
     final Map.Entry<Accept, AbstractUtilities> utils = getUtilities(accept, format);
 
-<<<<<<< HEAD
     final Response internal = getEntityInternal(
             uriInfo.getRequestUri().toASCIIString(), accept, "ComputerDetail", entityId, format, null, null);
-=======
-    final Response internal = getEntityInternal(uriInfo.getRequestUri().toASCIIString(),
-            accept, "ComputerDetail", entityId, format, null, null, false);
->>>>>>> 44c4772e
     if (internal.getStatus() == 200) {
       InputStream entity = (InputStream) internal.getEntity();
       try {
@@ -1235,11 +1173,7 @@
           @QueryParam("$select") @DefaultValue(StringUtils.EMPTY) final String select) {
 
     return getEntityInternal(
-<<<<<<< HEAD
             uriInfo.getRequestUri().toASCIIString(), accept, entitySetName, entityId, format, expand, select);
-=======
-            uriInfo.getRequestUri().toASCIIString(), accept, entitySetName, entityId, format, expand, select, false);
->>>>>>> 44c4772e
   }
 
   protected Response getEntityInternal(
@@ -1249,12 +1183,7 @@
           final String entityId,
           final String format,
           String expand,
-<<<<<<< HEAD
           final String select) {
-=======
-          final String select,
-          final boolean keyAsSegment) {
->>>>>>> 44c4772e
 
     try {
       final Map.Entry<Accept, AbstractUtilities> utils = getUtilities(accept, format);
@@ -1807,14 +1736,8 @@
           final ByteArrayOutputStream content = new ByteArrayOutputStream();
           final OutputStreamWriter writer = new OutputStreamWriter(content, Constants.ENCODING);
 
-<<<<<<< HEAD
           final ResWrap<?> container = linkInfo.isFeed() ? atomDeserializer.toEntitySet(stream) : atomDeserializer.
                   toEntity(stream);
-=======
-          final ResWrap<?> container = linkInfo.isFeed()
-                  ? atomDeserializer.toEntitySet(stream)
-                  : atomDeserializer.toEntity(stream);
->>>>>>> 44c4772e
           if (acceptType == Accept.ATOM) {
             atomSerializer.write(writer, container);
           } else {
@@ -1889,28 +1812,15 @@
 
     final ResWrap<Property> container = new ResWrap<Property>(
             URI.create(Constants.get(version, ConstantKey.ODATA_METADATA_PREFIX)
-<<<<<<< HEAD
             + (version.compareTo(ODataServiceVersion.V40) >= 0 ? entitySetName + "(" + entityId + ")/" + path
             : property.getType())),
-=======
-                    + (version.compareTo(ODataServiceVersion.V40) >= 0
-                    ? entitySetName + "(" + entityId + ")/" + path : property.getType())),
->>>>>>> 44c4772e
             entryContainer.getMetadataETag(),
             property);
 
     return xml.createResponse(null,
-<<<<<<< HEAD
             searchForValue ? IOUtils.toInputStream(
             container.getPayload().isNull() ? StringUtils.EMPTY : stringValue(container.getPayload()),
             Constants.ENCODING) : utils.writeProperty(acceptType, container),
-=======
-            searchForValue
-            ? IOUtils.toInputStream(
-                    container.getPayload().isNull() ? StringUtils.EMPTY : stringValue(container.getPayload()),
-                    Constants.ENCODING)
-            : utils.writeProperty(acceptType, container),
->>>>>>> 44c4772e
             Commons.getETag(Commons.getEntityBasePath(entitySetName, entityId), version),
             acceptType);
   }
@@ -1920,13 +1830,8 @@
     try {
       return EdmPrimitiveTypeFactory.getInstance(kind)
               .valueToString(property.asPrimitive(), null, null,
-<<<<<<< HEAD
               org.apache.olingo.commons.api.Constants.DEFAULT_PRECISION,
               org.apache.olingo.commons.api.Constants.DEFAULT_SCALE, null);
-=======
-                      org.apache.olingo.commons.api.Constants.DEFAULT_PRECISION,
-                      org.apache.olingo.commons.api.Constants.DEFAULT_SCALE, null);
->>>>>>> 44c4772e
     } catch (final EdmPrimitiveTypeException e) {
       return property.asPrimitive().toString();
     }
@@ -2022,13 +1927,8 @@
           for (Object value : property.asCollection()) {
             Entity inlineEntity = new EntityImpl();
             inlineEntity.setType(navProperties.get(property.getName()).getType());
-<<<<<<< HEAD
             for (Property prop : (value instanceof LinkedComplexValue ? ((LinkedComplexValue) value).getValue()
                     : ((Valuable) value).asComplex())) {
-=======
-            for (Property prop : (value instanceof LinkedComplexValue
-                    ? ((LinkedComplexValue) value).getValue() : ((Valuable) value).asComplex())) {
->>>>>>> 44c4772e
               inlineEntity.getProperties().add(prop);
             }
             inline.getEntities().add(inlineEntity);
