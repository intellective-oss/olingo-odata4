--- conflicted
+++ resolved
@@ -50,13 +50,8 @@
 @Path("/V30/KeyAsSegment.svc")
 public class V3KeyAsSegment extends V3Services {
 
-<<<<<<< HEAD
-  public V3KeyAsSegment() throws Exception {
+  public V3KeyAsSegment() throws IOException {
     super();
-=======
-  public V3KeyAsSegment() throws IOException {
-    services = new V3Services();
->>>>>>> 44c4772e
   }
 
   private Response replaceServiceName(final Response response) {
@@ -97,13 +92,8 @@
           @QueryParam("$expand") @DefaultValue(StringUtils.EMPTY) final String expand,
           @QueryParam("$select") @DefaultValue(StringUtils.EMPTY) final String select) {
 
-<<<<<<< HEAD
     return replaceServiceName(super.getEntityInternal(uriInfo.getRequestUri().toASCIIString(),
             accept, entitySetName, entityId, format, expand, select));
-=======
-    return replaceServiceName(services.getEntityInternal(uriInfo.getRequestUri().toASCIIString(),
-            accept, entitySetName, entityId, format, expand, select, true));
->>>>>>> 44c4772e
   }
 
   @DELETE
@@ -120,10 +110,8 @@
   @Path("/{entitySetName}/{entityId}")
   @Produces({MediaType.APPLICATION_XML, MediaType.APPLICATION_ATOM_XML, MediaType.APPLICATION_JSON})
   @Consumes({MediaType.APPLICATION_ATOM_XML, MediaType.APPLICATION_JSON})
-<<<<<<< HEAD
+
   @Override
-=======
->>>>>>> 44c4772e
   public Response mergeEntity(
           @Context final UriInfo uriInfo,
           @HeaderParam("Accept") @DefaultValue(StringUtils.EMPTY) final String accept,
@@ -134,11 +122,7 @@
           @PathParam("entityId") final String entityId,
           final String changes) {
 
-<<<<<<< HEAD
     return replaceServiceName(super.patchEntity(uriInfo, accept, contentType, prefer, ifMatch, entitySetName,
-=======
-    return replaceServiceName(services.patchEntity(uriInfo, accept, contentType, prefer, ifMatch, entitySetName,
->>>>>>> 44c4772e
             entityId, changes));
   }
 
@@ -146,10 +130,8 @@
   @Path("/{entitySetName}/{entityId}")
   @Produces({MediaType.APPLICATION_XML, MediaType.APPLICATION_ATOM_XML, MediaType.APPLICATION_JSON})
   @Consumes({MediaType.APPLICATION_ATOM_XML, MediaType.APPLICATION_JSON})
-<<<<<<< HEAD
+
   @Override
-=======
->>>>>>> 44c4772e
   public Response patchEntity(
           @Context final UriInfo uriInfo,
           @HeaderParam("Accept") @DefaultValue(StringUtils.EMPTY) final String accept,
@@ -160,11 +142,7 @@
           @PathParam("entityId") final String entityId,
           final String changes) {
 
-<<<<<<< HEAD
     return replaceServiceName(super.patchEntity(uriInfo, accept, contentType, prefer, ifMatch, entitySetName,
-=======
-    return replaceServiceName(services.patchEntity(uriInfo, accept, contentType, prefer, ifMatch, entitySetName,
->>>>>>> 44c4772e
             entityId, changes));
   }
 
@@ -181,11 +159,7 @@
           @PathParam("entityId") final String entityId,
           final String entity) {
 
-<<<<<<< HEAD
     return replaceServiceName(super.replaceEntity(uriInfo, accept, contentType, prefer, entitySetName, entityId,
-=======
-    return replaceServiceName(services.replaceEntity(uriInfo, accept, contentType, prefer, entitySetName, entityId,
->>>>>>> 44c4772e
             entity));
   }
 
@@ -193,10 +167,8 @@
   @Path("/{entitySetName}")
   @Produces({MediaType.APPLICATION_XML, MediaType.APPLICATION_ATOM_XML, MediaType.APPLICATION_JSON})
   @Consumes({MediaType.APPLICATION_ATOM_XML, MediaType.APPLICATION_JSON, MediaType.APPLICATION_OCTET_STREAM})
-<<<<<<< HEAD
+
   @Override
-=======
->>>>>>> 44c4772e
   public Response postNewEntity(
           @Context final UriInfo uriInfo,
           @HeaderParam("Accept") @DefaultValue(StringUtils.EMPTY) final String accept,
@@ -205,10 +177,6 @@
           @PathParam("entitySetName") final String entitySetName,
           final String entity) {
 
-<<<<<<< HEAD
     return replaceServiceName(super.postNewEntity(uriInfo, accept, contentType, prefer, entitySetName, entity));
-=======
-    return replaceServiceName(services.postNewEntity(uriInfo, accept, contentType, prefer, entitySetName, entity));
->>>>>>> 44c4772e
   }
 }