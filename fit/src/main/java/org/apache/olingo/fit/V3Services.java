--- conflicted
+++ resolved
@@ -239,11 +239,7 @@
           @QueryParam("$select") @DefaultValue(StringUtils.EMPTY) final String select) {
 
     return super.getEntityInternal(uriInfo.getRequestUri().toASCIIString(), accept,
-<<<<<<< HEAD
         "Login", StringUtils.remove(entityId, "'"), format, expand, select);
-=======
-            "Login", StringUtils.remove(entityId, "'"), format, expand, select, false);
->>>>>>> 44c4772e
   }
 
   @POST
