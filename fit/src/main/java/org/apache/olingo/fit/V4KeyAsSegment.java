/*
 * Licensed to the Apache Software Foundation (ASF) under one
 * or more contributor license agreements. See the NOTICE file
 * distributed with this work for additional information
 * regarding copyright ownership. The ASF licenses this file
 * to you under the Apache License, Version 2.0 (the
 * "License"); you may not use this file except in compliance
 * with the License. You may obtain a copy of the License at
 * 
 * http://www.apache.org/licenses/LICENSE-2.0
 * 
 * Unless required by applicable law or agreed to in writing,
 * software distributed under the License is distributed on an
 * "AS IS" BASIS, WITHOUT WARRANTIES OR CONDITIONS OF ANY
 * KIND, either express or implied. See the License for the
 * specific language governing permissions and limitations
 * under the License.
 */
package org.apache.olingo.fit;

import java.io.ByteArrayInputStream;
import java.io.ByteArrayOutputStream;
import java.io.IOException;
import java.io.InputStream;

import javax.ws.rs.Consumes;
import javax.ws.rs.DELETE;
import javax.ws.rs.DefaultValue;
import javax.ws.rs.GET;
import javax.ws.rs.HeaderParam;
import javax.ws.rs.POST;
import javax.ws.rs.PUT;
import javax.ws.rs.Path;
import javax.ws.rs.PathParam;
import javax.ws.rs.Produces;
import javax.ws.rs.QueryParam;
import javax.ws.rs.core.Context;
import javax.ws.rs.core.MediaType;
import javax.ws.rs.core.Response;
import javax.ws.rs.core.UriInfo;

import org.apache.commons.io.IOUtils;
import org.apache.commons.lang3.StringUtils;
import org.apache.olingo.fit.methods.PATCH;
import org.apache.olingo.fit.utils.Constants;
import org.springframework.stereotype.Service;

@Service
@Path("/V40/KeyAsSegment.svc")
public class V4KeyAsSegment extends V4Services {

<<<<<<< HEAD
  public V4KeyAsSegment() throws Exception {
=======
  @Context
  private UriInfo uriInfo;

  public V4KeyAsSegment() throws IOException {
>>>>>>> 44c4772e
    super();
  }

  private Response replaceServiceName(final Response response) {
    try {
      final String content = IOUtils.toString((InputStream) response.getEntity(), Constants.ENCODING).
              replaceAll("Static\\.svc", "KeyAsSegment.svc");

      final Response.ResponseBuilder builder = Response.status(response.getStatus());
      for (String headerName : response.getHeaders().keySet()) {
        for (Object headerValue : response.getHeaders().get(headerName)) {
          builder.header(headerName, headerValue);
        }
      }

      final InputStream toBeStreamedBack = IOUtils.toInputStream(content, Constants.ENCODING);
      final ByteArrayOutputStream baos = new ByteArrayOutputStream();
      IOUtils.copy(toBeStreamedBack, baos);
      IOUtils.closeQuietly(toBeStreamedBack);

      builder.header("Content-Length", baos.size());
      builder.entity(new ByteArrayInputStream(baos.toByteArray()));

      return builder.build();
    } catch (Exception e) {
      return response;
    }
  }

  @GET
  @Path("/{entitySetName}/{entityId}")
  @Override
  public Response getEntity(
          @Context final UriInfo uriInfo,
          @HeaderParam("Accept") @DefaultValue(StringUtils.EMPTY) final String accept,
          @PathParam("entitySetName") final String entitySetName,
          @PathParam("entityId") final String entityId,
          @QueryParam("$format") @DefaultValue(StringUtils.EMPTY) final String format,
          @QueryParam("$expand") @DefaultValue(StringUtils.EMPTY) final String expand,
          @QueryParam("$select") @DefaultValue(StringUtils.EMPTY) final String select) {

    return replaceServiceName(super.getEntityInternal(uriInfo.getRequestUri().toASCIIString(),
<<<<<<< HEAD
            accept, entitySetName, entityId, format, expand, select));
=======
            accept, name, type, null, null, null, true));
>>>>>>> 44c4772e
  }

  @DELETE
  @Path("/{entitySetName}/{entityId}")
  @Override
  public Response removeEntity(
          @PathParam("entitySetName") final String entitySetName,
          @PathParam("entityId") final String entityId) {

    return replaceServiceName(super.removeEntity(entitySetName, entityId));
  }

  @PATCH
  @Path("/{entitySetName}/{entityId}")
  @Produces({MediaType.APPLICATION_XML, MediaType.APPLICATION_ATOM_XML, MediaType.APPLICATION_JSON})
  @Consumes({MediaType.APPLICATION_ATOM_XML, MediaType.APPLICATION_JSON})
  @Override
  public Response patchEntity(
          @Context final UriInfo uriInfo,
          @HeaderParam("Accept") @DefaultValue(StringUtils.EMPTY) final String accept,
          @HeaderParam("Content-Type") @DefaultValue(StringUtils.EMPTY) final String contentType,
          @HeaderParam("Prefer") @DefaultValue(StringUtils.EMPTY) final String prefer,
          @HeaderParam("If-Match") @DefaultValue(StringUtils.EMPTY) final String ifMatch,
          @PathParam("entitySetName") final String entitySetName,
          @PathParam("entityId") final String entityId,
          final String changes) {

<<<<<<< HEAD
    return replaceServiceName(super.patchEntity(uriInfo, accept, contentType, prefer, ifMatch, entitySetName, entityId,
            changes));
=======
    return replaceServiceName(
            super.patchEntity(uriInfo, accept, contentType, prefer, ifMatch, entitySetName, entityId, changes));
>>>>>>> 44c4772e
  }

  @PUT
  @Path("/{entitySetName}/{entityId}")
  @Produces({MediaType.APPLICATION_XML, MediaType.APPLICATION_ATOM_XML, MediaType.APPLICATION_JSON})
  @Consumes({MediaType.APPLICATION_ATOM_XML, MediaType.APPLICATION_JSON})
  public Response putNewEntity(
          @Context final UriInfo uriInfo,
          @HeaderParam("Accept") @DefaultValue(StringUtils.EMPTY) final String accept,
          @HeaderParam("Content-Type") @DefaultValue(StringUtils.EMPTY) final String contentType,
          @HeaderParam("Prefer") @DefaultValue(StringUtils.EMPTY) final String prefer,
          @PathParam("entitySetName") final String entitySetName,
          @PathParam("entityId") final String entityId,
          final String entity) {

<<<<<<< HEAD
    return replaceServiceName(super
            .replaceEntity(uriInfo, accept, contentType, prefer, entitySetName, entityId, entity));
=======
    return replaceServiceName(
            super.replaceEntity(uriInfo, accept, contentType, prefer, entitySetName, entityId, entity));
>>>>>>> 44c4772e
  }

  @POST
  @Path("/{entitySetName}")
  @Produces({MediaType.APPLICATION_XML, MediaType.APPLICATION_ATOM_XML, MediaType.APPLICATION_JSON})
  @Consumes({MediaType.APPLICATION_ATOM_XML, MediaType.APPLICATION_JSON, MediaType.APPLICATION_OCTET_STREAM})
  @Override
  public Response postNewEntity(
          @Context final UriInfo uriInfo,
          @HeaderParam("Accept") @DefaultValue(StringUtils.EMPTY) final String accept,
          @HeaderParam("Content-Type") @DefaultValue(StringUtils.EMPTY) final String contentType,
          @HeaderParam("Prefer") @DefaultValue(StringUtils.EMPTY) final String prefer,
          @PathParam("entitySetName") final String entitySetName,
          final String entity) {

<<<<<<< HEAD
    return replaceServiceName(super.postNewEntity(uriInfo, accept, contentType, prefer, entitySetName, entity));
=======
    return replaceServiceName(
            super.postNewEntity(uriInfo, accept, contentType, prefer, entitySetName, entity));
>>>>>>> 44c4772e
  }
}<|MERGE_RESOLUTION|>--- conflicted
+++ resolved
@@ -49,14 +49,7 @@
 @Path("/V40/KeyAsSegment.svc")
 public class V4KeyAsSegment extends V4Services {
 
-<<<<<<< HEAD
-  public V4KeyAsSegment() throws Exception {
-=======
-  @Context
-  private UriInfo uriInfo;
-
   public V4KeyAsSegment() throws IOException {
->>>>>>> 44c4772e
     super();
   }
 
@@ -99,11 +92,7 @@
           @QueryParam("$select") @DefaultValue(StringUtils.EMPTY) final String select) {
 
     return replaceServiceName(super.getEntityInternal(uriInfo.getRequestUri().toASCIIString(),
-<<<<<<< HEAD
             accept, entitySetName, entityId, format, expand, select));
-=======
-            accept, name, type, null, null, null, true));
->>>>>>> 44c4772e
   }
 
   @DELETE
@@ -131,13 +120,8 @@
           @PathParam("entityId") final String entityId,
           final String changes) {
 
-<<<<<<< HEAD
     return replaceServiceName(super.patchEntity(uriInfo, accept, contentType, prefer, ifMatch, entitySetName, entityId,
             changes));
-=======
-    return replaceServiceName(
-            super.patchEntity(uriInfo, accept, contentType, prefer, ifMatch, entitySetName, entityId, changes));
->>>>>>> 44c4772e
   }
 
   @PUT
@@ -153,13 +137,8 @@
           @PathParam("entityId") final String entityId,
           final String entity) {
 
-<<<<<<< HEAD
     return replaceServiceName(super
             .replaceEntity(uriInfo, accept, contentType, prefer, entitySetName, entityId, entity));
-=======
-    return replaceServiceName(
-            super.replaceEntity(uriInfo, accept, contentType, prefer, entitySetName, entityId, entity));
->>>>>>> 44c4772e
   }
 
   @POST
@@ -175,11 +154,6 @@
           @PathParam("entitySetName") final String entitySetName,
           final String entity) {
 
-<<<<<<< HEAD
     return replaceServiceName(super.postNewEntity(uriInfo, accept, contentType, prefer, entitySetName, entity));
-=======
-    return replaceServiceName(
-            super.postNewEntity(uriInfo, accept, contentType, prefer, entitySetName, entity));
->>>>>>> 44c4772e
   }
 }