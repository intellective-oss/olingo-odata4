--- conflicted
+++ resolved
@@ -111,11 +111,7 @@
           @QueryParam("$select") @DefaultValue(StringUtils.EMPTY) final String select) {
 
     return replaceServiceName(super.getEntityInternal(
-<<<<<<< HEAD
         uriInfo.getRequestUri().toASCIIString(), accept, entitySetName, entityId, format, expand, select));
-=======
-            uriInfo.getRequestUri().toASCIIString(), accept, entitySetName, entityId, format, expand, select, false));
->>>>>>> 44c4772e
   }
 
   @POST
