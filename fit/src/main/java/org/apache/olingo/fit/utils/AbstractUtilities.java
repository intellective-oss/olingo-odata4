--- conflicted
+++ resolved
@@ -569,17 +569,13 @@
     } else {
       mapper.writeValue(
               writer, new JSONFeedContainer(container.getContextURL(),
-              container.getMetadataETag(), dataBinder.toJSONEntitySet(container.getPayload())));
+                      container.getMetadataETag(), dataBinder.toJSONEntitySet(container.getPayload())));
     }
 
     return IOUtils.toInputStream(writer.toString(), Constants.ENCODING);
   }
 
-<<<<<<< HEAD
-  public AtomEntityImpl readEntity(final Accept accept, final InputStream entity)
-=======
-  public ResWrap<AtomEntityImpl> readContainerEntry(final Accept accept, final InputStream entity)
->>>>>>> 639941c0
+  public ResWrap<AtomEntityImpl> readContainerEntity(final Accept accept, final InputStream entity)
           throws XMLStreamException, IOException {
     final ResWrap<AtomEntityImpl> container;
 
@@ -588,7 +584,7 @@
     } else {
       final ResWrap<JSONEntityImpl> jcontainer =
               mapper.readValue(entity, new TypeReference<JSONEntityImpl>() {
-      });
+              });
       container = new ResWrap<AtomEntityImpl>(
               jcontainer.getContextURL(),
               jcontainer.getMetadataETag(),
@@ -598,10 +594,10 @@
     return container;
   }
 
-  public AtomEntityImpl readEntry(final Accept accept, final InputStream entity)
+  public AtomEntityImpl readEntity(final Accept accept, final InputStream entity)
           throws XMLStreamException, IOException {
-    return readContainerEntry(accept, entity).getPayload();
-
+
+    return readContainerEntity(accept, entity).getPayload();
   }
 
   public InputStream writeEntity(final Accept accept, final ResWrap<AtomEntityImpl> container)
@@ -613,7 +609,7 @@
     } else {
       mapper.writeValue(
               writer, new JSONEntryContainer(container.getContextURL(), container.getMetadataETag(),
-              dataBinder.toJSONEntityType(container.getPayload())));
+                      dataBinder.toJSONEntityType(container.getPayload())));
     }
 
     return IOUtils.toInputStream(writer.toString(), Constants.ENCODING);
@@ -643,7 +639,7 @@
     } else {
       final ResWrap<JSONPropertyImpl> jcontainer = mapper.readValue(property,
               new TypeReference<JSONPropertyImpl>() {
-      });
+              });
 
       atomProperty = dataBinder.toAtomProperty(jcontainer.getPayload(), entryType);
     }
@@ -660,7 +656,7 @@
     } else {
       mapper.writeValue(
               writer, new JSONPropertyContainer(container.getContextURL(), container.getMetadataETag(),
-              dataBinder.toJSONProperty(container.getPayload())));
+                      dataBinder.toJSONProperty(container.getPayload())));
     }
 
     return IOUtils.toInputStream(writer.toString(), Constants.ENCODING);
@@ -862,32 +858,6 @@
     // --------------------------------
   }
 
-<<<<<<< HEAD
-  public void replaceProperty(
-          final String entitySetName,
-          final String entityId,
-          final InputStream changes,
-          final List<String> path,
-          final Accept accept,
-          final boolean justValue) throws Exception {
-
-    final String basePath = Commons.getEntityBasePath(entitySetName, entityId);
-
-    final Accept acceptType = accept == null || Accept.TEXT == accept
-            ? Accept.XML : accept.getExtension().equals(Accept.JSON.getExtension()) ? Accept.JSON_FULLMETA : accept;
-
-    InputStream stream = fsManager.readFile(basePath + Constants.get(version, ConstantKey.ENTITY), acceptType);
-    stream = replaceProperty(stream, changes, path, justValue);
-
-    final AtomEntityImpl entry = readEntity(acceptType, stream);
-    final ResWrap<AtomEntityImpl> container = new ResWrap<AtomEntityImpl>((URI) null, null, entry);
-
-    fsManager.putInMemory(writeEntity(Accept.ATOM, container),
-            fsManager.getAbsolutePath(basePath + Constants.get(version, ConstantKey.ENTITY), Accept.ATOM));
-  }
-
-=======
->>>>>>> 639941c0
   public InputStream deleteProperty(
           final String entitySetName,
           final String entityId,
