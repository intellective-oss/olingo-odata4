--- conflicted
+++ resolved
@@ -61,12 +61,6 @@
   protected static String testOpenTypeServiceRootURL;
 
   protected static String testLargeModelServiceRootURL;
-
-<<<<<<< HEAD
-  protected static String testAuthServiceRootURL;
-=======
-  protected final EntityContext entityContext = EntityContainerFactory.getContext().entityContext();
->>>>>>> 72d894cd
 
   protected static EntityContainerFactory<EdmEnabledODataClient> containerFactory;
 
