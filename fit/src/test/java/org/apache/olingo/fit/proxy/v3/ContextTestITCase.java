--- conflicted
+++ resolved
@@ -237,12 +237,8 @@
     assertFalse(containerFactory.getContext().entityContext().isAttached(source));
 
     for (Order order : toBeLinked) {
-<<<<<<< HEAD
       assertFalse(containerFactory.getContext().entityContext().
-              isAttached((EntityTypeInvocationHandler) Proxy.getInvocationHandler(order)));
-=======
-      assertFalse(entityContext.isAttached((EntityInvocationHandler) Proxy.getInvocationHandler(order)));
->>>>>>> f228204f
+              isAttached((EntityInvocationHandler) Proxy.getInvocationHandler(order)));
     }
   }
 
@@ -392,38 +388,24 @@
     customer.setPrimaryContactInfo(cd);
     customer.setBackupContactInfo(Collections.<ContactDetails>singletonList(bcd));
 
-<<<<<<< HEAD
     assertTrue(containerFactory.getContext().entityContext().
-            isAttached((EntityTypeInvocationHandler) Proxy.getInvocationHandler(customerInfo)));
+            isAttached((EntityInvocationHandler) Proxy.getInvocationHandler(customerInfo)));
     assertTrue(containerFactory.getContext().entityContext().
-            isAttached((EntityTypeInvocationHandler) Proxy.getInvocationHandler(customer)));
+            isAttached((EntityInvocationHandler) Proxy.getInvocationHandler(customer)));
     for (Order linked : toBeLinked) {
       assertTrue(containerFactory.getContext().entityContext().
-              isAttached((EntityTypeInvocationHandler) Proxy.getInvocationHandler(linked)));
-=======
-    assertTrue(entityContext.isAttached((EntityInvocationHandler) Proxy.getInvocationHandler(customerInfo)));
-    assertTrue(entityContext.isAttached((EntityInvocationHandler) Proxy.getInvocationHandler(customer)));
-    for (Order linked : toBeLinked) {
-      assertTrue(entityContext.isAttached((EntityInvocationHandler) Proxy.getInvocationHandler(linked)));
->>>>>>> f228204f
+              isAttached((EntityInvocationHandler) Proxy.getInvocationHandler(linked)));
     }
 
     container.flush();
 
-<<<<<<< HEAD
     assertFalse(containerFactory.getContext().entityContext().
-            isAttached((EntityTypeInvocationHandler) Proxy.getInvocationHandler(customerInfo)));
+            isAttached((EntityInvocationHandler) Proxy.getInvocationHandler(customerInfo)));
     assertFalse(containerFactory.getContext().entityContext().
-            isAttached((EntityTypeInvocationHandler) Proxy.getInvocationHandler(customer)));
+            isAttached((EntityInvocationHandler) Proxy.getInvocationHandler(customer)));
     for (Order linked : toBeLinked) {
       assertFalse(containerFactory.getContext().entityContext().
-              isAttached((EntityTypeInvocationHandler) Proxy.getInvocationHandler(linked)));
-=======
-    assertFalse(entityContext.isAttached((EntityInvocationHandler) Proxy.getInvocationHandler(customerInfo)));
-    assertFalse(entityContext.isAttached((EntityInvocationHandler) Proxy.getInvocationHandler(customer)));
-    for (Order linked : toBeLinked) {
-      assertFalse(entityContext.isAttached((EntityInvocationHandler) Proxy.getInvocationHandler(linked)));
->>>>>>> f228204f
+              isAttached((EntityInvocationHandler) Proxy.getInvocationHandler(linked)));
     }
 
     assertEquals("some new info ...", container.getCustomerInfo().get(16).getInformation());
@@ -431,32 +413,20 @@
     container.getOrder().delete(toBeLinked);
     container.getCustomer().delete(customer.getCustomerId());
 
-<<<<<<< HEAD
     assertTrue(containerFactory.getContext().entityContext().
-            isAttached((EntityTypeInvocationHandler) Proxy.getInvocationHandler(customer)));
+            isAttached((EntityInvocationHandler) Proxy.getInvocationHandler(customer)));
     for (Order linked : toBeLinked) {
       assertTrue(containerFactory.getContext().entityContext().
-              isAttached((EntityTypeInvocationHandler) Proxy.getInvocationHandler(linked)));
-=======
-    assertTrue(entityContext.isAttached((EntityInvocationHandler) Proxy.getInvocationHandler(customer)));
-    for (Order linked : toBeLinked) {
-      assertTrue(entityContext.isAttached((EntityInvocationHandler) Proxy.getInvocationHandler(linked)));
->>>>>>> f228204f
+              isAttached((EntityInvocationHandler) Proxy.getInvocationHandler(linked)));
     }
 
     container.flush();
 
-<<<<<<< HEAD
     assertFalse(containerFactory.getContext().entityContext().
-            isAttached((EntityTypeInvocationHandler) Proxy.getInvocationHandler(customer)));
+            isAttached((EntityInvocationHandler) Proxy.getInvocationHandler(customer)));
     for (Order linked : toBeLinked) {
       assertFalse(containerFactory.getContext().entityContext().
-              isAttached((EntityTypeInvocationHandler) Proxy.getInvocationHandler(linked)));
-=======
-    assertFalse(entityContext.isAttached((EntityInvocationHandler) Proxy.getInvocationHandler(customer)));
-    for (Order linked : toBeLinked) {
-      assertFalse(entityContext.isAttached((EntityInvocationHandler) Proxy.getInvocationHandler(linked)));
->>>>>>> f228204f
+              isAttached((EntityInvocationHandler) Proxy.getInvocationHandler(linked)));
     }
   }
 
