--- conflicted
+++ resolved
@@ -16,7 +16,6 @@
  * specific language governing permissions and limitations
  * under the License.
  */
-
 package org.apache.olingo.fit.proxy.v4;
 
 //CHECKSTYLE:OFF (Maven checkstyle)
@@ -51,11 +50,7 @@
 
   @Test
   public void getPerson() {
-<<<<<<< HEAD
     final Address address = service.newComplex(HomeAddress.class);
-=======
-    final Address address = container.getPeople().getByKey(1).factory().newHomeAddress();
->>>>>>> 3e81f054
     address.setStreet("1 Microsoft Way");
     address.setPostalCode("98052");
     address.setCity("London");
@@ -84,11 +79,7 @@
 
   @Test
   public void resetBossAddress() {
-<<<<<<< HEAD
     final Address address = service.newComplex(HomeAddress.class);
-=======
-    final Address address = container.getPeople().getByKey(1).factory().newHomeAddress();
->>>>>>> 3e81f054
     address.setStreet("Via Le Mani Dal Naso, 123");
     address.setPostalCode("Tollo");
     address.setCity("66010");
