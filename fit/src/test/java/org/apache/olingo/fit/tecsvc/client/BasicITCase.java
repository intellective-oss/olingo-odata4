/* 
 * Licensed to the Apache Software Foundation (ASF) under one
 * or more contributor license agreements.  See the NOTICE file
 * distributed with this work for additional information
 * regarding copyright ownership.  The ASF licenses this file
 * to you under the Apache License, Version 2.0 (the
 * "License"); you may not use this file except in compliance
 * with the License.  You may obtain a copy of the License at
 *
 *   http://www.apache.org/licenses/LICENSE-2.0
 *
 * Unless required by applicable law or agreed to in writing,
 * software distributed under the License is distributed on an
 * "AS IS" BASIS, WITHOUT WARRANTIES OR CONDITIONS OF ANY
 * KIND, either express or implied.  See the License for the
 * specific language governing permissions and limitations
 * under the License.
 */
package org.apache.olingo.fit.tecsvc.client;

import static org.hamcrest.CoreMatchers.containsString;
import static org.hamcrest.CoreMatchers.hasItem;
import static org.junit.Assert.assertEquals;
import static org.junit.Assert.assertNotNull;
import static org.junit.Assert.assertNull;
import static org.junit.Assert.assertThat;

import java.net.URI;
import java.util.Collections;
import java.util.List;

import org.apache.olingo.client.api.CommonODataClient;
import org.apache.olingo.client.api.communication.request.retrieve.EdmMetadataRequest;
import org.apache.olingo.client.api.communication.request.retrieve.ODataEntitySetRequest;
import org.apache.olingo.client.api.communication.request.retrieve.ODataServiceDocumentRequest;
import org.apache.olingo.client.api.communication.response.ODataRetrieveResponse;
import org.apache.olingo.client.api.v4.ODataClient;
import org.apache.olingo.client.core.ODataClientFactory;
import org.apache.olingo.commons.api.domain.ODataServiceDocument;
import org.apache.olingo.commons.api.domain.v4.ODataAnnotation;
import org.apache.olingo.commons.api.domain.v4.ODataEntity;
import org.apache.olingo.commons.api.domain.v4.ODataEntitySet;
import org.apache.olingo.commons.api.domain.v4.ODataProperty;
import org.apache.olingo.commons.api.edm.Edm;
import org.apache.olingo.commons.api.edm.FullQualifiedName;
import org.apache.olingo.commons.api.format.ContentType;
import org.apache.olingo.commons.api.format.ODataFormat;
<<<<<<< HEAD
import org.apache.olingo.fit.AbstractBaseTestITCase;
=======
import org.apache.olingo.commons.api.http.HttpStatusCode;
>>>>>>> 7442b27c
import org.apache.olingo.fit.tecsvc.TecSvcConst;
import org.junit.Before;
import org.junit.Test;

public class BasicITCase extends AbstractBaseTestITCase {

  private static final String SERVICE_URI = TecSvcConst.BASE_URI;

  private ODataClient odata;

  @Before
  public void before() {
    odata = ODataClientFactory.getV4();
    odata.getConfiguration().setDefaultPubFormat(ODataFormat.JSON);
  }


  @Test
  public void readServiceDocument() {
    ODataServiceDocumentRequest request = odata.getRetrieveRequestFactory().getServiceDocumentRequest(SERVICE_URI);
    assertNotNull(request);

    ODataRetrieveResponse<ODataServiceDocument> response = request.execute();
    assertEquals(HttpStatusCode.OK.getStatusCode(), response.getStatusCode());

    ODataServiceDocument serviceDocument = response.getBody();
    assertNotNull(serviceDocument);

    assertThat(serviceDocument.getEntitySetNames(), hasItem("ESAllPrim"));
    assertThat(serviceDocument.getFunctionImportNames(), hasItem("FICRTCollCTTwoPrim"));
    assertThat(serviceDocument.getSingletonNames(), hasItem("SIMedia"));
  }

  @Test
  public void readMetadata() {
    EdmMetadataRequest request = odata.getRetrieveRequestFactory().getMetadataRequest(SERVICE_URI);
    assertNotNull(request);

    ODataRetrieveResponse<Edm> response = request.execute();
    assertEquals(HttpStatusCode.OK.getStatusCode(), response.getStatusCode());

    Edm edm = response.getBody();

    assertNotNull(edm);
    assertEquals("com.sap.odata.test1", edm.getSchema("com.sap.odata.test1").getNamespace());
    assertEquals("Namespace1_Alias", edm.getSchema("com.sap.odata.test1").getAlias());
    assertNotNull(edm.getTerm(new FullQualifiedName("Core.Description")));
    assertEquals(2, edm.getSchemas().size());
  }

<<<<<<< HEAD
  @Override protected CommonODataClient getClient() {
    return null;
=======
  @Test
  public void readEntitySet() {
    final ODataEntitySetRequest<ODataEntitySet> request = odata.getRetrieveRequestFactory()
        .getEntitySetRequest(URI.create(SERVICE_URI + "/ESMixPrimCollComp"));
    assertNotNull(request);

    final ODataRetrieveResponse<ODataEntitySet> response = request.execute();
    assertEquals(HttpStatusCode.OK.getStatusCode(), response.getStatusCode());
    assertThat(response.getContentType(), containsString(ContentType.APPLICATION_JSON.toContentTypeString()));

    final ODataEntitySet entitySet = response.getBody();
    assertNotNull(entitySet);

    assertNull(entitySet.getCount());
    assertNull(entitySet.getNext());
    assertEquals(Collections.<ODataAnnotation> emptyList(), entitySet.getAnnotations());
    assertNull(entitySet.getDeltaLink());

    final List<ODataEntity> entities = entitySet.getEntities();
    assertNotNull(entities);
    assertEquals(3, entities.size());
    final ODataEntity entity = entities.get(2);
    assertNotNull(entity);
    final ODataProperty property = entity.getProperty("PropertyInt16");
    assertNotNull(property);
    assertNotNull(property.getPrimitiveValue());
    assertEquals(0, property.getPrimitiveValue().toValue());
>>>>>>> 7442b27c
  }
}<|MERGE_RESOLUTION|>--- conflicted
+++ resolved
@@ -1,4 +1,4 @@
-/* 
+/*
  * Licensed to the Apache Software Foundation (ASF) under one
  * or more contributor license agreements.  See the NOTICE file
  * distributed with this work for additional information
@@ -45,11 +45,8 @@
 import org.apache.olingo.commons.api.edm.FullQualifiedName;
 import org.apache.olingo.commons.api.format.ContentType;
 import org.apache.olingo.commons.api.format.ODataFormat;
-<<<<<<< HEAD
 import org.apache.olingo.fit.AbstractBaseTestITCase;
-=======
 import org.apache.olingo.commons.api.http.HttpStatusCode;
->>>>>>> 7442b27c
 import org.apache.olingo.fit.tecsvc.TecSvcConst;
 import org.junit.Before;
 import org.junit.Test;
@@ -100,10 +97,6 @@
     assertEquals(2, edm.getSchemas().size());
   }
 
-<<<<<<< HEAD
-  @Override protected CommonODataClient getClient() {
-    return null;
-=======
   @Test
   public void readEntitySet() {
     final ODataEntitySetRequest<ODataEntitySet> request = odata.getRetrieveRequestFactory()
@@ -131,6 +124,9 @@
     assertNotNull(property);
     assertNotNull(property.getPrimitiveValue());
     assertEquals(0, property.getPrimitiveValue().toValue());
->>>>>>> 7442b27c
+  }
+
+  @Override protected CommonODataClient getClient() {
+    return null;
   }
 }