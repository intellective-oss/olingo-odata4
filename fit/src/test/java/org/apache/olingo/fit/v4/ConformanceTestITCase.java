/*
 * Licensed to the Apache Software Foundation (ASF) under one
 * or more contributor license agreements. See the NOTICE file
 * distributed with this work for additional information
 * regarding copyright ownership. The ASF licenses this file
 * to you under the Apache License, Version 2.0 (the
 * "License"); you may not use this file except in compliance
 * with the License. You may obtain a copy of the License at
 *
 * http://www.apache.org/licenses/LICENSE-2.0
 *
 * Unless required by applicable law or agreed to in writing,
 * software distributed under the License is distributed on an
 * "AS IS" BASIS, WITHOUT WARRANTIES OR CONDITIONS OF ANY
 * KIND, either express or implied. See the License for the
 * specific language governing permissions and limitations
 * under the License.
 */
package org.apache.olingo.fit.v4;

import static org.junit.Assert.assertEquals;
import static org.junit.Assert.assertFalse;
import static org.junit.Assert.assertNotNull;
import static org.junit.Assert.assertTrue;

import java.math.BigDecimal;
import java.net.URI;
import java.util.Calendar;
import java.util.TimeZone;

import org.apache.olingo.client.api.communication.request.AsyncRequestWrapper;
import org.apache.olingo.client.api.communication.request.cud.ODataDeleteRequest;
import org.apache.olingo.client.api.communication.request.cud.ODataEntityCreateRequest;
import org.apache.olingo.client.api.communication.request.cud.ODataEntityUpdateRequest;
import org.apache.olingo.client.api.communication.request.cud.UpdateType;
import org.apache.olingo.client.api.communication.request.retrieve.ODataDeltaRequest;
import org.apache.olingo.client.api.communication.request.retrieve.ODataEntityRequest;
import org.apache.olingo.client.api.communication.request.retrieve.ODataEntitySetRequest;
import org.apache.olingo.client.api.communication.response.AsyncResponseWrapper;
import org.apache.olingo.client.api.communication.response.ODataDeleteResponse;
import org.apache.olingo.client.api.communication.response.ODataEntityCreateResponse;
import org.apache.olingo.client.api.communication.response.ODataEntityUpdateResponse;
import org.apache.olingo.client.api.communication.response.ODataRetrieveResponse;
import org.apache.olingo.client.api.domain.ClientCollectionValue;
import org.apache.olingo.client.api.domain.ClientDelta;
import org.apache.olingo.client.api.domain.ClientEntity;
import org.apache.olingo.client.api.domain.ClientEntitySet;
import org.apache.olingo.client.api.domain.ClientProperty;
import org.apache.olingo.client.api.domain.ClientValue;
import org.apache.olingo.client.api.uri.URIBuilder;
import org.apache.olingo.client.core.http.BasicAuthHttpClientFactory;
import org.apache.olingo.client.core.http.DefaultHttpClientFactory;
import org.apache.olingo.client.core.uri.URIUtils;
import org.apache.olingo.commons.api.edm.EdmPrimitiveTypeKind;
import org.apache.olingo.commons.api.edm.FullQualifiedName;
<<<<<<< HEAD
import org.apache.olingo.commons.api.format.ODataFormat;
import org.apache.olingo.commons.api.http.HttpHeader;
=======
import org.apache.olingo.commons.api.format.ContentType;
>>>>>>> abf5bf79
import org.junit.Test;

/**
 * 13.2 Interoperable OData Clients
 * <br />
 * http://docs.oasis-open.org/odata/odata/v4.0/os/part1-protocol/odata-v4.0-os-part1-protocol.html#_Toc372793762
 */
public class ConformanceTestITCase extends AbstractTestITCase {

  /**
   * 1. MUST specify the OData-MaxVersion header in requests (section 8.2.6).
   */
  @Test
  public void item1() {
    final URIBuilder uriBuilder = client.newURIBuilder(testStaticServiceRootURL).
        appendEntitySetSegment("Customers").appendKeySegment(1).expand("Company");

    final ODataEntityRequest<ClientEntity> req =
        client.getRetrieveRequestFactory().getEntityRequest(uriBuilder.build());

    assertEquals("4.0", req.getHeader(HttpHeader.ODATA_MAX_VERSION));

    assertNotNull(req.execute().getBody());
  }

  /**
   * 2. MUST specify OData-Version (section 8.1.5) and Content-Type (section 8.1.1) in any request with a payload.
   */
  @Test
  public void item2() {
    final ClientEntity order = getClient().getObjectFactory().newEntity(
        new FullQualifiedName("Microsoft.Test.OData.Services.ODataWCFService.Order"));

    final ClientProperty orderId = getClient().getObjectFactory().newPrimitiveProperty("OrderID",
        getClient().getObjectFactory().newPrimitiveValueBuilder().buildInt32(2000));
    order.getProperties().add(orderId);

    Calendar dateTime = Calendar.getInstance(TimeZone.getTimeZone("GMT"));
    dateTime.set(2011, 2, 4, 16, 3, 57);
    final ClientProperty orderDate = getClient().getObjectFactory().newPrimitiveProperty("OrderDate",
        getClient().getObjectFactory().newPrimitiveValueBuilder().
        setType(EdmPrimitiveTypeKind.DateTimeOffset).setValue(dateTime).build());
    order.getProperties().add(orderDate);

    final ClientProperty shelfLife = getClient().getObjectFactory().newPrimitiveProperty("ShelfLife",
        getClient().getObjectFactory().newPrimitiveValueBuilder().
        setType(EdmPrimitiveTypeKind.Duration).setValue(new BigDecimal("0.0000001")).build());
    order.getProperties().add(shelfLife);

    final ClientCollectionValue<ClientValue> orderShelfLifesValue = getClient().getObjectFactory().
        newCollectionValue("Collection(Duration)");
    orderShelfLifesValue.add(getClient().getObjectFactory().newPrimitiveValueBuilder().
        setType(EdmPrimitiveTypeKind.Duration).setValue(new BigDecimal("0.0000001")).build());
    orderShelfLifesValue.add(getClient().getObjectFactory().newPrimitiveValueBuilder().
        setType(EdmPrimitiveTypeKind.Duration).setValue(new BigDecimal("0.0000002")).build());
    final ClientProperty orderShelfLifes = getClient().getObjectFactory().
        newCollectionProperty("OrderShelfLifes", orderShelfLifesValue);
    order.getProperties().add(orderShelfLifes);

    final ODataEntityCreateRequest<ClientEntity> req = getClient().getCUDRequestFactory().getEntityCreateRequest(
        getClient().newURIBuilder(testStaticServiceRootURL).
        appendEntitySetSegment("Orders").build(), order);
    req.setFormat(ContentType.JSON_FULL_METADATA);

    // check for OData-Version
    assertEquals("4.0", req.getHeader(HttpHeader.ODATA_VERSION));

    // check for Content-Type
    assertEquals(
<<<<<<< HEAD
        ODataFormat.JSON_FULL_METADATA.getContentType().toContentTypeString(),
        req.getHeader(HttpHeader.CONTENT_TYPE));
=======
        ContentType.JSON_FULL_METADATA.toContentTypeString(),
        req.getHeader("Content-Type"));
    assertEquals(
        ContentType.JSON_FULL_METADATA.toContentTypeString(),
        req.getHeader(HeaderName.contentType.toString()));
>>>>>>> abf5bf79
    assertEquals(
        ContentType.JSON_FULL_METADATA.toContentTypeString(),
        req.getContentType());

    final ClientEntity created = req.execute().getBody();
    assertNotNull(created);

    final URI deleteURI = created.getEditLink() == null
        ? getClient().newURIBuilder(testStaticServiceRootURL).
            appendEntitySetSegment("Orders").appendKeySegment(2000).build()
            : created.getEditLink();
            final ODataDeleteRequest deleteReq = getClient().getCUDRequestFactory().getDeleteRequest(deleteURI);
            final ODataDeleteResponse deleteRes = deleteReq.execute();
            assertEquals(204, deleteRes.getStatusCode());
  }

  /**
   * 4. MUST follow redirects (section 9.1.5).
   */
  @Test
  public void item4() {
    final URIBuilder uriBuilder = client.newURIBuilder(testStaticServiceRootURL).appendEntitySetSegment("redirect").
        appendEntitySetSegment("Customers").appendKeySegment(1).expand("Company");

    final ODataEntityRequest<ClientEntity> req =
        client.getRetrieveRequestFactory().getEntityRequest(uriBuilder.build());

    assertEquals("4.0", req.getHeader(HttpHeader.ODATA_MAX_VERSION));

    final ODataRetrieveResponse<ClientEntity> res = req.execute();
    final ClientEntity entity = res.getBody();

    assertNotNull(entity);
    assertEquals("Microsoft.Test.OData.Services.ODataWCFService.Customer", entity.getTypeName().toString());
    assertTrue(entity.getProperty("Home").hasPrimitiveValue());
    assertEquals("Edm.GeographyPoint", entity.getProperty("Home").getPrimitiveValue().getTypeName());
  }

  /**
   * 5. MUST correctly handle next links (section 11.2.5.7).
   */
  @Test
  public void item5() {
    final URIBuilder uriBuilder = client.newURIBuilder(testStaticServiceRootURL).appendEntitySetSegment("People");

    ODataEntitySetRequest<ClientEntitySet> req = client.getRetrieveRequestFactory().
        getEntitySetRequest(uriBuilder.build());
    req.setFormat(ContentType.JSON_FULL_METADATA);
    req.setPrefer(client.newPreferences().maxPageSize(5));

    ODataRetrieveResponse<ClientEntitySet> res = req.execute();
    ClientEntitySet feed = res.getBody();

    assertNotNull(feed);

    assertEquals(5, feed.getEntities().size());
    assertNotNull(feed.getNext());

    final URI expected = URI.create(testStaticServiceRootURL + "/People?$skiptoken=5");
    final URI found = URIUtils.getURI(testStaticServiceRootURL, feed.getNext().toASCIIString());

    assertEquals(expected, found);

    req = client.getRetrieveRequestFactory().getEntitySetRequest(found);
    req.setFormat(ContentType.JSON_FULL_METADATA);

    res = req.execute();
    feed = res.getBody();

    assertNotNull(feed);
  }

  /**
   * 6. MUST support instances returning properties and navigation properties not specified in metadata (section 11.2).
   */
  @Test
  public void item6() {
    final Integer id = 2000;

    ClientEntity rowIndex = getClient().getObjectFactory().newEntity(
        new FullQualifiedName("Microsoft.Test.OData.Services.OpenTypesServiceV4.RowIndex"));
    getClient().getBinder().add(rowIndex,
        getClient().getObjectFactory().newPrimitiveProperty("Id",
            getClient().getObjectFactory().newPrimitiveValueBuilder().buildInt32(id)));

    // add property not in metadata
    getClient().getBinder().add(rowIndex,
        getClient().getObjectFactory().newPrimitiveProperty("aString",
            getClient().getObjectFactory().newPrimitiveValueBuilder().buildString("string")));

    // add navigation property not in metadata
    rowIndex.addLink(client.getObjectFactory().newEntityNavigationLink(
        "Row", URI.create(testOpenTypeServiceRootURL + "/Row(71f7d0dc-ede4-45eb-b421-555a2aa1e58f)")));

    final ODataEntityCreateRequest<ClientEntity> createReq = getClient().getCUDRequestFactory().
        getEntityCreateRequest(getClient().newURIBuilder(testOpenTypeServiceRootURL).
            appendEntitySetSegment("RowIndex").build(), rowIndex);

    final ODataEntityCreateResponse<ClientEntity> createRes = createReq.execute();
    assertEquals(201, createRes.getStatusCode());

    final URIBuilder builder = getClient().newURIBuilder(testOpenTypeServiceRootURL).
        appendEntitySetSegment("RowIndex").appendKeySegment(id);

    rowIndex = read(ContentType.JSON_FULL_METADATA, builder.build());
    assertNotNull(rowIndex);
    assertEquals(EdmPrimitiveTypeKind.Int32, rowIndex.getProperty("Id").getPrimitiveValue().getTypeKind());
    assertEquals(EdmPrimitiveTypeKind.String, rowIndex.getProperty("aString").getPrimitiveValue().getTypeKind());
    assertNotNull(rowIndex.getNavigationLink("Row"));

    final ODataDeleteResponse deleteRes = getClient().getCUDRequestFactory().
        getDeleteRequest(rowIndex.getEditLink()).execute();
    assertEquals(204, deleteRes.getStatusCode());
  }

  /**
   * 7. MUST generate PATCH requests for updates, if the client supports updates (section 11.4.3).
   */
  @Test
  public void item7() {
    final URI uri = client.newURIBuilder(testStaticServiceRootURL).
        appendEntitySetSegment("Customers").appendKeySegment(1).build();

    final ClientEntity patch = client.getObjectFactory().newEntity(
        new FullQualifiedName("Microsoft.Test.OData.Services.ODataWCFService.Customer"));
    patch.setEditLink(uri);

    final String newname = "New Name (" + System.currentTimeMillis() + ")";
    patch.getProperties().add(getClient().getObjectFactory().newPrimitiveProperty("FirstName",
        getClient().getObjectFactory().newPrimitiveValueBuilder().buildString(newname)));

    final ODataEntityUpdateRequest<ClientEntity> req =
        getClient().getCUDRequestFactory().getEntityUpdateRequest(UpdateType.PATCH, patch);

    final ODataEntityUpdateResponse<ClientEntity> res = req.execute();
    assertEquals(204, res.getStatusCode());

    final ClientEntity actual = read(ContentType.JSON, uri);

    assertEquals(newname, actual.getProperty("FirstName").getPrimitiveValue().toString());
  }

  /**
   * 8. SHOULD support basic authentication as specified in [RFC2617] over HTTPS.
   * <br />
   * Unfortunately no service over HTTPs is available yet.
   */
  @Test
  public void item8() {
    client.getConfiguration().setHttpClientFactory(new BasicAuthHttpClientFactory("odatajclient", "odatajclient"));

    final URIBuilder uriBuilder = client.newURIBuilder(testAuthServiceRootURL).
        appendEntitySetSegment("Customers").appendKeySegment(1).expand("Company");

    final ODataEntityRequest<ClientEntity> req =
        client.getRetrieveRequestFactory().getEntityRequest(uriBuilder.build());
    req.setFormat(ContentType.JSON_FULL_METADATA);

    assertNotNull(req.execute().getBody());

    client.getConfiguration().setHttpClientFactory(new DefaultHttpClientFactory());
  }

  /**
   * 9. MAY request entity references in place of entities previously returned in the response (section 11.2.7).
   */
  @Test
  public void item9() {
    final URIBuilder uriBuilder = client.newURIBuilder(testStaticServiceRootURL).
        appendEntitySetSegment("Orders").appendKeySegment(8).appendNavigationSegment("CustomerForOrder").
        appendRefSegment();

    ODataEntityRequest<ClientEntity> req = client.getRetrieveRequestFactory().getEntityRequest(uriBuilder.build());
    req.setFormat(ContentType.JSON_FULL_METADATA);

    ODataRetrieveResponse<ClientEntity> res = req.execute();
    assertNotNull(res);

    final ClientEntity entity = res.getBody();
    assertNotNull(entity);
    assertTrue(entity.getId().toASCIIString().endsWith("/StaticService/V40/Static.svc/Customers(PersonID=1)"));

    final URI referenceURI = client.newURIBuilder(testStaticServiceRootURL).
        appendEntityIdSegment(entity.getId().toASCIIString()).build();

    req = client.getRetrieveRequestFactory().getEntityRequest(referenceURI);
    req.setFormat(ContentType.JSON_FULL_METADATA);

    res = req.execute();
    assertNotNull(res);
    assertNotNull(res.getBody());
  }

  /**
   * 10. MAY support deleted entities, link entities, deleted link entities in a delta response (section 11.3).
   */
  @Test
  public void item10() {
    final ODataEntitySetRequest<ClientEntitySet> req = client.getRetrieveRequestFactory().getEntitySetRequest(
        client.newURIBuilder(testStaticServiceRootURL).appendEntitySetSegment("Customers").build());
    req.setPrefer(client.newPreferences().trackChanges());

    final ClientEntitySet customers = req.execute().getBody();
    assertNotNull(customers);
    assertNotNull(customers.getDeltaLink());

    final ODataDeltaRequest deltaReq = client.getRetrieveRequestFactory().getDeltaRequest(customers.getDeltaLink());
    deltaReq.setFormat(ContentType.JSON_FULL_METADATA);

    final ClientDelta delta = deltaReq.execute().getBody();
    assertNotNull(delta);

    assertNotNull(delta.getDeltaLink());
    assertTrue(delta.getDeltaLink().isAbsolute());
    assertEquals(5, delta.getCount(), 0);

    assertEquals(1, delta.getDeletedEntities().size());
    assertTrue(delta.getDeletedEntities().get(0).getId().isAbsolute());
    assertTrue(delta.getDeletedEntities().get(0).getId().toASCIIString().endsWith("Customers('ANTON')"));

    assertEquals(1, delta.getAddedLinks().size());
    assertTrue(delta.getAddedLinks().get(0).getSource().isAbsolute());
    assertTrue(delta.getAddedLinks().get(0).getSource().toASCIIString().endsWith("Customers('BOTTM')"));
    assertEquals("Orders", delta.getAddedLinks().get(0).getRelationship());

    assertEquals(1, delta.getDeletedLinks().size());
    assertTrue(delta.getDeletedLinks().get(0).getSource().isAbsolute());
    assertTrue(delta.getDeletedLinks().get(0).getSource().toASCIIString().endsWith("Customers('ALFKI')"));
    assertEquals("Orders", delta.getDeletedLinks().get(0).getRelationship());

    assertEquals(2, delta.getEntities().size());
    ClientProperty property = delta.getEntities().get(0).getProperty("ContactName");
    assertNotNull(property);
    assertTrue(property.hasPrimitiveValue());
    property = delta.getEntities().get(1).getProperty("ShippingAddress");
    assertNotNull(property);
    assertTrue(property.hasComplexValue());
  }

  /**
   * 11. MAY support asynchronous responses (section 9.1.3).
   */
  @Test
  public void item11() {
    final URIBuilder uriBuilder = client.newURIBuilder(testStaticServiceRootURL).
        appendEntitySetSegment("async").appendEntitySetSegment("Orders");

    final ODataEntitySetRequest<ClientEntitySet> req =
        client.getRetrieveRequestFactory().getEntitySetRequest(uriBuilder.build());
    req.setFormat(ContentType.JSON_FULL_METADATA);

    final AsyncRequestWrapper<ODataRetrieveResponse<ClientEntitySet>> async =
        client.getAsyncRequestFactory().<ODataRetrieveResponse<ClientEntitySet>> getAsyncRequestWrapper(req);
    async.callback(URI.create("http://client.service.it/callback/endpoint"));

    final AsyncResponseWrapper<ODataRetrieveResponse<ClientEntitySet>> responseWrapper = async.execute();

    assertTrue(responseWrapper.isPreferenceApplied());
    assertTrue(responseWrapper.isDone());

    final ODataRetrieveResponse<ClientEntitySet> res = responseWrapper.getODataResponse();
    final ClientEntitySet entitySet = res.getBody();

    assertFalse(entitySet.getEntities().isEmpty());
  }

  /**
   * 12. MAY support odata.metadata=minimal in a JSON response (see [OData-JSON]).
   */
  @Test
  public void item12() {
    final URIBuilder uriBuilder = client.newURIBuilder(testStaticServiceRootURL).
        appendEntitySetSegment("Customers").appendKeySegment(1).expand("Company");

    final ODataEntityRequest<ClientEntity> req =
        client.getRetrieveRequestFactory().getEntityRequest(uriBuilder.build());
    req.setFormat(ContentType.JSON);

    assertEquals("application/json;odata.metadata=minimal", req.getHeader("Accept"));
    assertEquals("application/json;odata.metadata=minimal", req.getAccept());

    final ODataRetrieveResponse<ClientEntity> res = req.execute();
    assertTrue(res.getContentType().startsWith("application/json; odata.metadata=minimal"));

    assertNotNull(res.getBody());
  }
}<|MERGE_RESOLUTION|>--- conflicted
+++ resolved
@@ -53,12 +53,8 @@
 import org.apache.olingo.client.core.uri.URIUtils;
 import org.apache.olingo.commons.api.edm.EdmPrimitiveTypeKind;
 import org.apache.olingo.commons.api.edm.FullQualifiedName;
-<<<<<<< HEAD
-import org.apache.olingo.commons.api.format.ODataFormat;
 import org.apache.olingo.commons.api.http.HttpHeader;
-=======
 import org.apache.olingo.commons.api.format.ContentType;
->>>>>>> abf5bf79
 import org.junit.Test;
 
 /**
@@ -128,16 +124,8 @@
 
     // check for Content-Type
     assertEquals(
-<<<<<<< HEAD
-        ODataFormat.JSON_FULL_METADATA.getContentType().toContentTypeString(),
-        req.getHeader(HttpHeader.CONTENT_TYPE));
-=======
         ContentType.JSON_FULL_METADATA.toContentTypeString(),
         req.getHeader("Content-Type"));
-    assertEquals(
-        ContentType.JSON_FULL_METADATA.toContentTypeString(),
-        req.getHeader(HeaderName.contentType.toString()));
->>>>>>> abf5bf79
     assertEquals(
         ContentType.JSON_FULL_METADATA.toContentTypeString(),
         req.getContentType());
