--- conflicted
+++ resolved
@@ -1,18 +1,18 @@
 /*
  * Licensed to the Apache Software Foundation (ASF) under one
- * or more contributor license agreements.  See the NOTICE file
+ * or more contributor license agreements. See the NOTICE file
  * distributed with this work for additional information
- * regarding copyright ownership.  The ASF licenses this file
+ * regarding copyright ownership. The ASF licenses this file
  * to you under the Apache License, Version 2.0 (the
  * "License"); you may not use this file except in compliance
- * with the License.  You may obtain a copy of the License at
- *
- *   http://www.apache.org/licenses/LICENSE-2.0
- *
+ * with the License. You may obtain a copy of the License at
+ * 
+ * http://www.apache.org/licenses/LICENSE-2.0
+ * 
  * Unless required by applicable law or agreed to in writing,
  * software distributed under the License is distributed on an
  * "AS IS" BASIS, WITHOUT WARRANTIES OR CONDITIONS OF ANY
- * KIND, either express or implied.  See the License for the
+ * KIND, either express or implied. See the License for the
  * specific language governing permissions and limitations
  * under the License.
  */
@@ -24,17 +24,11 @@
 import org.apache.olingo.client.api.ODataClient;
 import org.apache.olingo.client.api.communication.ODataClientErrorException;
 import org.apache.olingo.client.api.communication.ODataServerErrorException;
-<<<<<<< HEAD
 import org.apache.olingo.commons.api.ODataError;
 import org.apache.olingo.commons.api.ODataRuntimeException;
 import org.apache.olingo.commons.api.format.ContentType;
-import org.apache.olingo.commons.api.serialization.ODataDeserializerException;
-=======
 import org.apache.olingo.client.api.serialization.ODataDeserializerException;
-import org.apache.olingo.commons.api.ODataRuntimeException;
-import org.apache.olingo.commons.api.ODataError;
-import org.apache.olingo.commons.api.format.ODataFormat;
->>>>>>> a4288fca
+
 import org.slf4j.Logger;
 import org.slf4j.LoggerFactory;
 
@@ -50,8 +44,8 @@
   }
 
   public static ODataRuntimeException checkResponse(
-          final ODataClient odataClient, final StatusLine statusLine, final InputStream entity,
-          final String accept) {
+      final ODataClient odataClient, final StatusLine statusLine, final InputStream entity,
+      final String accept) {
 
     ODataRuntimeException result = null;
 
@@ -66,13 +60,13 @@
       } catch (final RuntimeException e) {
         LOG.warn("Error deserializing error response", e);
         error = getGenericError(
-                statusLine.getStatusCode(),
-                statusLine.getReasonPhrase());
+            statusLine.getStatusCode(),
+            statusLine.getReasonPhrase());
       } catch (final ODataDeserializerException e) {
         LOG.warn("Error deserializing error response", e);
         error = getGenericError(
-                statusLine.getStatusCode(),
-                statusLine.getReasonPhrase());
+            statusLine.getStatusCode(),
+            statusLine.getReasonPhrase());
       }
 
       if (statusLine.getStatusCode() >= 500) {
