--- conflicted
+++ resolved
@@ -85,16 +85,6 @@
                 }
             }
 
-<<<<<<< HEAD
-      if (statusLine.getStatusCode() >= 500 && error!= null &&
-          (error.getDetails() == null || error.getDetails().isEmpty()) &&
-          (error.getInnerError() == null || error.getInnerError().size() == 0)) {
-        result = new ODataServerErrorException(statusLine);
-      } else {
-        result = new ODataClientErrorException(statusLine, error);
-      }
-    }
-=======
             if (error == null || error.getCode() == null) {
                 error = getGenericError(statusLine, errorMessage);
             }
@@ -108,7 +98,6 @@
                 result = new ODataClientErrorException(statusLine, error);
             }
         }
->>>>>>> 195a84df
 
         return result;
     }
