/*
 * Licensed to the Apache Software Foundation (ASF) under one
 * or more contributor license agreements.  See the NOTICE file
 * distributed with this work for additional information
 * regarding copyright ownership.  The ASF licenses this file
 * to you under the Apache License, Version 2.0 (the
 * "License"); you may not use this file except in compliance
 * with the License.  You may obtain a copy of the License at
 *
 *   http://www.apache.org/licenses/LICENSE-2.0
 *
 * Unless required by applicable law or agreed to in writing,
 * software distributed under the License is distributed on an
 * "AS IS" BASIS, WITHOUT WARRANTIES OR CONDITIONS OF ANY
 * KIND, either express or implied.  See the License for the
 * specific language governing permissions and limitations
 * under the License.
 */
package org.apache.olingo.client.core.uri;

import java.net.URI;
import java.net.URISyntaxException;
import java.util.ArrayList;
import java.util.Arrays;
import java.util.LinkedHashMap;
import java.util.List;
import java.util.Map;

import org.apache.commons.lang3.StringUtils;
import org.apache.olingo.client.api.uri.QueryOption;
import org.apache.olingo.client.api.uri.SegmentType;
import org.apache.olingo.client.api.uri.CommonURIBuilder;
import org.apache.olingo.client.api.uri.URIFilter;
import org.apache.olingo.commons.api.edm.constants.ODataServiceVersion;
import org.slf4j.Logger;
import org.slf4j.LoggerFactory;

public abstract class AbstractURIBuilder<UB extends CommonURIBuilder<?>> implements CommonURIBuilder<UB> {

  private static final long serialVersionUID = -3267515371720408124L;

  /**
   * Logger.
   */
  protected static final Logger LOG = LoggerFactory.getLogger(CommonURIBuilder.class);

  protected static class Segment {

    private final SegmentType type;

    private final String value;

    public Segment(final SegmentType type, final String value) {
      this.type = type;
      this.value = value;
    }

    public SegmentType getType() {
      return type;
    }

    public String getValue() {
      return value;
    }
  }
<<<<<<< HEAD
=======

  private final ODataServiceVersion version;

>>>>>>> c1b8976e
  protected final List<Segment> segments = new ArrayList<Segment>();

  /**
   * Insertion-order map of query options.
   */
  protected final Map<String, String> queryOptions = new LinkedHashMap<String, String>();

  /**
   * Constructor.
   *
   * @param serviceRoot absolute URL (schema, host and port included) representing the location of the root of the data
   * service.
   */
  protected AbstractURIBuilder(final ODataServiceVersion version, final String serviceRoot) {
    this.version = version;
    segments.add(new Segment(SegmentType.SERVICEROOT, serviceRoot));
  }

  protected abstract UB getThis();

  @Override
  public UB addQueryOption(final QueryOption option, final String value) {
    return addQueryOption(option.toString(), value);
  }

  @Override
  public UB addQueryOption(final String option, final String value) {
    queryOptions.put(option, value);
    return getThis();
  }

  @Override
  public UB appendEntitySetSegment(final String segmentValue) {
    segments.add(new Segment(SegmentType.ENTITYSET, segmentValue));
    return getThis();
  }

  @Override
  public UB appendKeySegment(final Object val) {
    final String segValue = URIUtils.escape(version, val);

    segments.add(new Segment(SegmentType.KEY, "(" + segValue + ")"));
    return getThis();
  }

  protected abstract String noKeysWrapper();

  @Override
  public UB appendKeySegment(final Map<String, Object> segmentValues) {
    final String key = buildMultiKeySegment(segmentValues, true);
    if (StringUtils.isEmpty(key)) {
      segments.add(new Segment(SegmentType.KEY, noKeysWrapper()));
    } else {
<<<<<<< HEAD
      segments.add(new Segment(SegmentType.KEY, key));
=======
      final StringBuilder keyBuilder = new StringBuilder().append('(');
      for (Map.Entry<String, Object> entry : segmentValues.entrySet()) {
        keyBuilder.append(entry.getKey()).append('=').append(URIUtils.escape(version, entry.getValue()));
        keyBuilder.append(',');
      }
      keyBuilder.deleteCharAt(keyBuilder.length() - 1).append(')');

      segments.add(new Segment(SegmentType.KEY, keyBuilder.toString()));
>>>>>>> c1b8976e
    }

    return getThis();
  }

  @Override
  public UB appendPropertySegment(final String segmentValue) {
    segments.add(new Segment(SegmentType.PROPERTY, segmentValue));
    return getThis();

  }

  @Override
  public UB appendNavigationSegment(final String segmentValue) {
    segments.add(new Segment(SegmentType.NAVIGATION, segmentValue));
    return getThis();
  }

  @Override
  public UB appendDerivedEntityTypeSegment(final String segmentValue) {
    segments.add(new Segment(SegmentType.DERIVED_ENTITY_TYPE, segmentValue));
    return getThis();
  }

  @Override
  public UB appendValueSegment() {
    segments.add(new Segment(SegmentType.VALUE, SegmentType.VALUE.getValue()));
    return getThis();
  }

  @Override
  public UB appendOperationCallSegment(final String operation, final Map<String, Object> arguments) {
    segments.add(new Segment(
            segments.size() == 1 ? SegmentType.UNBOUND_OPERATION : SegmentType.BOUND_OPERATION, operation));
    return appendKeySegment(arguments);
  }

  @Override
  public UB appendMetadataSegment() {
    segments.add(new Segment(SegmentType.METADATA, SegmentType.METADATA.getValue()));
    return getThis();
  }

  @Override
  public UB appendBatchSegment() {
    segments.add(new Segment(SegmentType.BATCH, SegmentType.BATCH.getValue()));
    return getThis();
  }

  @Override
  public UB count() {
    segments.add(new Segment(SegmentType.ROOT_QUERY_OPTION, "$" + QueryOption.COUNT.toString()));
    return getThis();
  }

  @Override
  public UB expand(final String... expandItems) {
    final List<String> values = new ArrayList<String>();
    if (queryOptions.containsKey(QueryOption.EXPAND.toString())) {
      values.add(queryOptions.get(QueryOption.EXPAND.toString()));
    }

    values.addAll(Arrays.asList(expandItems));

    return addQueryOption(QueryOption.EXPAND, StringUtils.join(values, ","));
  }

  @Override
  public UB format(final String format) {
    return addQueryOption(QueryOption.FORMAT, format);
  }

  @Override
  public UB filter(final URIFilter filter) {
    return addQueryOption(QueryOption.FILTER, filter.build());
  }

  @Override
  public UB filter(final String filter) {
    return addQueryOption(QueryOption.FILTER, filter);
  }

  @Override
  public UB select(final String... selectItems) {
    final List<String> values = new ArrayList<String>();
    if (queryOptions.containsKey(QueryOption.SELECT.toString())) {
      values.add(queryOptions.get(QueryOption.SELECT.toString()));
    }

    values.addAll(Arrays.asList(selectItems));

    return addQueryOption(QueryOption.SELECT, StringUtils.join(values, ","));
  }

  @Override
  public UB orderBy(final String order) {
    return addQueryOption(QueryOption.ORDERBY, order);
  }

  @Override
  public UB top(final int top) {
    return addQueryOption(QueryOption.TOP, String.valueOf(top));
  }

  @Override
  public UB skip(final int skip) {
    return addQueryOption(QueryOption.SKIP, String.valueOf(skip));
  }

  @Override
  public UB skipToken(final String skipToken) {
    return addQueryOption(QueryOption.SKIPTOKEN, skipToken);
  }

  protected abstract char getBoundOperationSeparator();

  protected abstract char getDerivedEntityTypeSeparator();

  @Override
  public URI build() {
    final StringBuilder segmentsBuilder = new StringBuilder();
    for (Segment seg : segments) {
      if (segmentsBuilder.length() > 0 && seg.getType() != SegmentType.KEY) {
        switch (seg.getType()) {
          case BOUND_OPERATION:
            segmentsBuilder.append(getBoundOperationSeparator());
            break;

          case DERIVED_ENTITY_TYPE:
            segmentsBuilder.append(getDerivedEntityTypeSeparator());
            break;

          default:
            segmentsBuilder.append('/');
        }
      }

      if (seg.getType() == SegmentType.ENTITY) {
        segmentsBuilder.append(seg.getType().getValue());
      } else {
        segmentsBuilder.append(seg.getValue());
      }
    }

    try {
      final org.apache.http.client.utils.URIBuilder builder =
              new org.apache.http.client.utils.URIBuilder(segmentsBuilder.toString());

      for (Map.Entry<String, String> option : queryOptions.entrySet()) {
        builder.addParameter("$" + option.getKey(), option.getValue());
      }

      return builder.build().normalize();
    } catch (URISyntaxException e) {
      throw new IllegalArgumentException("Could not build valid URI", e);
    }
  }

  @Override
  public String toString() {
    return build().toASCIIString();
  }

  protected String buildMultiKeySegment(final Map<String, Object> segmentValues, final boolean escape) {
    if (segmentValues == null || segmentValues.isEmpty()) {
      return StringUtils.EMPTY;
    } else {
      final StringBuilder keyBuilder = new StringBuilder().append('(');
      for (Map.Entry<String, Object> entry : segmentValues.entrySet()) {
        keyBuilder.append(entry.getKey()).append('=').append(
                escape ? URIUtils.escape(entry.getValue()) : entry.getValue());
        keyBuilder.append(',');
      }
      keyBuilder.deleteCharAt(keyBuilder.length() - 1).append(')');

      return keyBuilder.toString();
    }
  }
}<|MERGE_RESOLUTION|>--- conflicted
+++ resolved
@@ -63,12 +63,8 @@
       return value;
     }
   }
-<<<<<<< HEAD
-=======
-
   private final ODataServiceVersion version;
 
->>>>>>> c1b8976e
   protected final List<Segment> segments = new ArrayList<Segment>();
 
   /**
@@ -122,18 +118,7 @@
     if (StringUtils.isEmpty(key)) {
       segments.add(new Segment(SegmentType.KEY, noKeysWrapper()));
     } else {
-<<<<<<< HEAD
       segments.add(new Segment(SegmentType.KEY, key));
-=======
-      final StringBuilder keyBuilder = new StringBuilder().append('(');
-      for (Map.Entry<String, Object> entry : segmentValues.entrySet()) {
-        keyBuilder.append(entry.getKey()).append('=').append(URIUtils.escape(version, entry.getValue()));
-        keyBuilder.append(',');
-      }
-      keyBuilder.deleteCharAt(keyBuilder.length() - 1).append(')');
-
-      segments.add(new Segment(SegmentType.KEY, keyBuilder.toString()));
->>>>>>> c1b8976e
     }
 
     return getThis();
@@ -304,7 +289,7 @@
       final StringBuilder keyBuilder = new StringBuilder().append('(');
       for (Map.Entry<String, Object> entry : segmentValues.entrySet()) {
         keyBuilder.append(entry.getKey()).append('=').append(
-                escape ? URIUtils.escape(entry.getValue()) : entry.getValue());
+                escape ? URIUtils.escape(version, entry.getValue()) : entry.getValue());
         keyBuilder.append(',');
       }
       keyBuilder.deleteCharAt(keyBuilder.length() - 1).append(')');
