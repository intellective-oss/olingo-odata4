--- conflicted
+++ resolved
@@ -36,12 +36,17 @@
   private URI uri;
 
   private URI serviceRoot;
+
   private String entitySetOrSingletonOrType;
+
   private String derivedEntity;
+
   private String selectList;
+
   private String navOrPropertyPath;
 
   public enum Suffix {
+
     ENTITY("$entity"),
     REFERENCE("$ref"),
     DELTA("$delta"),
@@ -50,17 +55,16 @@
     DELTA_DELETED_LINK("$deletedLink");
 
     private final String representation;
+
     private Suffix(final String representation) {
       this.representation = representation;
     }
+
     public String getRepresentation() {
       return representation;
     }
   }
-
   private Suffix suffix;
-
-  private ContextURL() {}
 
   private ContextURL() {
   }
@@ -71,17 +75,10 @@
 
     String contextURLasString = instance.uri.toASCIIString();
 
-<<<<<<< HEAD
-    instance.entity = contextURLasString.endsWith("/$entity") || contextURLasString.endsWith("/@Element");
-    contextURLasString = contextURLasString.
-            replace("/$entity", StringUtils.EMPTY).replace("/@Element", StringUtils.EMPTY);
-=======
     if (contextURLasString.endsWith("/$entity") || contextURLasString.endsWith("/@Element")) {
       instance.suffix = Suffix.ENTITY;
       contextURLasString = contextURLasString.replace("/$entity", StringUtils.EMPTY)
-          .replace("/@Element", StringUtils.EMPTY);
->>>>>>> 44c4772e
-
+              .replace("/@Element", StringUtils.EMPTY);
     } else if (contextURLasString.endsWith("/$ref")) {
       instance.suffix = Suffix.REFERENCE;
       contextURLasString = contextURLasString.replace("/$ref", StringUtils.EMPTY);
@@ -202,9 +199,11 @@
   }
 
   public static final class ContextURLBuilder {
+
     private ContextURL contextURL = new ContextURL();
 
-    private ContextURLBuilder() {}
+    private ContextURLBuilder() {
+    }
 
     public ContextURLBuilder serviceRoot(final URI serviceRoot) {
       contextURL.serviceRoot = serviceRoot;
