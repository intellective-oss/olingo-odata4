/*
 * Licensed to the Apache Software Foundation (ASF) under one
 * or more contributor license agreements. See the NOTICE file
 * distributed with this work for additional information
 * regarding copyright ownership. The ASF licenses this file
 * to you under the Apache License, Version 2.0 (the
 * "License"); you may not use this file except in compliance
 * with the License. You may obtain a copy of the License at
 *
 * http://www.apache.org/licenses/LICENSE-2.0
 *
 * Unless required by applicable law or agreed to in writing,
 * software distributed under the License is distributed on an
 * "AS IS" BASIS, WITHOUT WARRANTIES OR CONDITIONS OF ANY
 * KIND, either express or implied. See the License for the
 * specific language governing permissions and limitations
 * under the License.
 */
package org.apache.olingo.commons.api.data;

import java.net.URI;
import java.util.ArrayList;
import java.util.Iterator;
import java.util.List;

/**
 * Data representation for a collection of single entities.
 */
public class EntityCollection extends AbstractODataObject implements Iterable<Entity> {

  private final List<Entity> entities = new ArrayList<Entity>();
  private Integer count;
  private URI next;
  private URI deltaLink;

  /**
   * Sets number of entries.
   *
   * @param count number of entries
   */
  public void setCount(final Integer count) {
    this.count = count;
  }

  /**
   * Gets number of entries - if it was required.
   *
   * @return number of entries into the entity set.
   */
  public Integer getCount() {
    return count;
  }

  /**
   * Gets entities.
   *
   * @return entries.
   */
  public List<Entity> getEntities() {
    return entities;
  }

  /**
   * Sets next link.
   *
   * @param next next link.
   */
  public void setNext(final URI next) {
    this.next = next;
  }

  /**
   * Gets next link if exists.
   *
   * @return next link if exists; null otherwise.
   */
  public URI getNext() {
    return next;
  }

  /**
   * Gets delta link if exists.
   *
   * @return delta link if exists; null otherwise.
   */
  public URI getDeltaLink() {
    return deltaLink;
  }

  /**
   * Sets delta link.
   *
   * @param deltaLink delta link.
   */
  public void setDeltaLink(final URI deltaLink) {
    this.deltaLink = deltaLink;
  }

  @Override
<<<<<<< HEAD
  public Iterator<Entity> iterator() {
    return this.entities.iterator();
=======
  public boolean equals(final Object o) {
    if (!super.equals(o)) {
      return false;
    }
    final EntityCollection other = (EntityCollection) o;
    return entities.equals(other.entities)
        && (count == null ? other.count == null : count.equals(other.count))
        && (next == null ? other.next == null : next.equals(other.next))
        && (deltaLink == null ? other.deltaLink == null : deltaLink.equals(other.deltaLink));
  }

  @Override
  public int hashCode() {
    int result = super.hashCode();
    result = 31 * result + entities.hashCode();
    result = 31 * result + (count == null ? 0 : count.hashCode());
    result = 31 * result + (next == null ? 0 : next.hashCode());
    result = 31 * result + (deltaLink == null ? 0 : deltaLink.hashCode());
    return result;
>>>>>>> b9512eda
  }
}<|MERGE_RESOLUTION|>--- conflicted
+++ resolved
@@ -97,10 +97,11 @@
   }
 
   @Override
-<<<<<<< HEAD
   public Iterator<Entity> iterator() {
     return this.entities.iterator();
-=======
+  }
+
+  @Override
   public boolean equals(final Object o) {
     if (!super.equals(o)) {
       return false;
@@ -120,6 +121,5 @@
     result = 31 * result + (next == null ? 0 : next.hashCode());
     result = 31 * result + (deltaLink == null ? 0 : deltaLink.hashCode());
     return result;
->>>>>>> b9512eda
   }
 }