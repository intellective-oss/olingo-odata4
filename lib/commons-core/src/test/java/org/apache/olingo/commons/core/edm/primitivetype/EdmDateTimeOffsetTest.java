--- conflicted
+++ resolved
@@ -19,7 +19,6 @@
 package org.apache.olingo.commons.core.edm.primitivetype;
 
 import static org.junit.Assert.assertEquals;
-import static org.junit.Assert.assertTrue;
 
 import java.sql.Time;
 import java.sql.Timestamp;
@@ -27,13 +26,9 @@
 import java.util.Date;
 import java.util.TimeZone;
 
-<<<<<<< HEAD
 import org.apache.olingo.commons.api.edm.EdmPrimitiveType;
 import org.apache.olingo.commons.api.edm.EdmPrimitiveTypeKind;
 import org.junit.Test;
-=======
-import static org.junit.Assert.assertEquals;
->>>>>>> 382ec16e
 
 public class EdmDateTimeOffsetTest extends PrimitiveTypeBaseTest {
 
@@ -139,9 +134,10 @@
     
     assertEquals(new Time(120000L), instance.valueOfString("1970-01-01T00:02", null, null, null, null, null,
         Time.class));
-    assertEquals(new Time(12L), instance.valueOfString("1970-01-01T00:00:00.012", null, null, 3, null, null,
+    // 0L because java.sql.Time does not keep track of fraction of milliseconds
+    assertEquals(new Time(0L), instance.valueOfString("1970-01-01T00:00:00.012", null, null, 3, null, null,
         Time.class));
-    assertEquals(new Time(120L), instance.valueOfString("1970-01-01T00:00:00.12", null, null, 2, null, null,
+    assertEquals(new Time(0L), instance.valueOfString("1970-01-01T00:00:00.12", null, null, 2, null, null,
         Time.class));
     
     expectFacetsErrorInValueOfString(instance, "2012-02-29T23:32:02.9Z", null, null, null, null, null);
