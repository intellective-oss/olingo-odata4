--- conflicted
+++ resolved
@@ -63,12 +63,6 @@
   }
   
   @Test
-<<<<<<< HEAD
-  public void toTimeObject() throws Exception {
-    Calendar dateTime = Calendar.getInstance();
-    dateTime.clear();
-    dateTime.setTimeZone(TimeZone.getTimeZone("GMT"));
-=======
   public void valueToStringWithGMT() throws Exception {
     Calendar dateTime = Calendar.getInstance();
     dateTime.clear();
@@ -89,7 +83,6 @@
   public void toTimeObject() throws Exception {
     Calendar dateTime = Calendar.getInstance();
     dateTime.clear();
->>>>>>> 382ec16e
     dateTime.set(Calendar.HOUR, 12);
     
     Time timeValue = instance.valueOfString("12:00:00", null, null, null, null, null, Time.class);
@@ -98,11 +91,7 @@
   
   @Test
   public void fromTimeObject() throws Exception {
-<<<<<<< HEAD
-    Calendar dateTime = Calendar.getInstance(TimeZone.getTimeZone("GMT"));
-=======
     Calendar dateTime = Calendar.getInstance();
->>>>>>> 382ec16e
     dateTime.clear();
     dateTime.set(Calendar.HOUR, 5);
     dateTime.set(Calendar.MINUTE, 59);
@@ -111,11 +100,7 @@
     Time time = new Time(dateTime.getTimeInMillis());
     assertEquals("05:59:23", instance.valueToString(time, null, null, null, null, null));
   }
-<<<<<<< HEAD
-  
-=======
 
->>>>>>> 382ec16e
   @Test
   public void valueOfString() throws Exception {
     Calendar dateTime = Calendar.getInstance();
