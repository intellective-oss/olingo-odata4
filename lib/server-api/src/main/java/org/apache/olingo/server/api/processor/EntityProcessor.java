--- conflicted
+++ resolved
@@ -31,20 +31,13 @@
 public interface EntityProcessor extends Processor {
 
   /**
-<<<<<<< HEAD
-   * Reads entity data from persistency and puts serialized content and status into the response.
+   * Reads entity data from persistence and puts serialized content and status into the response.
    * @param request - OData request object containing raw HTTP information
    * @param response - OData response object for collecting response data
    * @param uriInfo - information of a parsed OData URI
    * @param requestedContentType - requested content type after content negotiation
    * @throws ODataApplicationException
    * @throws SerializerException
-=======
-   *  Reads entity data from persistence and puts serialized content and status into the response.
-   *  @param request - OData request object containing raw HTTP information
-   *  @param response - OData response object for collecting response data
-   *  @param uriInfo - information of a parsed OData URI
->>>>>>> 1971a90c
    */
   void readEntity(ODataRequest request, ODataResponse response, UriInfo uriInfo, ContentType requestedContentType)
       throws ODataApplicationException, SerializerException;
