/*
 * Licensed to the Apache Software Foundation (ASF) under one
 * or more contributor license agreements. See the NOTICE file
 * distributed with this work for additional information
 * regarding copyright ownership. The ASF licenses this file
 * to you under the Apache License, Version 2.0 (the
 * "License"); you may not use this file except in compliance
 * with the License. You may obtain a copy of the License at
 * 
 * http://www.apache.org/licenses/LICENSE-2.0
 * 
 * Unless required by applicable law or agreed to in writing,
 * software distributed under the License is distributed on an
 * "AS IS" BASIS, WITHOUT WARRANTIES OR CONDITIONS OF ANY
 * KIND, either express or implied. See the License for the
 * specific language governing permissions and limitations
 * under the License.
 */
package org.apache.olingo.server.api.serializer;

import java.io.InputStream;

import org.apache.olingo.commons.api.data.Entity;
import org.apache.olingo.commons.api.data.EntitySet;
import org.apache.olingo.commons.api.data.Property;
import org.apache.olingo.commons.api.edm.Edm;
import org.apache.olingo.commons.api.edm.EdmEntitySet;
import org.apache.olingo.commons.api.edm.EdmProperty;
import org.apache.olingo.server.api.ODataServerError;
import org.apache.olingo.server.api.uri.queryoption.ExpandOption;
import org.apache.olingo.server.api.uri.queryoption.SelectOption;

/** OData serializer */
public interface ODataSerializer {

  /** The default character set is UTF-8. */
  public static final String DEFAULT_CHARSET = "UTF-8";

  /**
   * Writes the service document into an InputStream.
   * @param edm         the Entity Data Model
   * @param serviceRoot the service-root URI of this OData service 
   */
  InputStream serviceDocument(Edm edm, String serviceRoot) throws SerializerException;

  /**
   * Writes the metadata document into an InputStream.
   * @param edm the Entity Data Model
   */
  InputStream metadataDocument(Edm edm) throws SerializerException;

  /**
   * Writes entity data into an InputStream.
   * @param edmEntitySet the {@link EdmEntitySet}
   * @param entity       the data of the entity
   * @param options      options for the serializer
   */
  InputStream entity(EdmEntitySet edmEntitySet, Entity entity, ODataSerializerOptions options)
<<<<<<< HEAD
      throws SerializerException;
=======
      throws ODataSerializerException;
  
  /**
   * Writes entity data into an InputStream.
   * @param edmProperty property definition
   * @param property property value
   * @param options options for the serializer
   */
  InputStream entityProperty(EdmProperty edmProperty, Property property, ODataSerializerOptions options)
          throws ODataSerializerException;
>>>>>>> 1971a90c

  /**
   * Writes entity-set data into an InputStream.
   * @param edmEntitySet the {@link EdmEntitySet}
   * @param entitySet    the data of the entity set
   * @param options      options for the serializer
   */
  InputStream entitySet(EdmEntitySet edmEntitySet, EntitySet entitySet, ODataSerializerOptions options)
      throws SerializerException;

  /**
   * Writes an ODataError into an InputStream.
   * @param error the main error
   * @return inputStream containing the OData-formatted error
   */
  InputStream error(ODataServerError error) throws SerializerException;

  /**
   * Builds the select-list part of a {@link org.apache.olingo.commons.api.data.ContextURL ContextURL}.
   * @param edmEntitySet the Entity Set
   * @param expand       the $expand option
   * @param select       the $select option
   * @return a String with the select list
   */
  String buildContextURLSelectList(EdmEntitySet edmEntitySet, ExpandOption expand, SelectOption select)
      throws SerializerException;
}<|MERGE_RESOLUTION|>--- conflicted
+++ resolved
@@ -56,11 +56,8 @@
    * @param options      options for the serializer
    */
   InputStream entity(EdmEntitySet edmEntitySet, Entity entity, ODataSerializerOptions options)
-<<<<<<< HEAD
       throws SerializerException;
-=======
-      throws ODataSerializerException;
-  
+
   /**
    * Writes entity data into an InputStream.
    * @param edmProperty property definition
@@ -68,8 +65,7 @@
    * @param options options for the serializer
    */
   InputStream entityProperty(EdmProperty edmProperty, Property property, ODataSerializerOptions options)
-          throws ODataSerializerException;
->>>>>>> 1971a90c
+          throws SerializerException;
 
   /**
    * Writes entity-set data into an InputStream.
