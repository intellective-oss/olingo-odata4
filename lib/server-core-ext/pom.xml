<?xml version="1.0" encoding="UTF-8"?>
<!--

  Licensed to the Apache Software Foundation (ASF) under one
  or more contributor license agreements. See the NOTICE file
  distributed with this work for additional information
  regarding copyright ownership. The ASF licenses this file
  to you under the Apache License, Version 2.0 (the
  "License"); you may not use this file except in compliance
  with the License. You may obtain a copy of the License at

  http://www.apache.org/licenses/LICENSE-2.0

  Unless required by applicable law or agreed to in writing,
  software distributed under the License is distributed on an
  "AS IS" BASIS, WITHOUT WARRANTIES OR CONDITIONS OF ANY
  KIND, either express or implied. See the License for the
  specific language governing permissions and limitations
  under the License.

-->
<project xmlns="http://maven.apache.org/POM/4.0.0" xmlns:xsi="http://www.w3.org/2001/XMLSchema-instance"
  xsi:schemaLocation="http://maven.apache.org/POM/4.0.0 http://maven.apache.org/xsd/maven-4.0.0.xsd">
  <modelVersion>4.0.0</modelVersion>

  <artifactId>odata-server-core-ext</artifactId>
  <packaging>jar</packaging>
  <name>${project.artifactId}</name>

  <parent>
    <groupId>org.apache.olingo</groupId>
    <artifactId>odata-lib</artifactId>
    <version>4.0.0-beta-03-SNAPSHOT</version>
    <relativePath>..</relativePath>
  </parent>
  <properties>
    <jetty-version>9.2.7.v20150116</jetty-version>
  </properties>
  <dependencies>
    <dependency>
      <groupId>org.apache.olingo</groupId>
      <artifactId>odata-server-api</artifactId>
      <version>${project.version}</version>
    </dependency>
    <dependency>
      <groupId>org.apache.olingo</groupId>
      <artifactId>odata-server-core</artifactId>
      <version>${project.version}</version>
    </dependency>
    <dependency>
      <groupId>org.apache.olingo</groupId>
      <artifactId>odata-commons-core</artifactId>
      <version>${project.version}</version>
    </dependency>
    <dependency>
      <groupId>org.antlr</groupId>
      <artifactId>antlr4-runtime</artifactId>
    </dependency>
    <dependency>
      <groupId>javax.servlet</groupId>
      <artifactId>javax.servlet-api</artifactId>
      <version>3.0.1</version>
      <scope>provided</scope>
    </dependency>
    <dependency>
        <groupId>javax.xml.stream</groupId>
        <artifactId>stax-api</artifactId>
    </dependency>
    <dependency>
      <groupId>junit</groupId>
      <artifactId>junit</artifactId>
    </dependency>
    <dependency>
      <groupId>org.mockito</groupId>
      <artifactId>mockito-all</artifactId>
    </dependency>
    <dependency>
      <groupId>org.slf4j</groupId>
      <artifactId>slf4j-simple</artifactId>
    </dependency>
    <dependency>
      <groupId>commons-io</groupId>
      <artifactId>commons-io</artifactId>
    </dependency>
    <dependency>
      <groupId>org.apache.tomcat.embed</groupId>
      <artifactId>tomcat-embed-core</artifactId>
      <scope>test</scope>
    </dependency>
    <dependency>
      <groupId>org.apache.tomcat.embed</groupId>
      <artifactId>tomcat-embed-logging-log4j</artifactId>
      <scope>test</scope>
    </dependency>
    <dependency>
      <groupId>org.apache.tomcat</groupId>
      <artifactId>tomcat-jasper</artifactId>
      <scope>test</scope>
      <exclusions>
        <exclusion>
          <groupId>javax.servlet</groupId>
          <artifactId>javax.servlet-api</artifactId>
        </exclusion>
      </exclusions>
    </dependency>
    <dependency>
      <groupId>org.apache.httpcomponents</groupId>
      <artifactId>httpclient</artifactId>
      <scope>test</scope>
    </dependency>
<<<<<<< HEAD
=======
    <dependency>
      <groupId>org.apache.tomcat.embed</groupId>
      <artifactId>tomcat-embed-core</artifactId>
      <scope>test</scope>
    </dependency>
    <dependency>
      <groupId>org.apache.tomcat.embed</groupId>
      <artifactId>tomcat-embed-logging-log4j</artifactId>
      <scope>test</scope>
    </dependency>
    <dependency>
      <groupId>org.apache.tomcat</groupId>
      <artifactId>tomcat-jasper</artifactId>
      <scope>test</scope>
      <exclusions>
        <exclusion>
          <groupId>javax.servlet</groupId>
          <artifactId>javax.servlet-api</artifactId>
        </exclusion>
      </exclusions>
    </dependency>
    <dependency>
      <groupId>org.apache.httpcomponents</groupId>
      <artifactId>httpclient</artifactId>
      <scope>test</scope>
    </dependency>
>>>>>>> 26ec32ad
  </dependencies>

</project><|MERGE_RESOLUTION|>--- conflicted
+++ resolved
@@ -108,8 +108,6 @@
       <artifactId>httpclient</artifactId>
       <scope>test</scope>
     </dependency>
-<<<<<<< HEAD
-=======
     <dependency>
       <groupId>org.apache.tomcat.embed</groupId>
       <artifactId>tomcat-embed-core</artifactId>
@@ -136,7 +134,6 @@
       <artifactId>httpclient</artifactId>
       <scope>test</scope>
     </dependency>
->>>>>>> 26ec32ad
   </dependencies>
 
 </project>