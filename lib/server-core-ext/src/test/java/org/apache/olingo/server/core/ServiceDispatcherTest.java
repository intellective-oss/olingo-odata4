--- conflicted
+++ resolved
@@ -36,10 +36,6 @@
 import org.apache.http.HttpHost;
 import org.apache.http.HttpRequest;
 import org.apache.http.HttpResponse;
-<<<<<<< HEAD
-=======
-import org.apache.http.client.HttpClient;
->>>>>>> 26ec32ad
 import org.apache.http.client.methods.HttpDelete;
 import org.apache.http.client.methods.HttpGet;
 import org.apache.http.client.methods.HttpPost;
@@ -65,10 +61,6 @@
 import org.apache.olingo.server.core.responses.PrimitiveValueResponse;
 import org.apache.olingo.server.core.responses.PropertyResponse;
 import org.apache.olingo.server.core.responses.StreamResponse;
-<<<<<<< HEAD
-=======
-import org.apache.olingo.server.example.TripPinServiceTest;
->>>>>>> 26ec32ad
 import org.junit.Test;
 import org.mockito.ArgumentCaptor;
 import org.mockito.Mockito;
@@ -76,10 +68,7 @@
 public class ServiceDispatcherTest {
   private static final int TOMCAT_PORT = 9900;
   private Tomcat tomcat = new Tomcat();
-<<<<<<< HEAD
-=======
   private String baseURL;
->>>>>>> 26ec32ad
   
   public class SampleODataServlet extends HttpServlet {
     private final ServiceHandler handler; // must be stateless
@@ -112,10 +101,7 @@
     Context cxt = tomcat.addContext("/trippin", baseDir.getAbsolutePath());
     Tomcat.addServlet(cxt, "trippin", new SampleODataServlet(serviceHandler, edmProvider));
     cxt.addServletMapping("/*", "trippin");
-<<<<<<< HEAD
-=======
     baseURL = "http://" + tomcat.getHost().getName() + ":"+ TOMCAT_PORT;
->>>>>>> 26ec32ad
     tomcat.setPort(TOMCAT_PORT);
     tomcat.start();
   }
