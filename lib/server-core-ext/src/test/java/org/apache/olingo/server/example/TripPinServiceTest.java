--- conflicted
+++ resolved
@@ -405,18 +405,11 @@
     postRequest.addHeader("Prefer", "return=minimal");
 
     HttpResponse response = httpSend(postRequest, 204);
-    // the below woud be 204, if minimal was not supplied
-<<<<<<< HEAD
-    assertEquals("http://localhost:9900/trippin/People('olingodude')", getHeader(response, "Location"));
+    // the below would be 204, if minimal was not supplied
+    assertEquals(baseURL +"/People('olingodude')", getHeader(response, "Location"));
     assertEquals("return=minimal", getHeader(response, "Preference-Applied"));
 
     String location = getHeader(response, "Location");
-=======
-    assertEquals("/People('olingodude')", getHeader(response, "Location"));
-    assertEquals("return=minimal", getHeader(response, "Preference-Applied"));
-
-    String location = baseURL+getHeader(response, "Location");
->>>>>>> 26ec32ad
     response = httpGET(location, 200);
     EntityUtils.consumeQuietly(response.getEntity());
 
