/*
 * Licensed to the Apache Software Foundation (ASF) under one
 * or more contributor license agreements. See the NOTICE file
 * distributed with this work for additional information
 * regarding copyright ownership. The ASF licenses this file
 * to you under the Apache License, Version 2.0 (the
 * "License"); you may not use this file except in compliance
 * with the License. You may obtain a copy of the License at
 * 
 * http://www.apache.org/licenses/LICENSE-2.0
 * 
 * Unless required by applicable law or agreed to in writing,
 * software distributed under the License is distributed on an
 * "AS IS" BASIS, WITHOUT WARRANTIES OR CONDITIONS OF ANY
 * KIND, either express or implied. See the License for the
 * specific language governing permissions and limitations
 * under the License.
 */
package org.apache.olingo.server.core.edm.provider;

import java.util.List;

import org.apache.olingo.commons.api.edm.Edm;
import org.apache.olingo.commons.api.edm.EdmEnumType;
import org.apache.olingo.commons.api.edm.EdmMember;
import org.apache.olingo.commons.api.edm.EdmPrimitiveType;
import org.apache.olingo.commons.api.edm.EdmPrimitiveTypeKind;
import org.apache.olingo.commons.api.edm.FullQualifiedName;
import org.apache.olingo.commons.core.edm.AbstractEdmEnumType;
import org.apache.olingo.commons.core.edm.primitivetype.EdmPrimitiveTypeFactory;
import org.apache.olingo.server.api.edm.provider.EnumType;

public class EdmEnumTypeImpl extends AbstractEdmEnumType implements EdmEnumType {

  private final EdmPrimitiveType underlyingType;

  private final EnumType enumType;

  public EdmEnumTypeImpl(final Edm edm, final FullQualifiedName enumName, final EnumType enumType) {
    super(edm, enumName, enumType.isFlags());

    if (enumType.getUnderlyingType() == null) {
<<<<<<< HEAD
      this.underlyingType = EdmPrimitiveTypeFactory.getInstance(EdmPrimitiveTypeKind.Int32);
    } else {
      this.underlyingType = EdmPrimitiveTypeFactory.getInstance(
              EdmPrimitiveTypeKind.valueOf(enumType.getUnderlyingType().getName()));
=======
      underlyingType = EdmPrimitiveTypeKind.Int32.getEdmPrimitiveTypeInstance();
    } else {
      underlyingType = EdmPrimitiveTypeKind.valueOf(
          enumType.getUnderlyingType().getName()).getEdmPrimitiveTypeInstance();
>>>>>>> 7c2dac9c
      // TODO: Should we validate that the underlying type is of byte, sbyte, in16, int32 or int64?
    }

    this.enumType = enumType;
  }

  @Override
  public EdmPrimitiveType getUnderlyingType() {
    return underlyingType;
  }

  @Override
  protected List<? extends EdmMember> getMembers() {
    return enumType.getMembers();
  }

}<|MERGE_RESOLUTION|>--- conflicted
+++ resolved
@@ -40,17 +40,10 @@
     super(edm, enumName, enumType.isFlags());
 
     if (enumType.getUnderlyingType() == null) {
-<<<<<<< HEAD
       this.underlyingType = EdmPrimitiveTypeFactory.getInstance(EdmPrimitiveTypeKind.Int32);
     } else {
       this.underlyingType = EdmPrimitiveTypeFactory.getInstance(
               EdmPrimitiveTypeKind.valueOf(enumType.getUnderlyingType().getName()));
-=======
-      underlyingType = EdmPrimitiveTypeKind.Int32.getEdmPrimitiveTypeInstance();
-    } else {
-      underlyingType = EdmPrimitiveTypeKind.valueOf(
-          enumType.getUnderlyingType().getName()).getEdmPrimitiveTypeInstance();
->>>>>>> 7c2dac9c
       // TODO: Should we validate that the underlying type is of byte, sbyte, in16, int32 or int64?
     }
 
