--- conflicted
+++ resolved
@@ -336,12 +336,8 @@
           }
           writeExpandedNavigationProperty(metadata, property, navigationLink,
               innerOptions == null ? null : innerOptions.getExpandOption(),
-<<<<<<< HEAD
-              innerOptions == null ? null : innerOptions.getSelectOption(), innerOptions.isRef(),
-=======
               innerOptions == null ? null : innerOptions.getSelectOption(), 
               innerOptions == null ? false: innerOptions.isRef(),
->>>>>>> ad10381a
               json);
         }
       }
