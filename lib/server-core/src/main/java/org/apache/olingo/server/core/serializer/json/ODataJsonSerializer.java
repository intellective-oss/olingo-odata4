/*
 * Licensed to the Apache Software Foundation (ASF) under one
 * or more contributor license agreements. See the NOTICE file
 * distributed with this work for additional information
 * regarding copyright ownership. The ASF licenses this file
 * to you under the Apache License, Version 2.0 (the
 * "License"); you may not use this file except in compliance
 * with the License. You may obtain a copy of the License at
 * 
 * http://www.apache.org/licenses/LICENSE-2.0
 * 
 * Unless required by applicable law or agreed to in writing,
 * software distributed under the License is distributed on an
 * "AS IS" BASIS, WITHOUT WARRANTIES OR CONDITIONS OF ANY
 * KIND, either express or implied. See the License for the
 * specific language governing permissions and limitations
 * under the License.
 */
package org.apache.olingo.server.core.serializer.json;

import com.fasterxml.jackson.core.JsonFactory;
import com.fasterxml.jackson.core.JsonGenerator;
import com.fasterxml.jackson.core.util.DefaultPrettyPrinter;
import org.apache.olingo.commons.api.Constants;
import org.apache.olingo.commons.api.ODataRuntimeException;
import org.apache.olingo.commons.api.data.*;
import org.apache.olingo.commons.api.edm.*;
import org.apache.olingo.commons.core.edm.primitivetype.EdmPrimitiveTypeFactory;
import org.apache.olingo.server.api.serializer.ODataSerializer;
import org.apache.olingo.server.core.serializer.utils.CircleStreamBuffer;
import org.slf4j.Logger;
import org.slf4j.LoggerFactory;

import java.io.BufferedWriter;
import java.io.IOException;
import java.io.InputStream;
import java.io.OutputStreamWriter;
import java.util.List;

public class ODataJsonSerializer implements ODataSerializer {

  private static final Logger log = LoggerFactory.getLogger(ODataJsonSerializer.class);

  @Override
  public InputStream serviceDocument(final Edm edm, final String serviceRoot) {
    CircleStreamBuffer buffer;
    BufferedWriter writer;
    JsonFactory factory;
    JsonGenerator gen = null;

    // TODO: move stream initialization into separate method
    try {
      buffer = new CircleStreamBuffer();
      writer = new BufferedWriter(new OutputStreamWriter(buffer.getOutputStream(), DEFAULT_CHARSET));
      factory = new JsonFactory();

      gen = factory.createGenerator(writer);
      gen.setPrettyPrinter(new DefaultPrettyPrinter());

      ServiceDocumentJsonSerializer serializer = new ServiceDocumentJsonSerializer(edm, serviceRoot);
      serializer.writeServiceDocument(gen);

      gen.close();

      // TODO: Check correct stream handling
      // writer.flush();
      // buffer.closeWrite();

      return buffer.getInputStream();

    } catch (Exception e) {
      log.error(e.getMessage(), e);
      throw new ODataRuntimeException(e);
    } finally {
      if (gen != null) {
        try {
          gen.close();
        } catch (IOException e) {
          throw new ODataRuntimeException(e);
        }
      }
    }
  }

  @Override
  public InputStream metadataDocument(final Edm edm) {
    throw new ODataRuntimeException("Metadata in JSON format not supported!");
  }

  @Override
  public InputStream entity(final EdmEntityType edmEntityType, final Entity entity, final ContextURL contextURL) {
    CircleStreamBuffer buffer = new CircleStreamBuffer();
    try {
      JsonGenerator json = new JsonFactory().createGenerator(buffer.getOutputStream());
      writeEntity(edmEntityType, entity, contextURL, json);
      json.close();
    } catch (final IOException e) {
      throw new ODataRuntimeException(e);
    } catch (final EdmPrimitiveTypeException e) {
      throw new ODataRuntimeException(e);
    }
    return buffer.getInputStream();
  }

  protected void writeEntity(final EdmEntityType entityType, final Entity entity, final ContextURL contextURL,
      final JsonGenerator json) throws IOException, EdmPrimitiveTypeException {
    json.writeStartObject();
    if (contextURL != null) {
      json.writeStringField(Constants.JSON_CONTEXT, contextURL.getURI().toASCIIString());
    }
    if (entity.getETag() != null) {
      json.writeStringField("@odata.etag", entity.getETag());
    }
    if (entity.getMediaETag() != null) {
      json.writeStringField("@odata.mediaEtag", entity.getMediaETag());
    }
    if (entity.getMediaContentType() != null) {
      json.writeStringField("@odata.mediaContentType", entity.getMediaContentType());
    }
    for (final String propertyName : entityType.getPropertyNames()) {
      final EdmProperty edmProperty = (EdmProperty) entityType.getProperty(propertyName);
      final Property property = entity.getProperty(propertyName);
      writeProperty(edmProperty, property, json);
    }
    json.writeEndObject();
  }

  protected void writeProperty(final EdmProperty edmProperty, final Property property, final JsonGenerator json)
      throws IOException, EdmPrimitiveTypeException {
    json.writeFieldName(edmProperty.getName());
    if (property == null || property.isNull()) {
      if (edmProperty.isNullable() == Boolean.FALSE) {
        throw new ODataRuntimeException("Non-nullable property not present!");
      } else {
        json.writeNull();
      }
    } else {
      if (edmProperty.isCollection()) {
        handleCollection(edmProperty, property, json);
      } else if (edmProperty.isPrimitive()) {
        handlePrimitive(edmProperty, property, json);
      } else if (property.isLinkedComplex()) {
        writeComplexValue(edmProperty, property.asLinkedComplex().getValue(), json);
      } else if(property.isComplex()) {
        writeComplexValue(edmProperty, property.asComplex(), json);
      } else {
        throw new ODataRuntimeException("Property type not yet supported!");
      }
    }
  }

  private void handleCollection(EdmProperty edmProperty, Property property, JsonGenerator json)
          throws IOException, EdmPrimitiveTypeException {
    json.writeStartArray();
    for (Object value : property.asCollection()) {
      switch (property.getValueType()) {
      case COLLECTION_PRIMITIVE:
        writePrimitiveValue(edmProperty, value, json);
        break;
      case COLLECTION_GEOSPATIAL:
        throw new ODataRuntimeException("Property type not yet supported!");
      case COLLECTION_ENUM:
        json.writeString(value.toString());
        break;
      case COLLECTION_LINKED_COMPLEX:
        writeComplexValue(edmProperty, ((LinkedComplexValue) value).getValue(), json);
        break;
      case COLLECTION_COMPLEX:
        writeComplexValue(edmProperty, property.asComplex(), json);
        break;
      default:
        throw new ODataRuntimeException("Property type not yet supported!");
      }
    }
    json.writeEndArray();
  }

  private void handlePrimitive(EdmProperty edmProperty, Property property, JsonGenerator json)
          throws EdmPrimitiveTypeException, IOException {
    if (property.isPrimitive()) {
      writePrimitiveValue(edmProperty, property.asPrimitive(), json);
    } else if (property.isGeospatial()) {
      throw new ODataRuntimeException("Property type not yet supported!");
    } else if (property.isEnum()) {
      json.writeString(property.asEnum().toString());
    } else {
      throw new ODataRuntimeException("Inconsistent property type!");
    }
  }

  protected void writePrimitiveValue(final EdmProperty edmProperty, final Object primitiveValue,
      final JsonGenerator json)
      throws EdmPrimitiveTypeException, IOException {
    final EdmPrimitiveType type = (EdmPrimitiveType) edmProperty.getType();
    final String value = type.valueToString(primitiveValue,
        edmProperty.isNullable(), edmProperty.getMaxLength(),
        edmProperty.getPrecision(), edmProperty.getScale(), edmProperty.isUnicode());
    if (type == EdmPrimitiveTypeFactory.getInstance(EdmPrimitiveTypeKind.Boolean)) {
      json.writeBoolean(Boolean.parseBoolean(value));
    } else if (type == EdmPrimitiveTypeFactory.getInstance(EdmPrimitiveTypeKind.Byte)
        || type == EdmPrimitiveTypeFactory.getInstance(EdmPrimitiveTypeKind.Decimal)
        || type == EdmPrimitiveTypeFactory.getInstance(EdmPrimitiveTypeKind.Double)
        || type == EdmPrimitiveTypeFactory.getInstance(EdmPrimitiveTypeKind.Int16)
        || type == EdmPrimitiveTypeFactory.getInstance(EdmPrimitiveTypeKind.Int32)
        || type == EdmPrimitiveTypeFactory.getInstance(EdmPrimitiveTypeKind.Int64)
        || type == EdmPrimitiveTypeFactory.getInstance(EdmPrimitiveTypeKind.SByte)
        || type == EdmPrimitiveTypeFactory.getInstance(EdmPrimitiveTypeKind.Single)) {
      json.writeNumber(value);
    } else {
      json.writeString(value);
    }
  }

<<<<<<< HEAD
  private void writeComplexValue(final EdmProperty edmProperty, final List<Property> properties,
                                       JsonGenerator json) throws IOException, EdmPrimitiveTypeException {
=======
  private void writeLinkedComplexValue(final EdmProperty edmProperty, final LinkedComplexValue linkedComplexValue,
      final JsonGenerator json) throws IOException, EdmPrimitiveTypeException {
>>>>>>> 2bd06626
    final EdmComplexType type = (EdmComplexType) edmProperty.getType();
    json.writeStartObject();
    for (final String propertyName : type.getPropertyNames()) {
      final Property property = findProperty(propertyName, properties);
      writeProperty((EdmProperty) type.getProperty(propertyName), property, json);
    }
    json.writeEndObject();
  }

  private Property findProperty(final String propertyName, final List<Property> properties) {
    for (final Property property : properties) {
      if (propertyName.equals(property.getName())) {
        return property;
      }
    }
    return null;
  }

  @Override
  public InputStream entitySet(final EdmEntitySet edmEntitySet, final EntitySet entitySet,
      final ContextURL contextURL) {
    CircleStreamBuffer buffer = new CircleStreamBuffer();
    try {
      JsonGenerator json = new JsonFactory().createGenerator(buffer.getOutputStream());
      json.writeStartObject();
      if (contextURL != null) {
        json.writeStringField(Constants.JSON_CONTEXT, contextURL.getURI().toASCIIString());
      }
      if (entitySet.getCount() != null) {
        json.writeNumberField("@odata.count", entitySet.getCount());
      }
      json.writeFieldName(Constants.VALUE);
      json.writeStartArray();
      for (Entity entity : entitySet.getEntities()) {
        writeEntity(edmEntitySet.getEntityType(), entity, null, json);
      }
      json.writeEndArray();
      if (entitySet.getNext() != null) {
        json.writeStringField("@odata.nextLink", entitySet.getNext().toASCIIString());
      }
      json.close();
    } catch (final IOException e) {
      throw new ODataRuntimeException(e);
    } catch (final EdmPrimitiveTypeException e) {
      throw new ODataRuntimeException(e);
    }
    return buffer.getInputStream();
  }
}<|MERGE_RESOLUTION|>--- conflicted
+++ resolved
@@ -211,13 +211,8 @@
     }
   }
 
-<<<<<<< HEAD
   private void writeComplexValue(final EdmProperty edmProperty, final List<Property> properties,
                                        JsonGenerator json) throws IOException, EdmPrimitiveTypeException {
-=======
-  private void writeLinkedComplexValue(final EdmProperty edmProperty, final LinkedComplexValue linkedComplexValue,
-      final JsonGenerator json) throws IOException, EdmPrimitiveTypeException {
->>>>>>> 2bd06626
     final EdmComplexType type = (EdmComplexType) edmProperty.getType();
     json.writeStartObject();
     for (final String propertyName : type.getPropertyNames()) {
