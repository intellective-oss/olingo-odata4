--- conflicted
+++ resolved
@@ -767,21 +767,13 @@
 
   }
 
-<<<<<<< HEAD
-  void writeContextURL(final ContextURL contextURL, JsonGenerator json) throws IOException {
-=======
-  private void writeContextURL(final ContextURL contextURL, final JsonGenerator json) throws IOException {
->>>>>>> b9512eda
+  void writeContextURL(final ContextURL contextURL, final JsonGenerator json) throws IOException {
     if (!isODataMetadataNone && contextURL != null) {
       json.writeStringField(Constants.JSON_CONTEXT, ContextURLBuilder.create(contextURL).toASCIIString());
     }
   }
 
-<<<<<<< HEAD
-  void writeMetadataETag(final ServiceMetadata metadata, JsonGenerator json) throws IOException {
-=======
-  private void writeMetadataETag(final ServiceMetadata metadata, final JsonGenerator json) throws IOException {
->>>>>>> b9512eda
+  void writeMetadataETag(final ServiceMetadata metadata, final JsonGenerator json) throws IOException {
     if (!isODataMetadataNone
         && metadata != null
         && metadata.getServiceMetadataETagSupport() != null
@@ -791,11 +783,7 @@
     }
   }
 
-<<<<<<< HEAD
-  void writeCount(final EntityCollection entityCollection, JsonGenerator json) throws IOException {
-=======
-  private void writeCount(final EntityCollection entityCollection, final JsonGenerator json) throws IOException {
->>>>>>> b9512eda
+  void writeCount(final EntityCollection entityCollection, final JsonGenerator json) throws IOException {
     if (entityCollection.getCount() != null) {
       if (isIEEE754Compatible) {
         json.writeStringField(Constants.JSON_COUNT, entityCollection.getCount().toString());
@@ -805,11 +793,7 @@
     }
   }
 
-<<<<<<< HEAD
-  void writeNextLink(final EntityCollection entitySet, JsonGenerator json) throws IOException {
-=======
-  private void writeNextLink(final EntityCollection entitySet, final JsonGenerator json) throws IOException {
->>>>>>> b9512eda
+  void writeNextLink(final EntityCollection entitySet, final JsonGenerator json) throws IOException {
     if (entitySet.getNext() != null) {
       json.writeStringField(Constants.JSON_NEXT_LINK, entitySet.getNext().toASCIIString());
     }
