/*
 * Licensed to the Apache Software Foundation (ASF) under one
 * or more contributor license agreements. See the NOTICE file
 * distributed with this work for additional information
 * regarding copyright ownership. The ASF licenses this file
 * to you under the Apache License, Version 2.0 (the
 * "License"); you may not use this file except in compliance
 * with the License. You may obtain a copy of the License at
 * 
 * http://www.apache.org/licenses/LICENSE-2.0
 * 
 * Unless required by applicable law or agreed to in writing,
 * software distributed under the License is distributed on an
 * "AS IS" BASIS, WITHOUT WARRANTIES OR CONDITIONS OF ANY
 * KIND, either express or implied. See the License for the
 * specific language governing permissions and limitations
 * under the License.
 */
package org.apache.olingo.server.core.serializer.xml;

import java.util.ArrayList;
import java.util.HashMap;
import java.util.List;
import java.util.Map;

import javax.xml.stream.XMLStreamException;
import javax.xml.stream.XMLStreamWriter;

import org.apache.olingo.commons.api.edm.EdmAction;
import org.apache.olingo.commons.api.edm.EdmActionImport;
import org.apache.olingo.commons.api.edm.EdmAnnotatable;
import org.apache.olingo.commons.api.edm.EdmAnnotation;
import org.apache.olingo.commons.api.edm.EdmAnnotations;
import org.apache.olingo.commons.api.edm.EdmBindingTarget;
import org.apache.olingo.commons.api.edm.EdmComplexType;
import org.apache.olingo.commons.api.edm.EdmEntityContainer;
import org.apache.olingo.commons.api.edm.EdmEntitySet;
import org.apache.olingo.commons.api.edm.EdmEntityType;
import org.apache.olingo.commons.api.edm.EdmEnumType;
import org.apache.olingo.commons.api.edm.EdmFunction;
import org.apache.olingo.commons.api.edm.EdmFunctionImport;
import org.apache.olingo.commons.api.edm.EdmKeyPropertyRef;
import org.apache.olingo.commons.api.edm.EdmMember;
import org.apache.olingo.commons.api.edm.EdmNavigationProperty;
import org.apache.olingo.commons.api.edm.EdmNavigationPropertyBinding;
import org.apache.olingo.commons.api.edm.EdmOperation;
import org.apache.olingo.commons.api.edm.EdmParameter;
import org.apache.olingo.commons.api.edm.EdmProperty;
import org.apache.olingo.commons.api.edm.EdmReferentialConstraint;
import org.apache.olingo.commons.api.edm.EdmReturnType;
import org.apache.olingo.commons.api.edm.EdmSchema;
import org.apache.olingo.commons.api.edm.EdmSingleton;
import org.apache.olingo.commons.api.edm.EdmStructuredType;
import org.apache.olingo.commons.api.edm.EdmTerm;
import org.apache.olingo.commons.api.edm.EdmType;
import org.apache.olingo.commons.api.edm.EdmTypeDefinition;
import org.apache.olingo.commons.api.edm.FullQualifiedName;
import org.apache.olingo.commons.api.edm.TargetType;
import org.apache.olingo.commons.api.edm.annotation.EdmApply;
import org.apache.olingo.commons.api.edm.annotation.EdmCast;
import org.apache.olingo.commons.api.edm.annotation.EdmConstantExpression;
import org.apache.olingo.commons.api.edm.annotation.EdmDynamicExpression;
import org.apache.olingo.commons.api.edm.annotation.EdmExpression;
import org.apache.olingo.commons.api.edm.annotation.EdmIf;
import org.apache.olingo.commons.api.edm.annotation.EdmIsOf;
import org.apache.olingo.commons.api.edm.annotation.EdmLabeledElement;
import org.apache.olingo.commons.api.edm.annotation.EdmLabeledElementReference;
import org.apache.olingo.commons.api.edm.annotation.EdmLogicalOrComparisonExpression;
import org.apache.olingo.commons.api.edm.annotation.EdmNavigationPropertyPath;
import org.apache.olingo.commons.api.edm.annotation.EdmNot;
import org.apache.olingo.commons.api.edm.annotation.EdmPath;
import org.apache.olingo.commons.api.edm.annotation.EdmPropertyPath;
import org.apache.olingo.commons.api.edm.annotation.EdmPropertyValue;
import org.apache.olingo.commons.api.edm.annotation.EdmRecord;
import org.apache.olingo.commons.api.edm.annotation.EdmUrlRef;
import org.apache.olingo.commons.api.edm.constants.EdmTypeKind;
import org.apache.olingo.server.api.ServiceMetadata;
import org.apache.olingo.server.api.edmx.EdmxReference;
import org.apache.olingo.server.api.edmx.EdmxReferenceInclude;
import org.apache.olingo.server.api.edmx.EdmxReferenceIncludeAnnotation;
import org.apache.olingo.server.api.serializer.ODataSerializer;
import org.apache.olingo.server.api.serializer.SerializerException;

public class MetadataDocumentXmlSerializer {

  private static final String TRUE = "true";
  private static final String XML_EXTENDS = "Extends";
  private static final String XML_TARGET = "Target";
  private static final String XML_PATH = "Path";
  private static final String XML_NAVIGATION_PROPERTY_BINDING = "NavigationPropertyBinding";
  private static final String XML_VALUE = "Value";
  private static final String XML_MEMBER = "Member";
  private static final String XML_UNDERLYING_TYPE = "UnderlyingType";
  private static final String XML_IS_FLAGS = "IsFlags";
  private static final String XML_ENUM_TYPE = "EnumType";
  private static final String XML_PROPERTY_REF = "PropertyRef";
  private static final String XML_KEY = "Key";
  private static final String XML_SCALE = "Scale";
  private static final String XML_PRECISION = "Precision";
  private static final String XML_MAX_LENGTH = "MaxLength";
  private static final String XML_DEFAULT_VALUE = "DefaultValue";
  private static final String XML_UNICODE = "Unicode";
  private static final String XML_PROPERTY = "Property";
  private static final String XML_PARTNER = "Partner";
  private static final String XML_NULLABLE = "Nullable";
  private static final String XML_NAVIGATION_PROPERTY = "NavigationProperty";
  private static final String XML_HAS_STREAM = "HasStream";
  private static final String XML_BASE_TYPE = "BaseType";
  private static final String XML_COMPLEX_TYPE = "ComplexType";
  private static final String XML_RETURN_TYPE = "ReturnType";
  private static final String XML_TYPE = "Type";
  private static final String XML_PARAMETER = "Parameter";
  private static final String XML_IS_COMPOSABLE = "IsComposable";
  private static final String XML_IS_BOUND = "IsBound";
  private static final String XML_ENTITY_TYPE = "EntityType";
  private static final String XML_SINGLETON = "Singleton";
  private static final String XML_ACTION = "Action";
  private static final String XML_ACTION_IMPORT = "ActionImport";
  private static final String XML_INCLUDE_IN_SERVICE_DOCUMENT = "IncludeInServiceDocument";
  private static final String XML_ENTITY_SET = "EntitySet";
  private static final String XML_FUNCTION = "Function";
  private static final String XML_FUNCTION_IMPORT = "FunctionImport";
  private static final String XML_NAME = "Name";
  private static final String XML_ENTITY_CONTAINER = "EntityContainer";
  private static final String XML_ALIAS = "Alias";
  private static final String XML_NAMESPACE = "Namespace";
  private static final String XML_TYPE_DEFINITION = "TypeDefinition";
  private static final String XML_ANNOTATION = "Annotation";
  private static final String REFERENCE = "Reference";
  private static final String INCLUDE = "Include";
  private static final String INCLUDE_ANNOTATIONS = "IncludeAnnotations";
  private static final String XML_TERM_NAMESPACE = "TermNamespace";
  private static final String XML_TARGET_NAMESPACE = "TargetNamespace";
  private static final String XML_QUALIFIER = "Qualifier";
  private static final String URI = "Uri";
  private static final String SCHEMA = "Schema";
  private static final String DATA_SERVICES = "DataServices";
  private static final String ABSTRACT = "Abstract";

  private static final String XML_ANNOTATIONS = "Annotations";

  private static final String EDMX = "Edmx";
  private static final String PREFIX_EDMX = "edmx";
  private static final String NS_EDMX = "http://docs.oasis-open.org/odata/ns/edmx";

  private static final String NS_EDM = "http://docs.oasis-open.org/odata/ns/edm";
  private static final String XML_ENTITY_SET_PATH = "EntitySetPath";
  private static final String XML_CONTAINS_TARGET = "ContainsTarget";
  private static final String XML_TERM_ATT = "Term";
  private static final String XML_QUALIFIER_ATT = "Qualifier";
  private static final String XML_PROPERTY_Value = "PropertyValue";
  private static final String XML_BASE_TERM = "BaseTerm";
  private static final String XML_APPLIES_TO = "AppliesTo";

  private final ServiceMetadata serviceMetadata;
  private final Map<String, String> namespaceToAlias = new HashMap<String, String>();

  public MetadataDocumentXmlSerializer(final ServiceMetadata serviceMetadata) throws SerializerException {
    if (serviceMetadata == null || serviceMetadata.getEdm() == null) {
      throw new SerializerException("Service Metadata and EDM must not be null for a service.",
          SerializerException.MessageKeys.NULL_METADATA_OR_EDM);
    }
    this.serviceMetadata = serviceMetadata;
  }

  public void writeMetadataDocument(final XMLStreamWriter writer) throws XMLStreamException {
    writer.writeStartDocument(ODataSerializer.DEFAULT_CHARSET, "1.0");
    writer.setPrefix(PREFIX_EDMX, NS_EDMX);
    writer.setDefaultNamespace(NS_EDMX);
    writer.writeStartElement(PREFIX_EDMX, EDMX, NS_EDMX);
    writer.writeAttribute("Version", "4.0");
    writer.writeNamespace(PREFIX_EDMX, NS_EDMX);

    appendReference(writer);
    appendDataServices(writer);

    writer.writeEndDocument();
  }

  private void appendDataServices(final XMLStreamWriter writer) throws XMLStreamException {
    writer.setDefaultNamespace(NS_EDM);
    writer.writeStartElement(NS_EDMX, DATA_SERVICES);
    for (EdmSchema schema : serviceMetadata.getEdm().getSchemas()) {
      appendSchema(writer, schema);
    }
    writer.writeEndElement();
  }

  private void appendSchema(final XMLStreamWriter writer, final EdmSchema schema) throws XMLStreamException {
    writer.writeStartElement(NS_EDM, SCHEMA);
    writer.writeDefaultNamespace(NS_EDM);
    writer.writeAttribute(XML_NAMESPACE, schema.getNamespace());
    if (schema.getAlias() != null) {
      writer.writeAttribute(XML_ALIAS, schema.getAlias());
      namespaceToAlias.put(schema.getNamespace(), schema.getAlias());
    }

    // EnumTypes
    appendEnumTypes(writer, schema.getEnumTypes());

    // TypeDefinitions
    appendTypeDefinitions(writer, schema.getTypeDefinitions());

    // EntityTypes
    appendEntityTypes(writer, schema.getEntityTypes());

    // ComplexTypes
    appendComplexTypes(writer, schema.getComplexTypes());

    // Actions
    appendActions(writer, schema.getActions());

    // Functions
    appendFunctions(writer, schema.getFunctions());

    appendTerms(writer, schema.getTerms());

    // EntityContainer
    appendEntityContainer(writer, schema.getEntityContainer());

    // AnnotationGroups
    appendAnnotationGroups(writer, schema.getAnnotationGroups());

    appendAnnotations(writer, schema);

    writer.writeEndElement();
  }

  private void appendTerms(XMLStreamWriter writer, List<EdmTerm> terms) throws XMLStreamException {
    for (EdmTerm term : terms) {
      writer.writeStartElement(XML_TERM_ATT);

      writer.writeAttribute(XML_NAME, term.getName());

      writer.writeAttribute(XML_TYPE, getAliasedFullQualifiedName(term.getType(), false));

      if (term.getBaseTerm() != null) {
        writer.writeAttribute(XML_BASE_TERM, getAliasedFullQualifiedName(term.getBaseTerm().getFullQualifiedName(),
            false));
      }
      
      if(term.getAppliesTo() != null && !term.getAppliesTo().isEmpty()){
        String appliesToString = "";
        boolean first = true;
        for(TargetType target : term.getAppliesTo()){
          if(first){
            first = false;
            appliesToString = target.toString();
          }else{
            appliesToString = appliesToString + " " + target.toString();
          }
        }
        writer.writeAttribute(XML_APPLIES_TO, appliesToString);
      }

      // Facets
      if (!term.isNullable()) {
        writer.writeAttribute(XML_NULLABLE, "" + term.isNullable());
      }

      if (term.getDefaultValue() != null) {
        writer.writeAttribute(XML_DEFAULT_VALUE, term.getDefaultValue());
      }

      if (term.getMaxLength() != null) {
        writer.writeAttribute(XML_MAX_LENGTH, "" + term.getMaxLength());
      }

      if (term.getPrecision() != null) {
        writer.writeAttribute(XML_PRECISION, "" + term.getPrecision());
      }

      if (term.getScale() != null) {
        writer.writeAttribute(XML_SCALE, "" + term.getScale());
      }
      
      appendAnnotations(writer, term);
      writer.writeEndElement();
    }
  }

  private void appendAnnotationGroups(XMLStreamWriter writer, List<EdmAnnotations> annotationGroups)
      throws XMLStreamException {
    for (EdmAnnotations annotationGroup : annotationGroups) {
      appendAnnotationGroup(writer, annotationGroup);
    }
  }

  private void appendAnnotationGroup(XMLStreamWriter writer, EdmAnnotations annotationGroup)
      throws XMLStreamException {
    writer.writeStartElement(XML_ANNOTATIONS);
    writer.writeAttribute(XML_TARGET, annotationGroup.getTargetPath());
    if (annotationGroup.getQualifier() != null) {
      writer.writeAttribute(XML_QUALIFIER_ATT, annotationGroup.getQualifier());
    }
    appendAnnotations(writer, annotationGroup);
    writer.writeEndElement();
  }

  private void appendAnnotations(XMLStreamWriter writer, EdmAnnotatable annotatable) throws XMLStreamException {
    List<EdmAnnotation> annotations = annotatable.getAnnotations();
    if (annotations != null && !annotations.isEmpty()) {
      for (EdmAnnotation annotation : annotations) {
        writer.writeStartElement(XML_ANNOTATION);
        if (annotation.getTerm() != null) {
          writer.writeAttribute(XML_TERM_ATT, getAliasedFullQualifiedName(annotation.getTerm().getFullQualifiedName(),
              false));
        }
        if (annotation.getQualifier() != null) {
          writer.writeAttribute(XML_QUALIFIER_ATT, annotation.getQualifier());
        }
        appendExpression(writer, annotation.getExpression());
        appendAnnotations(writer, annotation);
        writer.writeEndElement();
      }
    }
  }

  private void appendExpression(XMLStreamWriter writer, EdmExpression expression) throws XMLStreamException {
    if (expression == null) {
      return;
    }
    if (expression.isConstant()) {
      appendConstantExpression(writer, expression.asConstant());
    } else if (expression.isDynamic()) {
      appendDynamicExpression(writer, expression.asDynamic());
    } else {
      throw new IllegalArgumentException("Unkown expressiontype in metadata");
    }
  }

  private void appendDynamicExpression(XMLStreamWriter writer, EdmDynamicExpression dynExp) throws XMLStreamException {
    writer.writeStartElement(dynExp.getExpressionName());
    switch (dynExp.getExpressionType()) {
    // Logical
    case And:
      appendLogicalOrComparisonExpression(writer, dynExp.asAnd());
      break;
    case Or:
      appendLogicalOrComparisonExpression(writer, dynExp.asOr());
      break;
    case Not:
      appendNotExpression(writer, dynExp.asNot());
      break;
    // Comparison
    case Eq:
      appendLogicalOrComparisonExpression(writer, dynExp.asEq());
      break;
    case Ne:
      appendLogicalOrComparisonExpression(writer, dynExp.asNe());
      break;
    case Gt:
      appendLogicalOrComparisonExpression(writer, dynExp.asGt());
      break;
    case Ge:
      appendLogicalOrComparisonExpression(writer, dynExp.asGe());
      break;
    case Lt:
      appendLogicalOrComparisonExpression(writer, dynExp.asLt());
      break;
    case Le:
      appendLogicalOrComparisonExpression(writer, dynExp.asLe());
      break;
    case AnnotationPath:
      writer.writeCharacters(dynExp.asAnnotationPath().getValue());
      break;
    case Apply:
      EdmApply asApply = dynExp.asApply();
      writer.writeAttribute(XML_FUNCTION, asApply.getFunction());
      for (EdmExpression parameter : asApply.getParameters()) {
        appendExpression(writer, parameter);
      }
      appendAnnotations(writer, asApply);
      break;
    case Cast:
      EdmCast asCast = dynExp.asCast();
      writer.writeAttribute(XML_TYPE, getAliasedFullQualifiedName(asCast.getType(), false));

      if (asCast.getMaxLength() != null) {
        writer.writeAttribute(XML_MAX_LENGTH, "" + asCast.getMaxLength());
      }

      if (asCast.getPrecision() != null) {
        writer.writeAttribute(XML_PRECISION, "" + asCast.getPrecision());
      }

      if (asCast.getScale() != null) {
        writer.writeAttribute(XML_SCALE, "" + asCast.getScale());
      }
      appendExpression(writer, asCast.getValue());
      appendAnnotations(writer, asCast);
      break;
    case Collection:
      for (EdmExpression item : dynExp.asCollection().getItems()) {
        appendExpression(writer, item);
      }
      break;
    case If:
      EdmIf asIf = dynExp.asIf();
      appendExpression(writer, asIf.getGuard());
      appendExpression(writer, asIf.getThen());
      appendExpression(writer, asIf.getElse());
      appendAnnotations(writer, asIf);
      break;
    case IsOf:
      EdmIsOf asIsOf = dynExp.asIsOf();
      writer.writeAttribute(XML_TYPE, getAliasedFullQualifiedName(asIsOf.getType(), false));

      if (asIsOf.getMaxLength() != null) {
        writer.writeAttribute(XML_MAX_LENGTH, "" + asIsOf.getMaxLength());
      }

      if (asIsOf.getPrecision() != null) {
        writer.writeAttribute(XML_PRECISION, "" + asIsOf.getPrecision());
      }

      if (asIsOf.getScale() != null) {
        writer.writeAttribute(XML_SCALE, "" + asIsOf.getScale());
      }
      appendExpression(writer, asIsOf.getValue());
      appendAnnotations(writer, asIsOf);
      break;
    case LabeledElement:
      EdmLabeledElement asLabeledElement = dynExp.asLabeledElement();
      writer.writeAttribute(XML_NAME, asLabeledElement.getName());
      appendExpression(writer, asLabeledElement.getValue());
      appendAnnotations(writer, asLabeledElement);
      break;
    case LabeledElementReference:
      EdmLabeledElementReference asLabeledElementReference = dynExp.asLabeledElementReference();
      writer.writeCharacters(asLabeledElementReference.getValue());
      break;
    case Null:
      appendAnnotations(writer, dynExp.asNull());
      break;
    case NavigationPropertyPath:
      EdmNavigationPropertyPath asNavigationPropertyPath = dynExp.asNavigationPropertyPath();
      writer.writeCharacters(asNavigationPropertyPath.getValue());
      break;
    case Path:
      EdmPath asPath = dynExp.asPath();
      writer.writeCharacters(asPath.getValue());
      break;
    case PropertyPath:
      EdmPropertyPath asPropertyPath = dynExp.asPropertyPath();
      writer.writeCharacters(asPropertyPath.getValue());
      break;
    case Record:
      EdmRecord asRecord = dynExp.asRecord();
      writer.writeAttribute(XML_TYPE, getAliasedFullQualifiedName(asRecord.getType(), false));
      for (EdmPropertyValue propValue : asRecord.getPropertyValues()) {
        writer.writeStartElement(XML_PROPERTY_Value);
        writer.writeAttribute(XML_PROPERTY, propValue.getProperty());
        appendExpression(writer, propValue.getValue());
        appendAnnotations(writer, propValue);
        writer.writeEndElement();
      }
      appendAnnotations(writer, asRecord);
      break;
    case UrlRef:
      EdmUrlRef asUrlRef = dynExp.asUrlRef();
      appendExpression(writer, asUrlRef.getValue());
      appendAnnotations(writer, asUrlRef);
      break;
    default:
      throw new IllegalArgumentException("Unkown ExpressionType for dynamic expression: " + dynExp.getExpressionType());
    }

    writer.writeEndElement();
  }

  private void appendNotExpression(XMLStreamWriter writer, EdmNot exp) throws XMLStreamException {
    appendExpression(writer, exp.getLeftExpression());
    appendAnnotations(writer, exp);
  }

  private void appendLogicalOrComparisonExpression(XMLStreamWriter writer, EdmLogicalOrComparisonExpression exp)
      throws XMLStreamException {
    appendExpression(writer, exp.getLeftExpression());
    appendExpression(writer, exp.getRightExpression());
    appendAnnotations(writer, exp);
  }

  private void appendConstantExpression(XMLStreamWriter writer, EdmConstantExpression constExp)
      throws XMLStreamException {
    writer.writeStartElement(constExp.getExpressionName());
    writer.writeCharacters(constExp.getValueAsString());
    writer.writeEndElement();
  }

  private void appendTypeDefinitions(final XMLStreamWriter writer, final List<EdmTypeDefinition> typeDefinitions)
      throws XMLStreamException {
    for (EdmTypeDefinition definition : typeDefinitions) {
      writer.writeStartElement(XML_TYPE_DEFINITION);
      writer.writeAttribute(XML_NAME, definition.getName());
      writer.writeAttribute(XML_UNDERLYING_TYPE, getFullQualifiedName(definition.getUnderlyingType(), false));

      // Facets
      if (definition.getMaxLength() != null) {
        writer.writeAttribute(XML_MAX_LENGTH, "" + definition.getMaxLength());
      }

      if (definition.getPrecision() != null) {
        writer.writeAttribute(XML_PRECISION, "" + definition.getPrecision());
      }

      if (definition.getScale() != null) {
        writer.writeAttribute(XML_SCALE, "" + definition.getScale());
      }

      appendAnnotations(writer, definition);
      writer.writeEndElement();
    }
  }

  private void appendEntityContainer(final XMLStreamWriter writer, final EdmEntityContainer container)
      throws XMLStreamException {
    if (container != null) {
      writer.writeStartElement(XML_ENTITY_CONTAINER);

      writer.writeAttribute(XML_NAME, container.getName());
      FullQualifiedName parentContainerName = container.getParentContainerName();
      if (parentContainerName != null) {
        String parentContainerNameString;
        if (namespaceToAlias.get(parentContainerName.getNamespace()) != null) {
          parentContainerNameString =
              namespaceToAlias.get(parentContainerName.getNamespace()) + "." + parentContainerName.getName();
        } else {
          parentContainerNameString = parentContainerName.getFullQualifiedNameAsString();
        }
        writer.writeAttribute(XML_EXTENDS, parentContainerNameString);
      }

      // EntitySets
      appendEntitySets(writer, container.getEntitySets());

      // ActionImports
      appendActionImports(writer, container.getActionImports());

      // FunctionImports
      String containerNamespace;
      if (namespaceToAlias.get(container.getNamespace()) != null) {
        containerNamespace = namespaceToAlias.get(container.getNamespace());
      } else {
        containerNamespace = container.getNamespace();
      }
      appendFunctionImports(writer, container.getFunctionImports(), containerNamespace);

      // Singletons
      appendSingletons(writer, container.getSingletons());

      // Annotations
      appendAnnotations(writer, container);

      writer.writeEndElement();
    }
  }

  private void appendFunctionImports(final XMLStreamWriter writer, final List<EdmFunctionImport> functionImports,
      final String containerNamespace) throws XMLStreamException {
    for (EdmFunctionImport functionImport : functionImports) {
      writer.writeStartElement(XML_FUNCTION_IMPORT);
      writer.writeAttribute(XML_NAME, functionImport.getName());

      String functionFQNString;
      FullQualifiedName functionFqn = functionImport.getFunctionFqn();
      if (namespaceToAlias.get(functionFqn.getNamespace()) != null) {
        functionFQNString = namespaceToAlias.get(functionFqn.getNamespace()) + "." + functionFqn.getName();
      } else {
        functionFQNString = functionFqn.getFullQualifiedNameAsString();
      }
      writer.writeAttribute(XML_FUNCTION, functionFQNString);

      EdmEntitySet returnedEntitySet = functionImport.getReturnedEntitySet();
      if (returnedEntitySet != null) {
        writer.writeAttribute(XML_ENTITY_SET, containerNamespace + "." + returnedEntitySet.getName());
      }
      // Default is false and we do not write the default
      if (functionImport.isIncludeInServiceDocument()) {
        writer.writeAttribute(XML_INCLUDE_IN_SERVICE_DOCUMENT, "" + functionImport.isIncludeInServiceDocument());
      }
      appendAnnotations(writer, functionImport);
      writer.writeEndElement();
    }
  }

  private void appendActionImports(final XMLStreamWriter writer, final List<EdmActionImport> actionImports)
      throws XMLStreamException {
    for (EdmActionImport actionImport : actionImports) {
      writer.writeStartElement(XML_ACTION_IMPORT);
      writer.writeAttribute(XML_NAME, actionImport.getName());
      writer.writeAttribute(XML_ACTION, getAliasedFullQualifiedName(actionImport.getUnboundAction(), false));
      writer.writeEndElement();
      appendAnnotations(writer, actionImport);
    }
  }

  private void appendSingletons(final XMLStreamWriter writer, final List<EdmSingleton> singletons)
      throws XMLStreamException {
    for (EdmSingleton singleton : singletons) {
      writer.writeStartElement(XML_SINGLETON);
      writer.writeAttribute(XML_NAME, singleton.getName());
      writer.writeAttribute(XML_ENTITY_TYPE, getAliasedFullQualifiedName(singleton.getEntityType(), false));

      appendNavigationPropertyBindings(writer, singleton);
      appendAnnotations(writer, singleton);
      writer.writeEndElement();
    }

  }

  private void appendNavigationPropertyBindings(final XMLStreamWriter writer, final EdmBindingTarget bindingTarget)
      throws XMLStreamException {
    if (bindingTarget.getNavigationPropertyBindings() != null) {
      for (EdmNavigationPropertyBinding binding : bindingTarget.getNavigationPropertyBindings()) {
        writer.writeEmptyElement(XML_NAVIGATION_PROPERTY_BINDING);
        writer.writeAttribute(XML_PATH, binding.getPath());
        writer.writeAttribute(XML_TARGET, binding.getTarget());
      }
    }
  }

  private void appendEntitySets(final XMLStreamWriter writer, final List<EdmEntitySet> entitySets)
      throws XMLStreamException {
    for (EdmEntitySet entitySet : entitySets) {
      writer.writeStartElement(XML_ENTITY_SET);
      writer.writeAttribute(XML_NAME, entitySet.getName());
      writer.writeAttribute(XML_ENTITY_TYPE, getAliasedFullQualifiedName(entitySet.getEntityType(), false));
      if (!entitySet.isIncludeInServiceDocument()) {
        writer.writeAttribute(XML_INCLUDE_IN_SERVICE_DOCUMENT, "" + entitySet.isIncludeInServiceDocument());
      }

      appendNavigationPropertyBindings(writer, entitySet);
      appendAnnotations(writer, entitySet);
      writer.writeEndElement();
    }
  }

  private void appendFunctions(final XMLStreamWriter writer, final List<EdmFunction> functions)
      throws XMLStreamException {
    for (EdmFunction function : functions) {
      writer.writeStartElement(XML_FUNCTION);
      writer.writeAttribute(XML_NAME, function.getName());
      if (function.getEntitySetPath() != null) {
        writer.writeAttribute(XML_ENTITY_SET_PATH, function.getEntitySetPath());
      }
      if (function.isBound()) {
        writer.writeAttribute(XML_IS_BOUND, "" + function.isBound());
      }

      if (function.isComposable()) {
        writer.writeAttribute(XML_IS_COMPOSABLE, "" + function.isComposable());
      }

      appendOperationParameters(writer, function);

      appendOperationReturnType(writer, function);

      appendAnnotations(writer, function);

      writer.writeEndElement();
    }
  }

  private void appendOperationReturnType(final XMLStreamWriter writer, final EdmOperation operation)
      throws XMLStreamException {
    EdmReturnType returnType = operation.getReturnType();
    if (returnType != null) {
      writer.writeEmptyElement(XML_RETURN_TYPE);
      String returnTypeFqnString;
      if (EdmTypeKind.PRIMITIVE.equals(returnType.getType().getKind())) {
        returnTypeFqnString = getFullQualifiedName(returnType.getType(), returnType.isCollection());
      } else {
        returnTypeFqnString = getAliasedFullQualifiedName(returnType.getType(), returnType.isCollection());
      }
      writer.writeAttribute(XML_TYPE, returnTypeFqnString);

      appendReturnTypeFacets(writer, returnType);
    }
  }

  private void appendOperationParameters(final XMLStreamWriter writer, final EdmOperation operation)
      throws XMLStreamException {
    for (String parameterName : operation.getParameterNames()) {
      EdmParameter parameter = operation.getParameter(parameterName);
      writer.writeStartElement(XML_PARAMETER);
      writer.writeAttribute(XML_NAME, parameterName);
      String typeFqnString;
      if (EdmTypeKind.PRIMITIVE.equals(parameter.getType().getKind())) {
        typeFqnString = getFullQualifiedName(parameter.getType(), parameter.isCollection());
      } else {
        typeFqnString = getAliasedFullQualifiedName(parameter.getType(), parameter.isCollection());
      }
      writer.writeAttribute(XML_TYPE, typeFqnString);

      appendParameterFacets(writer, parameter);

      appendAnnotations(writer, parameter);
      writer.writeEndElement();
    }
  }

  private void appendActions(final XMLStreamWriter writer, final List<EdmAction> actions) throws XMLStreamException {
    for (EdmAction action : actions) {
      writer.writeStartElement(XML_ACTION);
      writer.writeAttribute(XML_NAME, action.getName());
      if (action.getEntitySetPath() != null) {
        writer.writeAttribute(XML_ENTITY_SET_PATH, action.getEntitySetPath());
      }
      writer.writeAttribute(XML_IS_BOUND, "" + action.isBound());

      appendOperationParameters(writer, action);

      appendOperationReturnType(writer, action);

      appendAnnotations(writer, action);

      writer.writeEndElement();
    }
  }

  private void appendReturnTypeFacets(final XMLStreamWriter writer, final EdmReturnType returnType)
      throws XMLStreamException {
    if (!returnType.isNullable()) {
      writer.writeAttribute(XML_NULLABLE, "" + returnType.isNullable());
    }
    if (returnType.getMaxLength() != null) {
      writer.writeAttribute(XML_MAX_LENGTH, "" + returnType.getMaxLength());
    }
    if (returnType.getPrecision() != null) {
      writer.writeAttribute(XML_PRECISION, "" + returnType.getPrecision());
    }
    if (returnType.getScale() != null) {
      writer.writeAttribute(XML_SCALE, "" + returnType.getScale());
    }
  }

  private void appendParameterFacets(final XMLStreamWriter writer, final EdmParameter parameter)
      throws XMLStreamException {
    if (!parameter.isNullable()) {
      writer.writeAttribute(XML_NULLABLE, "" + parameter.isNullable());
    }
    if (parameter.getMaxLength() != null) {
      writer.writeAttribute(XML_MAX_LENGTH, "" + parameter.getMaxLength());
    }
    if (parameter.getPrecision() != null) {
      writer.writeAttribute(XML_PRECISION, "" + parameter.getPrecision());
    }
    if (parameter.getScale() != null) {
      writer.writeAttribute(XML_SCALE, "" + parameter.getScale());
    }
  }

  private void appendComplexTypes(final XMLStreamWriter writer, final List<EdmComplexType> complexTypes)
      throws XMLStreamException {
    for (EdmComplexType complexType : complexTypes) {
      writer.writeStartElement(XML_COMPLEX_TYPE);
      writer.writeAttribute(XML_NAME, complexType.getName());

      if (complexType.getBaseType() != null) {
        writer.writeAttribute(XML_BASE_TYPE, getAliasedFullQualifiedName(complexType.getBaseType(), false));
      }

      if (complexType.isAbstract()) {
        writer.writeAttribute(ABSTRACT, TRUE);
      }

      appendProperties(writer, complexType);

      appendNavigationProperties(writer, complexType);

      appendAnnotations(writer, complexType);

      writer.writeEndElement();
    }
  }

  private void appendEntityTypes(final XMLStreamWriter writer, final List<EdmEntityType> entityTypes)
      throws XMLStreamException {
    for (EdmEntityType entityType : entityTypes) {
      writer.writeStartElement(XML_ENTITY_TYPE);
      writer.writeAttribute(XML_NAME, entityType.getName());

      if (entityType.hasStream()) {
        writer.writeAttribute(XML_HAS_STREAM, "" + entityType.hasStream());
      }

      if (entityType.getBaseType() != null) {
        writer.writeAttribute(XML_BASE_TYPE, getAliasedFullQualifiedName(entityType.getBaseType(), false));
      }

      if (entityType.isAbstract()) {
        writer.writeAttribute(ABSTRACT, TRUE);
      }

      appendKey(writer, entityType);

      appendProperties(writer, entityType);

      appendNavigationProperties(writer, entityType);

      appendAnnotations(writer, entityType);

      writer.writeEndElement();
    }
  }

  private void appendNavigationProperties(final XMLStreamWriter writer, final EdmStructuredType type)
      throws XMLStreamException {
    List<String> navigationPropertyNames = new ArrayList<String>(type.getNavigationPropertyNames());
    if (type.getBaseType() != null) {
      navigationPropertyNames.removeAll(type.getBaseType().getNavigationPropertyNames());
    }
    for (String navigationPropertyName : navigationPropertyNames) {
      EdmNavigationProperty navigationProperty = type.getNavigationProperty(navigationPropertyName);

      writer.writeStartElement(XML_NAVIGATION_PROPERTY);
      writer.writeAttribute(XML_NAME, navigationPropertyName);
      writer.writeAttribute(XML_TYPE, getAliasedFullQualifiedName(navigationProperty.getType(), navigationProperty
          .isCollection()));
      if (!navigationProperty.isNullable()) {
        writer.writeAttribute(XML_NULLABLE, "" + navigationProperty.isNullable());
      }

      if (navigationProperty.getPartner() != null) {
        EdmNavigationProperty partner = navigationProperty.getPartner();
        writer.writeAttribute(XML_PARTNER, partner.getName());
      }

      if (navigationProperty.containsTarget()) {
        writer.writeAttribute(XML_CONTAINS_TARGET, "" + navigationProperty.containsTarget());
      }

      if (navigationProperty.getReferentialConstraints() != null) {
        for (EdmReferentialConstraint constraint : navigationProperty.getReferentialConstraints()) {
          writer.writeStartElement("ReferentialConstraint");
          writer.writeAttribute(XML_PROPERTY, constraint.getPropertyName());
          writer.writeAttribute("ReferencedProperty", constraint.getReferencedPropertyName());
          appendAnnotations(writer, constraint);
          writer.writeEndElement();
        }
      }

      appendAnnotations(writer, navigationProperty);

      writer.writeEndElement();
    }
  }

  private void appendProperties(final XMLStreamWriter writer, final EdmStructuredType type) throws XMLStreamException {
    List<String> propertyNames = new ArrayList<String>(type.getPropertyNames());
    if (type.getBaseType() != null) {
      propertyNames.removeAll(type.getBaseType().getPropertyNames());
    }
    for (String propertyName : propertyNames) {
      EdmProperty property = type.getStructuralProperty(propertyName);
      writer.writeStartElement(XML_PROPERTY);
      writer.writeAttribute(XML_NAME, propertyName);
      String fqnString;
      if (property.isPrimitive()) {
        fqnString = getFullQualifiedName(property.getType(), property.isCollection());
      } else {
        fqnString = getAliasedFullQualifiedName(property.getType(), property.isCollection());
      }
      writer.writeAttribute(XML_TYPE, fqnString);

      // Facets
      if (!property.isNullable()) {
        writer.writeAttribute(XML_NULLABLE, "" + property.isNullable());
      }

      if (!property.isUnicode()) {
        writer.writeAttribute(XML_UNICODE, "" + property.isUnicode());
      }

      if (property.getDefaultValue() != null) {
        writer.writeAttribute(XML_DEFAULT_VALUE, property.getDefaultValue());
      }

      if (property.getMaxLength() != null) {
        writer.writeAttribute(XML_MAX_LENGTH, "" + property.getMaxLength());
      }

      if (property.getPrecision() != null) {
        writer.writeAttribute(XML_PRECISION, "" + property.getPrecision());
      }

      if (property.getScale() != null) {
        writer.writeAttribute(XML_SCALE, "" + property.getScale());
      }

      appendAnnotations(writer, property);
      writer.writeEndElement();
    }
  }

  private void appendKey(final XMLStreamWriter writer, final EdmEntityType entityType) throws XMLStreamException {
    List<EdmKeyPropertyRef> keyPropertyRefs = entityType.getKeyPropertyRefs();
    if (keyPropertyRefs != null && !keyPropertyRefs.isEmpty()) {
      // Resolve Base Type key as it is shown in derived type
      EdmEntityType baseType = entityType.getBaseType();
      if (baseType != null && baseType.getKeyPropertyRefs() != null && !(baseType.getKeyPropertyRefs().isEmpty())) {
        return;
      }

      writer.writeStartElement(XML_KEY);
      for (EdmKeyPropertyRef keyRef : keyPropertyRefs) {
        writer.writeEmptyElement(XML_PROPERTY_REF);

        writer.writeAttribute(XML_NAME, keyRef.getName());

        if (keyRef.getAlias() != null) {
          writer.writeAttribute(XML_ALIAS, keyRef.getAlias());
        }
      }
      writer.writeEndElement();
    }
  }

  private void appendEnumTypes(final XMLStreamWriter writer, final List<EdmEnumType> enumTypes)
      throws XMLStreamException {
    for (EdmEnumType enumType : enumTypes) {
      writer.writeStartElement(XML_ENUM_TYPE);
      writer.writeAttribute(XML_NAME, enumType.getName());
      writer.writeAttribute(XML_IS_FLAGS, Boolean.toString(enumType.isFlags()));
      writer.writeAttribute(XML_UNDERLYING_TYPE, getFullQualifiedName(enumType.getUnderlyingType(), false));

      for (String memberName : enumType.getMemberNames()) {
        writer.writeEmptyElement(XML_MEMBER);
        writer.writeAttribute(XML_NAME, memberName);
<<<<<<< HEAD
        EdmMember member = enumType.getMember(memberName);
        writer.writeAttribute(XML_VALUE, member.getValue());
        appendAnnotations(writer, member);
=======
        final String value = enumType.getMember(memberName).getValue();
        if (value != null) {
          writer.writeAttribute(XML_VALUE, value);
        }
>>>>>>> 23fb86a8
      }

      writer.writeEndElement();
    }
  }

  private String getFullQualifiedName(final EdmType type, final boolean isCollection) {
    final String name = type.getFullQualifiedName().getFullQualifiedNameAsString();
    return isCollection ? "Collection(" + name + ")" : name;
  }

  private String getAliasedFullQualifiedName(final EdmType type, final boolean isCollection) {
    FullQualifiedName fqn = type.getFullQualifiedName();
    return getAliasedFullQualifiedName(fqn, isCollection);
  }

  private String getAliasedFullQualifiedName(final FullQualifiedName fqn, final boolean isCollection) {
    final String name;
    if (namespaceToAlias.get(fqn.getNamespace()) != null) {
      name = namespaceToAlias.get(fqn.getNamespace()) + "." + fqn.getName();
    } else {
      name = fqn.getFullQualifiedNameAsString();
    }

    return isCollection ? "Collection(" + name + ")" : name;
  }

  /**
   * Appends references, e.g., to the OData Core Vocabulary, as defined in the OData specification
   * and mentioned in its Common Schema Definition Language (CSDL) document.
   */
  private void appendReference(final XMLStreamWriter writer) throws XMLStreamException {
    for (final EdmxReference reference : serviceMetadata.getReferences()) {
      writer.writeStartElement(PREFIX_EDMX, REFERENCE, NS_EDMX);
      writer.writeAttribute(URI, reference.getUri().toASCIIString());

      List<EdmxReferenceInclude> includes = reference.getIncludes();
      for (EdmxReferenceInclude include : includes) {
        writer.writeStartElement(PREFIX_EDMX, INCLUDE, NS_EDMX);
        writer.writeAttribute(XML_NAMESPACE, include.getNamespace());
        if (include.getAlias() != null) {
          namespaceToAlias.put(include.getNamespace(), include.getAlias());
          // Reference Aliases are ignored for now since they are not V2 compatible
          writer.writeAttribute(XML_ALIAS, include.getAlias());
        }
        writer.writeEndElement();
      }

      List<EdmxReferenceIncludeAnnotation> includeAnnotations = reference.getIncludeAnnotations();
      for (EdmxReferenceIncludeAnnotation includeAnnotation : includeAnnotations) {
        writer.writeStartElement(PREFIX_EDMX, INCLUDE_ANNOTATIONS, NS_EDMX);
        writer.writeAttribute(XML_TERM_NAMESPACE, includeAnnotation.getTermNamespace());
        if (includeAnnotation.getQualifier() != null) {
          writer.writeAttribute(XML_QUALIFIER, includeAnnotation.getQualifier());
        }
        if (includeAnnotation.getTargetNamespace() != null) {
          writer.writeAttribute(XML_TARGET_NAMESPACE, includeAnnotation.getTargetNamespace());
        }
        writer.writeEndElement();
      }

      writer.writeEndElement();
    }
  }
}<|MERGE_RESOLUTION|>--- conflicted
+++ resolved
@@ -928,16 +928,13 @@
       for (String memberName : enumType.getMemberNames()) {
         writer.writeEmptyElement(XML_MEMBER);
         writer.writeAttribute(XML_NAME, memberName);
-<<<<<<< HEAD
+        
         EdmMember member = enumType.getMember(memberName);
-        writer.writeAttribute(XML_VALUE, member.getValue());
+        if (member.getValue() != null) {
+          writer.writeAttribute(XML_VALUE, member.getValue());
+        }
+        
         appendAnnotations(writer, member);
-=======
-        final String value = enumType.getMember(memberName).getValue();
-        if (value != null) {
-          writer.writeAttribute(XML_VALUE, value);
-        }
->>>>>>> 23fb86a8
       }
 
       writer.writeEndElement();
