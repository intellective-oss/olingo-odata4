--- conflicted
+++ resolved
@@ -348,18 +348,11 @@
   }
 
   protected void writeEntitySet(final ServiceMetadata metadata, final EdmEntityType entityType,
-<<<<<<< HEAD
       final AbstractEntityCollection entitySet, final ExpandOption expand, final SelectOption select,
-      final XMLStreamWriter writer) throws XMLStreamException, SerializerException {
-    for (final Entity entity : entitySet) {
-      writeEntity(metadata, entityType, entity, null, expand, select, writer, false);
-=======
-      final EntityCollection entitySet, final ExpandOption expand, final SelectOption select,
       final String xml10InvalidCharReplacement,final XMLStreamWriter writer) 
           throws XMLStreamException, SerializerException {
-    for (final Entity entity : entitySet.getEntities()) {
+    for (final Entity entity : entitySet) {
       writeEntity(metadata, entityType, entity, null, expand, select, xml10InvalidCharReplacement, writer, false);
->>>>>>> d040afe7
     }
   }
 
