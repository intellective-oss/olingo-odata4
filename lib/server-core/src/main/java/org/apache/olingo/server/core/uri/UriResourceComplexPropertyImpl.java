--- conflicted
+++ resolved
@@ -62,13 +62,4 @@
   public String getSegmentValue() {
     return property.getName();
   }
-<<<<<<< HEAD
-=======
-
-  @Override
-  public String toString() {
-    return getSegmentValue();
-  }
-
->>>>>>> 0d6f4821
 }