/*
 * Licensed to the Apache Software Foundation (ASF) under one
 * or more contributor license agreements. See the NOTICE file
 * distributed with this work for additional information
 * regarding copyright ownership. The ASF licenses this file
 * to you under the Apache License, Version 2.0 (the
 * "License"); you may not use this file except in compliance
 * with the License. You may obtain a copy of the License at
 *
 * http://www.apache.org/licenses/LICENSE-2.0
 *
 * Unless required by applicable law or agreed to in writing,
 * software distributed under the License is distributed on an
 * "AS IS" BASIS, WITHOUT WARRANTIES OR CONDITIONS OF ANY
 * KIND, either express or implied. See the License for the
 * specific language governing permissions and limitations
 * under the License.
 */
package org.apache.olingo.server.core.uri;

import org.apache.olingo.server.api.uri.UriResourceCount;
import org.apache.olingo.server.api.uri.UriResourceKind;

public class UriResourceCountImpl extends UriResourceImpl implements UriResourceCount {

  public UriResourceCountImpl() {
    super(UriResourceKind.count);
  }
<<<<<<< HEAD
=======

  @Override
  public String getSegmentValue() {
    return "$count";
  }
>>>>>>> 0d6f4821

  @Override
  public String getSegmentValue() {
    return "$count";
  }
}<|MERGE_RESOLUTION|>--- conflicted
+++ resolved
@@ -26,14 +26,6 @@
   public UriResourceCountImpl() {
     super(UriResourceKind.count);
   }
-<<<<<<< HEAD
-=======
-
-  @Override
-  public String getSegmentValue() {
-    return "$count";
-  }
->>>>>>> 0d6f4821
 
   @Override
   public String getSegmentValue() {
