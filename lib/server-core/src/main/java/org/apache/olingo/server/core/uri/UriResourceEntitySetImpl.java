--- conflicted
+++ resolved
@@ -57,12 +57,4 @@
   public String getSegmentValue() {
     return edmEntitySet.getName();
   }
-<<<<<<< HEAD
-=======
-
-  @Override
-  public String toString() {
-    return getSegmentValue();
-  }
->>>>>>> 0d6f4821
 }