/*
 * Licensed to the Apache Software Foundation (ASF) under one
 * or more contributor license agreements. See the NOTICE file
 * distributed with this work for additional information
 * regarding copyright ownership. The ASF licenses this file
 * to you under the Apache License, Version 2.0 (the
 * "License"); you may not use this file except in compliance
 * with the License. You may obtain a copy of the License at
 *
 * http://www.apache.org/licenses/LICENSE-2.0
 *
 * Unless required by applicable law or agreed to in writing,
 * software distributed under the License is distributed on an
 * "AS IS" BASIS, WITHOUT WARRANTIES OR CONDITIONS OF ANY
 * KIND, either express or implied. See the License for the
 * specific language governing permissions and limitations
 * under the License.
 */
package org.apache.olingo.server.core.uri;

import org.apache.olingo.commons.api.edm.EdmPrimitiveTypeKind;
import org.apache.olingo.commons.api.edm.EdmType;
import org.apache.olingo.commons.core.edm.primitivetype.EdmPrimitiveTypeFactory;
import org.apache.olingo.server.api.uri.UriResourceKind;
import org.apache.olingo.server.api.uri.UriResourceLambdaAll;
import org.apache.olingo.server.api.uri.queryoption.expression.Expression;

public class UriResourceLambdaAllImpl extends UriResourceTypedImpl implements UriResourceLambdaAll {

  private final String lambdaVariable;
  private final Expression expression;

  public UriResourceLambdaAllImpl(final String lambdaVariable, final Expression expression) {
    super(UriResourceKind.lambdaAll);
    this.lambdaVariable = lambdaVariable;
    this.expression = expression;
  }

  @Override
  public EdmType getType() {
    return EdmPrimitiveTypeFactory.getInstance(EdmPrimitiveTypeKind.Boolean);
  }

  @Override
  public boolean isCollection() {
    return false;
  }

  @Override
  public String getLambdaVariable() {
    return lambdaVariable;
  }

  @Override
  public Expression getExpression() {
    return expression;
  }

<<<<<<< HEAD
=======
  public UriResourceLambdaAllImpl setExpression(final ExpressionImpl expression) {
    this.expression = expression;
    return this;
  }

>>>>>>> 0d6f4821
  @Override
  public String getSegmentValue() {
    return "all";
  }
}<|MERGE_RESOLUTION|>--- conflicted
+++ resolved
@@ -56,14 +56,6 @@
     return expression;
   }
 
-<<<<<<< HEAD
-=======
-  public UriResourceLambdaAllImpl setExpression(final ExpressionImpl expression) {
-    this.expression = expression;
-    return this;
-  }
-
->>>>>>> 0d6f4821
   @Override
   public String getSegmentValue() {
     return "all";
