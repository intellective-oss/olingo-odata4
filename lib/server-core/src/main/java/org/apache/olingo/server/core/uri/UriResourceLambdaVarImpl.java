/*
 * Licensed to the Apache Software Foundation (ASF) under one
 * or more contributor license agreements. See the NOTICE file
 * distributed with this work for additional information
 * regarding copyright ownership. The ASF licenses this file
 * to you under the Apache License, Version 2.0 (the
 * "License"); you may not use this file except in compliance
 * with the License. You may obtain a copy of the License at
 *
 * http://www.apache.org/licenses/LICENSE-2.0
 *
 * Unless required by applicable law or agreed to in writing,
 * software distributed under the License is distributed on an
 * "AS IS" BASIS, WITHOUT WARRANTIES OR CONDITIONS OF ANY
 * KIND, either express or implied. See the License for the
 * specific language governing permissions and limitations
 * under the License.
 */
package org.apache.olingo.server.core.uri;

import org.apache.olingo.commons.api.edm.EdmType;
import org.apache.olingo.server.api.uri.UriResourceKind;
import org.apache.olingo.server.api.uri.UriResourceLambdaVariable;

public class UriResourceLambdaVarImpl extends UriResourceTypedImpl implements UriResourceLambdaVariable {

  private final String variableText;
  private final EdmType type;

  public UriResourceLambdaVarImpl(final String variableText, final EdmType type) {
    super(UriResourceKind.lambdaVariable);
    this.variableText = variableText;
    this.type = type;
  }

  @Override
  public String getVariableName() {
    return variableText;
  }

  @Override
  public EdmType getType() {
    return type;
  }

  @Override
  public boolean isCollection() {
    return false;
  }

  @Override
  public String getSegmentValue() {
    return variableText;
  }
<<<<<<< HEAD
=======

  @Override
  public String toString() {
    return getSegmentValue();
  }
>>>>>>> 0d6f4821
}<|MERGE_RESOLUTION|>--- conflicted
+++ resolved
@@ -52,12 +52,4 @@
   public String getSegmentValue() {
     return variableText;
   }
-<<<<<<< HEAD
-=======
-
-  @Override
-  public String toString() {
-    return getSegmentValue();
-  }
->>>>>>> 0d6f4821
 }