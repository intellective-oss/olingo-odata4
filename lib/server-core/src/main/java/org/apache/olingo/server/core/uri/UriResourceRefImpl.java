/*
 * Licensed to the Apache Software Foundation (ASF) under one
 * or more contributor license agreements. See the NOTICE file
 * distributed with this work for additional information
 * regarding copyright ownership. The ASF licenses this file
 * to you under the Apache License, Version 2.0 (the
 * "License"); you may not use this file except in compliance
 * with the License. You may obtain a copy of the License at
 *
 * http://www.apache.org/licenses/LICENSE-2.0
 *
 * Unless required by applicable law or agreed to in writing,
 * software distributed under the License is distributed on an
 * "AS IS" BASIS, WITHOUT WARRANTIES OR CONDITIONS OF ANY
 * KIND, either express or implied. See the License for the
 * specific language governing permissions and limitations
 * under the License.
 */
package org.apache.olingo.server.core.uri;

import org.apache.olingo.server.api.uri.UriResourceKind;
import org.apache.olingo.server.api.uri.UriResourceRef;

public class UriResourceRefImpl extends UriResourceImpl implements UriResourceRef {

  public UriResourceRefImpl() {
    super(UriResourceKind.ref);
<<<<<<< HEAD
=======

  }

  @Override
  public String getSegmentValue() {
    return "$ref";
>>>>>>> 0d6f4821
  }

  @Override
  public String getSegmentValue() {
    return "$ref";
  }
}<|MERGE_RESOLUTION|>--- conflicted
+++ resolved
@@ -25,15 +25,6 @@
 
   public UriResourceRefImpl() {
     super(UriResourceKind.ref);
-<<<<<<< HEAD
-=======
-
-  }
-
-  @Override
-  public String getSegmentValue() {
-    return "$ref";
->>>>>>> 0d6f4821
   }
 
   @Override
