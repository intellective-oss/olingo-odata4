/*
 * Licensed to the Apache Software Foundation (ASF) under one
 * or more contributor license agreements. See the NOTICE file
 * distributed with this work for additional information
 * regarding copyright ownership. The ASF licenses this file
 * to you under the Apache License, Version 2.0 (the
 * "License"); you may not use this file except in compliance
 * with the License. You may obtain a copy of the License at
 *
 * http://www.apache.org/licenses/LICENSE-2.0
 *
 * Unless required by applicable law or agreed to in writing,
 * software distributed under the License is distributed on an
 * "AS IS" BASIS, WITHOUT WARRANTIES OR CONDITIONS OF ANY
 * KIND, either express or implied. See the License for the
 * specific language governing permissions and limitations
 * under the License.
 */
package org.apache.olingo.server.core.uri;

import org.apache.olingo.commons.api.edm.EdmType;
import org.apache.olingo.server.api.uri.UriResourceKind;
import org.apache.olingo.server.api.uri.UriResourceRoot;

public class UriResourceRootImpl extends UriResourceWithKeysImpl implements UriResourceRoot {

  private final EdmType type;
  private final boolean isCollection;

  public UriResourceRootImpl(final EdmType type, final boolean isCollection) {
    super(UriResourceKind.root);
    this.type = type;
    this.isCollection = isCollection;
  }

  @Override
  public EdmType getType() {
    return type;
  }

  @Override
  public boolean isCollection() {
    return keyPredicates == null && isCollection;
  }

<<<<<<< HEAD
=======
  public UriResourceRootImpl setCollection(final boolean isCollection) {
    this.isCollection = isCollection;
    return this;
  }

>>>>>>> 0d6f4821
  @Override
  public String getSegmentValue() {
    return "$root";
  }
}<|MERGE_RESOLUTION|>--- conflicted
+++ resolved
@@ -43,14 +43,6 @@
     return keyPredicates == null && isCollection;
   }
 
-<<<<<<< HEAD
-=======
-  public UriResourceRootImpl setCollection(final boolean isCollection) {
-    this.isCollection = isCollection;
-    return this;
-  }
-
->>>>>>> 0d6f4821
   @Override
   public String getSegmentValue() {
     return "$root";
