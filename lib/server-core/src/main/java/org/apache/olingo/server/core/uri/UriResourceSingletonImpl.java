--- conflicted
+++ resolved
@@ -57,14 +57,6 @@
   public boolean isCollection() {
     return false;
   }
-<<<<<<< HEAD
-=======
-
-  @Override
-  public String getSegmentValue() {
-    return singleton.getName();
-  }
->>>>>>> 0d6f4821
 
   @Override
   public String getSegmentValue() {
