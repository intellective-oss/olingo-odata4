--- conflicted
+++ resolved
@@ -49,17 +49,6 @@
 
   @Override
   public String getSegmentValue() {
-<<<<<<< HEAD
     return type.getFullQualifiedName().getFullQualifiedNameAsString();
   }
-=======
-    return type.getNamespace() + "." + type.getName();
-  }
-
-  @Override
-  public String toString() {
-    return getSegmentValue();
-  }
-
->>>>>>> 0d6f4821
 }