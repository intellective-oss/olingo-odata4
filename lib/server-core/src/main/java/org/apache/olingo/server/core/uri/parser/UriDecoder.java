/*
 * Licensed to the Apache Software Foundation (ASF) under one
 * or more contributor license agreements. See the NOTICE file
 * distributed with this work for additional information
 * regarding copyright ownership. The ASF licenses this file
 * to you under the Apache License, Version 2.0 (the
 * "License"); you may not use this file except in compliance
 * with the License. You may obtain a copy of the License at
 *
 * http://www.apache.org/licenses/LICENSE-2.0
 *
 * Unless required by applicable law or agreed to in writing,
 * software distributed under the License is distributed on an
 * "AS IS" BASIS, WITHOUT WARRANTIES OR CONDITIONS OF ANY
 * KIND, either express or implied. See the License for the
 * specific language governing permissions and limitations
 * under the License.
 */
package org.apache.olingo.server.core.uri.parser;

import java.util.ArrayList;
import java.util.Arrays;
import java.util.Collections;
import java.util.LinkedList;
import java.util.List;

import org.apache.olingo.commons.core.Decoder;
import org.apache.olingo.server.api.uri.queryoption.QueryOption;
import org.apache.olingo.server.core.uri.queryoption.CustomQueryOptionImpl;

public class UriDecoder {

  /** Splits the path string at '/' characters and percent-decodes the resulting path segments. */
  protected static List<String> splitAndDecodePath(final String path) throws UriParserSyntaxException {
    List<String> pathSegmentsDecoded = new ArrayList<String>();
    for (final String segment : splitSkipEmpty(path, '/')) {
      pathSegmentsDecoded.add(decode(segment));
    }
    return pathSegmentsDecoded;
  }

  /**
   * Splits the query-option string at '&' characters, the resulting parts at '=' characters,
   * and separately percent-decodes names and values of the resulting name-value pairs.
   */
  protected static List<QueryOption> splitAndDecodeOptions(final String queryOptionString)
      throws UriParserSyntaxException {
    if (queryOptionString == null || queryOptionString.isEmpty()) {
      return Collections.emptyList();
    }

    List<QueryOption> queryOptions = new ArrayList<QueryOption>();
    for (final String option : splitSkipEmpty(queryOptionString, '&')) {
      final List<String> pair = splitFirst(option, '=');
      queryOptions.add(new CustomQueryOptionImpl()
          .setName(decode(pair.get(0)))
          .setText(decode(pair.get(1))));
    }
    return queryOptions;
  }

  private static List<String> splitFirst(final String input, final char c) {
    int pos = input.indexOf(c);
    if (pos >= 0) {
      return Arrays.asList(input.substring(0, pos), input.substring(pos + 1));
    } else {
      return Arrays.asList(input, "");
    }
  }

  /**
   * Splits the input string at the given character and drops all empty elements.
   * @param input string to split
   * @param c character at which to split
   * @return list of elements (can be empty)
   */
<<<<<<< HEAD
  private static List<String> splitSkipEmpty(final String input, final char c) {
=======
  static List<String> splitSkipEmpty(final String input, final char c) {
>>>>>>> 0d6f4821
    if (input.isEmpty() || input.length() == 1 && input.charAt(0) == c) {
      return Collections.emptyList();
    }

    List<String> list = new LinkedList<String>();

    int start = 0;
    int end;

    while ((end = input.indexOf(c, start)) >= 0) {
      if (start != end) {
        list.add(input.substring(start, end));
      }
      start = end + 1;
    }

    if (input.charAt(input.length() - 1) != c) {
      list.add(input.substring(start));
    }

    return list;
  }

  private static String decode(final String encoded) throws UriParserSyntaxException {
    try {
      return Decoder.decode(encoded);
    } catch (final IllegalArgumentException e) {
      throw new UriParserSyntaxException("Wrong percent encoding!", e, UriParserSyntaxException.MessageKeys.SYNTAX);
    }
  }
}<|MERGE_RESOLUTION|>--- conflicted
+++ resolved
@@ -74,11 +74,7 @@
    * @param c character at which to split
    * @return list of elements (can be empty)
    */
-<<<<<<< HEAD
   private static List<String> splitSkipEmpty(final String input, final char c) {
-=======
-  static List<String> splitSkipEmpty(final String input, final char c) {
->>>>>>> 0d6f4821
     if (input.isEmpty() || input.length() == 1 && input.charAt(0) == c) {
       return Collections.emptyList();
     }
