--- conflicted
+++ resolved
@@ -2016,16 +2016,9 @@
       } else {
         typeKind = EdmPrimitiveTypeKind.Int64;
       }
-<<<<<<< HEAD
-    } catch (final NumberFormatException e) {
-      typeKind = EdmPrimitiveTypeKind.Decimal;
-=======
-
-      return new LiteralImpl().setText(ctx.getText()).setType(type);
     } catch (NumberFormatException e) {
       return new LiteralImpl().setText(ctx.getText())
           .setType(EdmPrimitiveTypeFactory.getInstance(EdmPrimitiveTypeKind.Decimal));
->>>>>>> 3584e1d7
     }
     return new LiteralImpl().setText(ctx.getText())
         .setType(EdmPrimitiveTypeFactory.getInstance(typeKind));
@@ -2149,13 +2142,8 @@
 
   @Override
   public Object visitSelectEOF(final SelectEOFContext ctx) {
-<<<<<<< HEAD
-    List<SelectItem> selectItems = new ArrayList<SelectItem>();
-=======
     context.contextReadingQueryPart = true;
     List<SelectItemImpl> selectItems = new ArrayList<SelectItemImpl>();
-
->>>>>>> 3584e1d7
     for (SelectItemContext si : ctx.vlSI) {
       selectItems.add((SelectItem) si.accept(this));
     }
