/*
 * Licensed to the Apache Software Foundation (ASF) under one
 * or more contributor license agreements. See the NOTICE file
 * distributed with this work for additional information
 * regarding copyright ownership. The ASF licenses this file
 * to you under the Apache License, Version 2.0 (the
 * "License"); you may not use this file except in compliance
 * with the License. You may obtain a copy of the License at
 *
 * http://www.apache.org/licenses/LICENSE-2.0
 *
 * Unless required by applicable law or agreed to in writing,
 * software distributed under the License is distributed on an
 * "AS IS" BASIS, WITHOUT WARRANTIES OR CONDITIONS OF ANY
 * KIND, either express or implied. See the License for the
 * specific language governing permissions and limitations
 * under the License.
 */
package org.apache.olingo.server.tecsvc.processor;

import java.net.URI;
import java.util.*;

import org.apache.olingo.commons.api.data.ContextURL;
import org.apache.olingo.commons.api.data.Entity;
import org.apache.olingo.commons.api.data.EntitySet;
import org.apache.olingo.commons.api.data.Property;
import org.apache.olingo.commons.api.data.ValueType;
import org.apache.olingo.commons.api.edm.Edm;
import org.apache.olingo.commons.api.edm.EdmEntitySet;
import org.apache.olingo.commons.api.edm.EdmEntityType;
import org.apache.olingo.commons.api.edm.FullQualifiedName;
import org.apache.olingo.commons.api.format.ContentType;
import org.apache.olingo.commons.api.format.ODataFormat;
import org.apache.olingo.commons.api.http.HttpHeader;
import org.apache.olingo.commons.api.http.HttpStatusCode;
import org.apache.olingo.commons.core.data.EntityImpl;
import org.apache.olingo.commons.core.data.EntitySetImpl;
import org.apache.olingo.commons.core.data.PropertyImpl;
import org.apache.olingo.server.api.OData;
import org.apache.olingo.server.api.ODataRequest;
import org.apache.olingo.server.api.ODataResponse;
import org.apache.olingo.server.api.processor.CollectionProcessor;
import org.apache.olingo.server.api.processor.EntityProcessor;
import org.apache.olingo.server.api.serializer.ODataSerializer;
import org.apache.olingo.server.api.uri.UriInfo;
import org.apache.olingo.server.api.uri.UriResource;
import org.slf4j.Logger;
import org.slf4j.LoggerFactory;

public class SampleJsonProcessor implements CollectionProcessor, EntityProcessor {
  private static final Logger LOG = LoggerFactory.getLogger(SampleJsonProcessor.class);

  private OData odata;
  private Edm edm;

  @Override
  public void init(OData odata, Edm edm) {
    this.odata = odata;
    this.edm = edm;
  }

  @Override
<<<<<<< HEAD
  public void readCollection(ODataRequest request, ODataResponse response, UriInfo uriInfo, String format) {
=======
  public void readCollection(final ODataRequest request, final ODataResponse response, final UriInfo uriInfo,
      final ContentType requestedContentType) {
>>>>>>> f1171544
    long time = System.nanoTime();

    LOG.info((System.nanoTime() - time) / 1000 + " microseconds");
    time = System.nanoTime();
    ODataSerializer serializer = odata.createSerializer(ODataFormat.JSON);
    EdmEntitySet edmEntitySet = getEntitySet(uriInfo);
    ContextURL contextUrl = getContextUrl(request, edmEntitySet.getEntityType());
    EntitySet entitySet = createEntitySet(edmEntitySet.getEntityType(), contextUrl.getURI().toASCIIString());
    response.setContent(serializer.entitySet(edmEntitySet, entitySet, contextUrl));
    LOG.info("Finished in " + (System.nanoTime() - time) / 1000 + " microseconds");

    response.setStatusCode(HttpStatusCode.OK.getStatusCode());
    response.setHeader(HttpHeader.CONTENT_TYPE, requestedContentType.toContentTypeString());
  }

  @Override
<<<<<<< HEAD
  public void readEntity(ODataRequest request, ODataResponse response, UriInfo uriInfo, String format) {
=======
  public void readEntity(final ODataRequest request, final ODataResponse response, final UriInfo uriInfo,
      final ContentType requestedContentType) {
>>>>>>> f1171544
    long time = System.nanoTime();

    LOG.info((System.nanoTime() - time) / 1000 + " microseconds");
    time = System.nanoTime();
    ODataSerializer serializer = odata.createSerializer(ODataFormat.JSON);
    EdmEntityType entityType = getEntityType(uriInfo);
    Entity entity = createEntity(entityType);

    response.setContent(serializer.entity(entityType, entity,
            getContextUrl(request, entityType)));
    LOG.info("Finished in " + (System.nanoTime() - time) / 1000 + " microseconds");

    response.setStatusCode(HttpStatusCode.OK.getStatusCode());
    response.setHeader(HttpHeader.CONTENT_TYPE, requestedContentType.toContentTypeString());
<<<<<<< HEAD
  }

  private ContextURL getContextUrl(ODataRequest request, EdmEntityType entityType) {
    return ContextURL.getInstance(URI.create(request.getRawBaseUri() + "/" + entityType.getName()));
  }

  public EdmEntityType getEntityType(UriInfo uriInfo) {
    return getEntitySet(uriInfo).getEntityType();
  }

  public EdmEntitySet getEntitySet(UriInfo uriInfo) {
    List<UriResource> resourcePaths = uriInfo.getUriResourceParts();
    if(resourcePaths.isEmpty()) {
      throw new RuntimeException("Invalid resource path.");
    }
    String entitySetName = resourcePaths.get(resourcePaths.size()-1).toString();
    return edm.getEntityContainer(new FullQualifiedName("com.sap.odata.test1", "Container"))
            .getEntitySet(entitySetName);
=======
>>>>>>> f1171544
  }

  protected Entity createEntity(EdmEntityType entityType) {
    boolean complex = (entityType.getName().contains("Comp"));
    if(entityType.getName().contains("Coll")) {
      return createEntityWithCollection(complex);
    }
    return createEntity(complex);
  }

  protected Entity createEntity(boolean complex) {
    Entity entity = new EntityImpl();
    Property property = new PropertyImpl();
    property.setName("PropertyString");
    property.setValue(ValueType.PRIMITIVE, "dummyValue");
    entity.getProperties().add(property);
    Property propertyInt = new PropertyImpl();
    propertyInt.setName("PropertyInt16");
    propertyInt.setValue(ValueType.PRIMITIVE, 42);
    entity.getProperties().add(propertyInt);
    Property propertyGuid = new PropertyImpl();
    propertyGuid.setName("PropertyGuid");
    propertyGuid.setValue(ValueType.PRIMITIVE, UUID.randomUUID());
    entity.getProperties().add(propertyGuid);

    if(complex) {
      entity.addProperty(createComplexProperty());
    }

    return entity;
  }

  protected Entity createEntityWithCollection(boolean complex) {
    Entity entity = new EntityImpl();
    Property propertyInt = new PropertyImpl();
    propertyInt.setName("PropertyInt16");
    propertyInt.setValue(ValueType.PRIMITIVE, 42);
    Property property = new PropertyImpl();
    property.setName("CollPropertyString");
    property.setValue(ValueType.COLLECTION_PRIMITIVE, Arrays.asList("dummyValue", "dummyValue_2"));
    entity.getProperties().add(property);
    entity.getProperties().add(propertyInt);
    Property propertyGuid = new PropertyImpl();
    propertyGuid.setName("CollPropertyGuid");
    propertyGuid.setValue(ValueType.COLLECTION_PRIMITIVE, Arrays.asList(UUID.randomUUID(), UUID.randomUUID()));
    entity.getProperties().add(propertyGuid);

    if(complex) {
      entity.addProperty(createCollectionOfComplexProperty());
    }

    return entity;
  }

  protected Property createComplexProperty() {
    List<Property> properties = new ArrayList<Property>();
    Property property = new PropertyImpl();
    property.setName("PropertyString");
    property.setValue(ValueType.PRIMITIVE, "dummyValue");
    properties.add(property);
    Property propertyInt = new PropertyImpl();
    propertyInt.setName("PropertyInt16");
    propertyInt.setValue(ValueType.PRIMITIVE, 42);
    properties.add(propertyInt);
    Property propertyGuid = new PropertyImpl();
    propertyGuid.setName("PropertyGuid");
    propertyGuid.setValue(ValueType.PRIMITIVE, UUID.randomUUID());
    properties.add(propertyGuid);

    return new PropertyImpl("com.sap.odata.test1.ETCompAllPrim", "PropertyComplex", ValueType.COMPLEX,
            properties);
  }

  protected Property createCollectionOfComplexProperty() {
    List<Property> properties = new ArrayList<Property>();
    Property property = new PropertyImpl();
    property.setName("PropertyString");
    property.setValue(ValueType.PRIMITIVE, "dummyValue");
    properties.add(property);
    Property propertyInt = new PropertyImpl();
    propertyInt.setName("PropertyInt16");
    propertyInt.setValue(ValueType.PRIMITIVE, 42);
    properties.add(propertyInt);
    Property propertyGuid = new PropertyImpl();
    propertyGuid.setName("PropertyGuid");
    propertyGuid.setValue(ValueType.PRIMITIVE, UUID.randomUUID());
    properties.add(propertyGuid);

    List<Property> properties2 = new ArrayList<Property>();
    Property property2 = new PropertyImpl();
    property2.setName("PropertyString");
    property2.setValue(ValueType.PRIMITIVE, "dummyValue2");
    properties2.add(property2);
    Property property2Int = new PropertyImpl();
    property2Int.setName("PropertyInt16");
    property2Int.setValue(ValueType.PRIMITIVE, 44);
    properties2.add(property2Int);
    Property property2Guid = new PropertyImpl();
    property2Guid.setName("PropertyGuid");
    property2Guid.setValue(ValueType.PRIMITIVE, UUID.randomUUID());
    properties2.add(property2Guid);

    return new PropertyImpl("com.sap.odata.test1.ETCompAllPrim", "PropertyComplex", ValueType.COMPLEX,
            Arrays.asList(properties, properties2));
  }

  protected EntitySet createEntitySet(EdmEntityType edmEntityType, String baseUri) {
    EntitySet entitySet = new EntitySetImpl();
    int count = (int) ((Math.random() * 50) + 1);
    entitySet.setCount(count);
    entitySet.setNext(URI.create(baseUri + "nextLink"));
    for (int i = 0; i < count; i++) {
      entitySet.getEntities().add(createEntity(edmEntityType));
    }
    return entitySet;
  }
}<|MERGE_RESOLUTION|>--- conflicted
+++ resolved
@@ -6,9 +6,9 @@
  * to you under the Apache License, Version 2.0 (the
  * "License"); you may not use this file except in compliance
  * with the License. You may obtain a copy of the License at
- *
+ * 
  * http://www.apache.org/licenses/LICENSE-2.0
- *
+ * 
  * Unless required by applicable law or agreed to in writing,
  * software distributed under the License is distributed on an
  * "AS IS" BASIS, WITHOUT WARRANTIES OR CONDITIONS OF ANY
@@ -61,12 +61,8 @@
   }
 
   @Override
-<<<<<<< HEAD
-  public void readCollection(ODataRequest request, ODataResponse response, UriInfo uriInfo, String format) {
-=======
   public void readCollection(final ODataRequest request, final ODataResponse response, final UriInfo uriInfo,
       final ContentType requestedContentType) {
->>>>>>> f1171544
     long time = System.nanoTime();
 
     LOG.info((System.nanoTime() - time) / 1000 + " microseconds");
@@ -83,12 +79,8 @@
   }
 
   @Override
-<<<<<<< HEAD
-  public void readEntity(ODataRequest request, ODataResponse response, UriInfo uriInfo, String format) {
-=======
   public void readEntity(final ODataRequest request, final ODataResponse response, final UriInfo uriInfo,
       final ContentType requestedContentType) {
->>>>>>> f1171544
     long time = System.nanoTime();
 
     LOG.info((System.nanoTime() - time) / 1000 + " microseconds");
@@ -98,12 +90,11 @@
     Entity entity = createEntity(entityType);
 
     response.setContent(serializer.entity(entityType, entity,
-            getContextUrl(request, entityType)));
+        getContextUrl(request, entityType)));
     LOG.info("Finished in " + (System.nanoTime() - time) / 1000 + " microseconds");
 
     response.setStatusCode(HttpStatusCode.OK.getStatusCode());
     response.setHeader(HttpHeader.CONTENT_TYPE, requestedContentType.toContentTypeString());
-<<<<<<< HEAD
   }
 
   private ContextURL getContextUrl(ODataRequest request, EdmEntityType entityType) {
@@ -116,19 +107,17 @@
 
   public EdmEntitySet getEntitySet(UriInfo uriInfo) {
     List<UriResource> resourcePaths = uriInfo.getUriResourceParts();
-    if(resourcePaths.isEmpty()) {
+    if (resourcePaths.isEmpty()) {
       throw new RuntimeException("Invalid resource path.");
     }
-    String entitySetName = resourcePaths.get(resourcePaths.size()-1).toString();
+    String entitySetName = resourcePaths.get(resourcePaths.size() - 1).toString();
     return edm.getEntityContainer(new FullQualifiedName("com.sap.odata.test1", "Container"))
-            .getEntitySet(entitySetName);
-=======
->>>>>>> f1171544
+        .getEntitySet(entitySetName);
   }
 
   protected Entity createEntity(EdmEntityType entityType) {
     boolean complex = (entityType.getName().contains("Comp"));
-    if(entityType.getName().contains("Coll")) {
+    if (entityType.getName().contains("Coll")) {
       return createEntityWithCollection(complex);
     }
     return createEntity(complex);
@@ -149,7 +138,7 @@
     propertyGuid.setValue(ValueType.PRIMITIVE, UUID.randomUUID());
     entity.getProperties().add(propertyGuid);
 
-    if(complex) {
+    if (complex) {
       entity.addProperty(createComplexProperty());
     }
 
@@ -171,7 +160,7 @@
     propertyGuid.setValue(ValueType.COLLECTION_PRIMITIVE, Arrays.asList(UUID.randomUUID(), UUID.randomUUID()));
     entity.getProperties().add(propertyGuid);
 
-    if(complex) {
+    if (complex) {
       entity.addProperty(createCollectionOfComplexProperty());
     }
 
@@ -194,7 +183,7 @@
     properties.add(propertyGuid);
 
     return new PropertyImpl("com.sap.odata.test1.ETCompAllPrim", "PropertyComplex", ValueType.COMPLEX,
-            properties);
+        properties);
   }
 
   protected Property createCollectionOfComplexProperty() {
@@ -227,7 +216,7 @@
     properties2.add(property2Guid);
 
     return new PropertyImpl("com.sap.odata.test1.ETCompAllPrim", "PropertyComplex", ValueType.COMPLEX,
-            Arrays.asList(properties, properties2));
+        Arrays.asList(properties, properties2));
   }
 
   protected EntitySet createEntitySet(EdmEntityType edmEntityType, String baseUri) {
