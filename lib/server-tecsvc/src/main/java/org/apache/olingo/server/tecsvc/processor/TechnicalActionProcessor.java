/*
 * Licensed to the Apache Software Foundation (ASF) under one
 * or more contributor license agreements. See the NOTICE file
 * distributed with this work for additional information
 * regarding copyright ownership. The ASF licenses this file
 * to you under the Apache License, Version 2.0 (the
 * "License"); you may not use this file except in compliance
 * with the License. You may obtain a copy of the License at
 * 
 * http://www.apache.org/licenses/LICENSE-2.0
 * 
 * Unless required by applicable law or agreed to in writing,
 * software distributed under the License is distributed on an
 * "AS IS" BASIS, WITHOUT WARRANTIES OR CONDITIONS OF ANY
 * KIND, either express or implied. See the License for the
 * specific language governing permissions and limitations
 * under the License.
 */
package org.apache.olingo.server.tecsvc.processor;

import java.util.Locale;

import org.apache.olingo.commons.api.data.ContextURL;
import org.apache.olingo.commons.api.data.ContextURL.Builder;
import org.apache.olingo.commons.api.data.ContextURL.Suffix;
import org.apache.olingo.commons.api.data.EntityCollection;
import org.apache.olingo.commons.api.data.Property;
import org.apache.olingo.commons.api.edm.EdmAction;
import org.apache.olingo.commons.api.edm.EdmComplexType;
import org.apache.olingo.commons.api.edm.EdmEntitySet;
import org.apache.olingo.commons.api.edm.EdmEntityType;
import org.apache.olingo.commons.api.edm.EdmPrimitiveType;
import org.apache.olingo.commons.api.format.ContentType;
import org.apache.olingo.commons.api.http.HttpHeader;
import org.apache.olingo.commons.api.http.HttpStatusCode;
import org.apache.olingo.server.api.ODataApplicationException;
import org.apache.olingo.server.api.ODataLibraryException;
import org.apache.olingo.server.api.ODataRequest;
import org.apache.olingo.server.api.ODataResponse;
import org.apache.olingo.server.api.ServiceMetadata;
import org.apache.olingo.server.api.deserializer.DeserializerResult;
import org.apache.olingo.server.api.prefer.Preferences.Return;
import org.apache.olingo.server.api.prefer.PreferencesApplied;
import org.apache.olingo.server.api.processor.ActionComplexCollectionProcessor;
import org.apache.olingo.server.api.processor.ActionComplexProcessor;
import org.apache.olingo.server.api.processor.ActionEntityCollectionProcessor;
import org.apache.olingo.server.api.processor.ActionEntityProcessor;
import org.apache.olingo.server.api.processor.ActionPrimitiveCollectionProcessor;
import org.apache.olingo.server.api.processor.ActionPrimitiveProcessor;
import org.apache.olingo.server.api.processor.ActionVoidProcessor;
import org.apache.olingo.server.api.serializer.ComplexSerializerOptions;
import org.apache.olingo.server.api.serializer.EntityCollectionSerializerOptions;
import org.apache.olingo.server.api.serializer.EntitySerializerOptions;
import org.apache.olingo.server.api.serializer.PrimitiveSerializerOptions;
import org.apache.olingo.server.api.serializer.SerializerResult;
import org.apache.olingo.server.api.uri.UriInfo;
import org.apache.olingo.server.api.uri.UriResourceAction;
import org.apache.olingo.server.tecsvc.data.DataProvider;
import org.apache.olingo.server.tecsvc.data.EntityActionResult;

/**
 * Technical Processor for action-related functionality.
 */
public class TechnicalActionProcessor extends TechnicalProcessor
    implements ActionEntityCollectionProcessor, ActionEntityProcessor,
    ActionPrimitiveCollectionProcessor, ActionPrimitiveProcessor,
    ActionComplexCollectionProcessor, ActionComplexProcessor,
    ActionVoidProcessor {

  public TechnicalActionProcessor(final DataProvider dataProvider, final ServiceMetadata serviceMetadata) {
    super(dataProvider, serviceMetadata);
  }

  @Override
  public void processActionEntityCollection(final ODataRequest request, final ODataResponse response,
      final UriInfo uriInfo, final ContentType requestFormat, final ContentType responseFormat)
      throws ODataApplicationException, ODataLibraryException {
    blockBoundActions(uriInfo);
    final EdmAction action = ((UriResourceAction) uriInfo.asUriInfoResource().getUriResourceParts().get(0))
        .getAction();

    DeserializerResult deserializerResult = 
        odata.createDeserializer(requestFormat).actionParameters(request.getBody(), action);

    EntityCollection collection =
        dataProvider.processActionEntityCollection(action.getName(), deserializerResult.getActionParameters());

    // Collections must never be null.
    // Not nullable return types must not contain a null value.
    if (collection == null
        || collection.getEntities().contains(null) && !action.getReturnType().isNullable()) {
      throw new ODataApplicationException("The action could not be executed.",
          HttpStatusCode.INTERNAL_SERVER_ERROR.getStatusCode(), Locale.ROOT);
    }
<<<<<<< HEAD
    final EdmEntitySet edmEntitySet = getEdmEntitySet(uriInfo.asUriInfoResource());
    final EdmEntityType type = (EdmEntityType) action.getReturnType().getType();
    EntityCollectionSerializerOptions options = EntityCollectionSerializerOptions.with()
        .contextURL(isODataMetadataNone(responseFormat) ? null : 
          getContextUrl(edmEntitySet, type, false)).build();
    response.setContent(odata.createSerializer(requestFormat)
        .entityCollection(serviceMetadata, type, collection, options).getContent());
    response.setStatusCode(HttpStatusCode.OK.getStatusCode());
    response.setHeader(HttpHeader.CONTENT_TYPE, responseFormat.toContentTypeString());
=======

    final Return returnPreference = odata.createPreferences(request.getHeaders(HttpHeader.PREFER)).getReturn();
    if (returnPreference == null || returnPreference == Return.REPRESENTATION) {
      final EdmEntitySet edmEntitySet = getEdmEntitySet(uriInfo.asUriInfoResource());
      final EdmEntityType type = (EdmEntityType) action.getReturnType().getType();
      final ODataFormat format = ODataFormat.fromContentType(responseFormat);
      final EntityCollectionSerializerOptions options = EntityCollectionSerializerOptions.with()
          .contextURL(format == ODataFormat.JSON_NO_METADATA ? null : getContextUrl(edmEntitySet, type, false))
          .build();
      response.setContent(odata.createSerializer(format)
          .entityCollection(serviceMetadata, type, collection, options).getContent());
      response.setHeader(HttpHeader.CONTENT_TYPE, responseFormat.toContentTypeString());
      response.setStatusCode(HttpStatusCode.OK.getStatusCode());
    } else {
      response.setStatusCode(HttpStatusCode.NO_CONTENT.getStatusCode());
    }
    if (returnPreference != null) {
      response.setHeader(HttpHeader.PREFERENCE_APPLIED,
          PreferencesApplied.with().returnRepresentation(returnPreference).build().toValueString());
    }
>>>>>>> a4288fca
  }

  @Override
  public void processActionEntity(final ODataRequest request, final ODataResponse response, final UriInfo uriInfo,
      final ContentType requestFormat, final ContentType responseFormat)
      throws ODataApplicationException, ODataLibraryException {
    blockBoundActions(uriInfo);
    final EdmAction action = ((UriResourceAction) uriInfo.asUriInfoResource().getUriResourceParts().get(0))
        .getAction();
    final EdmEntitySet edmEntitySet = getEdmEntitySet(uriInfo.asUriInfoResource());
    final EdmEntityType type = (EdmEntityType) action.getReturnType().getType();

    final DeserializerResult deserializerResult =
        odata.createDeserializer(requestFormat).actionParameters(request.getBody(), action);

    final EntityActionResult entityResult =
        dataProvider.processActionEntity(action.getName(), deserializerResult.getActionParameters());
    if (entityResult == null || entityResult.getEntity() == null) {
      if (action.getReturnType().isNullable()) {
        response.setStatusCode(HttpStatusCode.NO_CONTENT.getStatusCode());
      } else {
        // Not nullable return type so we have to give back a 500
        throw new ODataApplicationException("The action could not be executed.",
            HttpStatusCode.INTERNAL_SERVER_ERROR.getStatusCode(), Locale.ROOT);
      }
    } else {
<<<<<<< HEAD
      response.setContent(odata.createSerializer(requestFormat).entity(
          serviceMetadata,
          type,
          entityResult.getEntity(),
          EntitySerializerOptions.with()
              .contextURL(isODataMetadataNone(responseFormat) ? null : 
                getContextUrl(edmEntitySet, type, true)).build())
          .getContent());
      response.setStatusCode((entityResult.isCreated() ? HttpStatusCode.CREATED : HttpStatusCode.OK)
          .getStatusCode());
      response.setHeader(HttpHeader.CONTENT_TYPE, responseFormat.toContentTypeString());
=======
      final Return returnPreference = odata.createPreferences(request.getHeaders(HttpHeader.PREFER)).getReturn();
      if (returnPreference == null || returnPreference == Return.REPRESENTATION) {
        final ODataFormat format = ODataFormat.fromContentType(responseFormat);
        response.setContent(odata.createSerializer(format).entity(
            serviceMetadata,
            type,
            entityResult.getEntity(),
            EntitySerializerOptions.with()
                .contextURL(format == ODataFormat.JSON_NO_METADATA ? null : getContextUrl(edmEntitySet, type, true))
                .build())
            .getContent());
        response.setHeader(HttpHeader.CONTENT_TYPE, responseFormat.toContentTypeString());
        response.setStatusCode((entityResult.isCreated() ? HttpStatusCode.CREATED : HttpStatusCode.OK)
            .getStatusCode());
      } else {
        response.setStatusCode(HttpStatusCode.NO_CONTENT.getStatusCode());
      }
      if (returnPreference != null) {
        response.setHeader(HttpHeader.PREFERENCE_APPLIED,
            PreferencesApplied.with().returnRepresentation(returnPreference).build().toValueString());
      }
      if (entityResult.isCreated()) {
        response.setHeader(HttpHeader.LOCATION,
            request.getRawBaseUri() + '/'
            + odata.createUriHelper().buildCanonicalURL(edmEntitySet, entityResult.getEntity()));
      }
>>>>>>> a4288fca
      if (entityResult.getEntity().getETag() != null) {
        response.setHeader(HttpHeader.ETAG, entityResult.getEntity().getETag());
      }
    }
  }

  @Override
  public void processActionPrimitiveCollection(final ODataRequest request, ODataResponse response,
      final UriInfo uriInfo, final ContentType requestFormat, final ContentType responseFormat)
      throws ODataApplicationException, ODataLibraryException {
    blockBoundActions(uriInfo);
    final EdmAction action = ((UriResourceAction) uriInfo.asUriInfoResource().getUriResourceParts().get(0))
        .getAction();
    DeserializerResult deserializerResult =
        odata.createDeserializer(requestFormat).actionParameters(request.getBody(), action);

    Property property =
        dataProvider.processActionPrimitiveCollection(action.getName(), deserializerResult.getActionParameters());

    if (property == null || property.isNull()) {
      // Collection Propertys must never be null
      throw new ODataApplicationException("The action could not be executed.",
          HttpStatusCode.INTERNAL_SERVER_ERROR.getStatusCode(), Locale.ROOT);
    } else if (property.asCollection().contains(null) && !action.getReturnType().isNullable()) {
      // Not nullable return type but array contains a null value
      throw new ODataApplicationException("The action could not be executed.",
          HttpStatusCode.INTERNAL_SERVER_ERROR.getStatusCode(), Locale.ROOT);
    }
<<<<<<< HEAD
    EdmPrimitiveType type = (EdmPrimitiveType) action.getReturnType().getType();
    ContextURL contextURL = ContextURL.with().type(type).asCollection().build();
    PrimitiveSerializerOptions options = PrimitiveSerializerOptions.with().contextURL(contextURL).build();

    SerializerResult result =
        odata.createSerializer(requestFormat).primitiveCollection(serviceMetadata, type, property, options);
=======
>>>>>>> a4288fca

    final Return returnPreference = odata.createPreferences(request.getHeaders(HttpHeader.PREFER)).getReturn();
    if (returnPreference == null || returnPreference == Return.REPRESENTATION) {
      final EdmPrimitiveType type = (EdmPrimitiveType) action.getReturnType().getType();
      final ContextURL contextURL = ContextURL.with().type(type).asCollection().build();
      final PrimitiveSerializerOptions options = PrimitiveSerializerOptions.with().contextURL(contextURL).build();
      final SerializerResult result =
          odata.createSerializer(ODataFormat.fromContentType(responseFormat))
              .primitiveCollection(serviceMetadata, type, property, options);
      response.setContent(result.getContent());
      response.setHeader(HttpHeader.CONTENT_TYPE, responseFormat.toContentTypeString());
      response.setStatusCode(HttpStatusCode.OK.getStatusCode());
    } else {
      response.setStatusCode(HttpStatusCode.NO_CONTENT.getStatusCode());
    }
    if (returnPreference != null) {
      response.setHeader(HttpHeader.PREFERENCE_APPLIED,
          PreferencesApplied.with().returnRepresentation(returnPreference).build().toValueString());
    }
  }

  @Override
  public void processActionPrimitive(final ODataRequest request, ODataResponse response,
      final UriInfo uriInfo, final ContentType requestFormat, final ContentType responseFormat)
      throws ODataApplicationException, ODataLibraryException {
    blockBoundActions(uriInfo);
    final EdmAction action = ((UriResourceAction) uriInfo.asUriInfoResource().getUriResourceParts().get(0))
        .getAction();
    DeserializerResult deserializerResult =
        odata.createDeserializer(requestFormat).actionParameters(request.getBody(), action);

    Property property = dataProvider.processActionPrimitive(action.getName(), deserializerResult.getActionParameters());
    EdmPrimitiveType type = (EdmPrimitiveType) action.getReturnType().getType();
    if (property == null || property.isNull()) {
      if (action.getReturnType().isNullable()) {
        response.setStatusCode(HttpStatusCode.NO_CONTENT.getStatusCode());
      } else {
        // Not nullable return type so we have to give back an Internal Server Error
        throw new ODataApplicationException("The action could not be executed.",
            HttpStatusCode.INTERNAL_SERVER_ERROR.getStatusCode(), Locale.ROOT);
      }
    } else {
<<<<<<< HEAD
      ContextURL contextURL = ContextURL.with().type(type).build();
      PrimitiveSerializerOptions options = PrimitiveSerializerOptions.with().contextURL(contextURL).build();

      SerializerResult result = odata.createSerializer(requestFormat)
                                     .primitive(serviceMetadata, type, property, options);

      response.setStatusCode(HttpStatusCode.OK.getStatusCode());
      response.setContent(result.getContent());
      response.setHeader(HttpHeader.CONTENT_TYPE, responseFormat.toContentTypeString());
=======
      final Return returnPreference = odata.createPreferences(request.getHeaders(HttpHeader.PREFER)).getReturn();
      if (returnPreference == null || returnPreference == Return.REPRESENTATION) {
        final ContextURL contextURL = ContextURL.with().type(type).build();
        final PrimitiveSerializerOptions options = PrimitiveSerializerOptions.with().contextURL(contextURL).build();
        final SerializerResult result = odata.createSerializer(ODataFormat.fromContentType(responseFormat))
            .primitive(serviceMetadata, type, property, options);
        response.setContent(result.getContent());
        response.setHeader(HttpHeader.CONTENT_TYPE, responseFormat.toContentTypeString());
        response.setStatusCode(HttpStatusCode.OK.getStatusCode());
      } else {
        response.setStatusCode(HttpStatusCode.NO_CONTENT.getStatusCode());
      }
      if (returnPreference != null) {
        response.setHeader(HttpHeader.PREFERENCE_APPLIED,
            PreferencesApplied.with().returnRepresentation(returnPreference).build().toValueString());
      }
>>>>>>> a4288fca
    }
  }

  @Override
  public void processActionComplexCollection(final ODataRequest request, ODataResponse response,
      final UriInfo uriInfo, final ContentType requestFormat, final ContentType responseFormat)
      throws ODataApplicationException, ODataLibraryException {
    blockBoundActions(uriInfo);
    final EdmAction action = ((UriResourceAction) uriInfo.asUriInfoResource().getUriResourceParts().get(0))
        .getAction();
    DeserializerResult deserializerResult =
        odata.createDeserializer(requestFormat).actionParameters(request.getBody(), action);

    Property property =
        dataProvider.processActionComplexCollection(action.getName(), deserializerResult.getActionParameters());

    if (property == null || property.isNull()) {
      // Collection Propertys must never be null
      throw new ODataApplicationException("The action could not be executed.",
          HttpStatusCode.INTERNAL_SERVER_ERROR.getStatusCode(), Locale.ROOT);
    } else if (property.asCollection().contains(null) && !action.getReturnType().isNullable()) {
      // Not nullable return type but array contains a null value
      throw new ODataApplicationException("The action could not be executed.",
          HttpStatusCode.INTERNAL_SERVER_ERROR.getStatusCode(), Locale.ROOT);
    }
<<<<<<< HEAD
    EdmComplexType type = (EdmComplexType) action.getReturnType().getType();
    ContextURL contextURL = ContextURL.with().type(type).asCollection().build();
    ComplexSerializerOptions options = ComplexSerializerOptions.with().contextURL(contextURL).build();

    SerializerResult result =
        odata.createSerializer(requestFormat).complexCollection(serviceMetadata, type, property, options);
=======
>>>>>>> a4288fca

    final Return returnPreference = odata.createPreferences(request.getHeaders(HttpHeader.PREFER)).getReturn();
    if (returnPreference == null || returnPreference == Return.REPRESENTATION) {
      final EdmComplexType type = (EdmComplexType) action.getReturnType().getType();
      final ContextURL contextURL = ContextURL.with().type(type).asCollection().build();
      final ComplexSerializerOptions options = ComplexSerializerOptions.with().contextURL(contextURL).build();
      final SerializerResult result =
          odata.createSerializer(ODataFormat.fromContentType(responseFormat)).complexCollection(serviceMetadata, type,
              property, options);
      response.setContent(result.getContent());
      response.setHeader(HttpHeader.CONTENT_TYPE, responseFormat.toContentTypeString());
      response.setStatusCode(HttpStatusCode.OK.getStatusCode());
    } else {
      response.setStatusCode(HttpStatusCode.NO_CONTENT.getStatusCode());
    }
    if (returnPreference != null) {
      response.setHeader(HttpHeader.PREFERENCE_APPLIED,
          PreferencesApplied.with().returnRepresentation(returnPreference).build().toValueString());
    }
  }

  @Override
  public void processActionComplex(final ODataRequest request, ODataResponse response, final UriInfo uriInfo,
      final ContentType requestFormat, final ContentType responseFormat)
      throws ODataApplicationException, ODataLibraryException {
    blockBoundActions(uriInfo);
    final EdmAction action = ((UriResourceAction) uriInfo.asUriInfoResource().getUriResourceParts().get(0))
        .getAction();
    DeserializerResult deserializerResult =
        odata.createDeserializer(requestFormat).actionParameters(request.getBody(), action);

    Property property = dataProvider.processActionComplex(action.getName(), deserializerResult.getActionParameters());
    EdmComplexType type = (EdmComplexType) action.getReturnType().getType();
    if (property == null || property.isNull()) {
      if (action.getReturnType().isNullable()) {
        response.setStatusCode(HttpStatusCode.NO_CONTENT.getStatusCode());
      } else {
        // Not nullable return type so we have to give back an Internal Server Error
        throw new ODataApplicationException("The action could not be executed.",
            HttpStatusCode.INTERNAL_SERVER_ERROR.getStatusCode(), Locale.ROOT);
      }
    } else {
<<<<<<< HEAD
      ContextURL contextURL = ContextURL.with().type(type).build();
      ComplexSerializerOptions options = ComplexSerializerOptions.with().contextURL(contextURL).build();
      SerializerResult result = odata.createSerializer(requestFormat).complex(serviceMetadata, type, property, options);
      response.setStatusCode(HttpStatusCode.OK.getStatusCode());
      response.setContent(result.getContent());
      response.setHeader(HttpHeader.CONTENT_TYPE, responseFormat.toContentTypeString());
=======
      final Return returnPreference = odata.createPreferences(request.getHeaders(HttpHeader.PREFER)).getReturn();
      if (returnPreference == null || returnPreference == Return.REPRESENTATION) {
        final ContextURL contextURL = ContextURL.with().type(type).build();
        final ComplexSerializerOptions options = ComplexSerializerOptions.with().contextURL(contextURL).build();
        final SerializerResult result =
            odata.createSerializer(ODataFormat.fromContentType(responseFormat)).complex(serviceMetadata, type, property,
                options);
        response.setContent(result.getContent());
        response.setHeader(HttpHeader.CONTENT_TYPE, responseFormat.toContentTypeString());
        response.setStatusCode(HttpStatusCode.OK.getStatusCode());
      } else {
        response.setStatusCode(HttpStatusCode.NO_CONTENT.getStatusCode());
      }
      if (returnPreference != null) {
        response.setHeader(HttpHeader.PREFERENCE_APPLIED,
            PreferencesApplied.with().returnRepresentation(returnPreference).build().toValueString());
      }
>>>>>>> a4288fca
    }
  }

  @Override
  public void processActionVoid(final ODataRequest request, final ODataResponse response, final UriInfo uriInfo,
      final ContentType requestFormat) throws ODataApplicationException, ODataLibraryException {
    final UriResourceAction resource =
        ((UriResourceAction) uriInfo.getUriResourceParts().get(uriInfo.getUriResourceParts().size() - 1));
    final EdmAction action = resource.getAction();
    if (action.getParameterNames().size() - (action.isBound() ? 1 : 0) > 0) {
      checkRequestFormat(requestFormat);
      odata.createDeserializer(requestFormat).actionParameters(request.getBody(), action);
    }
    response.setStatusCode(HttpStatusCode.NO_CONTENT.getStatusCode());
  }

  private ContextURL getContextUrl(final EdmEntitySet entitySet, final EdmEntityType entityType,
      final boolean isSingleEntity) throws ODataLibraryException {
    Builder builder = ContextURL.with();
    builder = entitySet == null ?
        isSingleEntity ? builder.type(entityType) : builder.asCollection().type(entityType) :
        builder.entitySet(entitySet);
    builder = builder.suffix(isSingleEntity && entitySet != null ? Suffix.ENTITY : null);
    return builder.build();
  }
}<|MERGE_RESOLUTION|>--- conflicted
+++ resolved
@@ -79,7 +79,7 @@
     final EdmAction action = ((UriResourceAction) uriInfo.asUriInfoResource().getUriResourceParts().get(0))
         .getAction();
 
-    DeserializerResult deserializerResult = 
+    DeserializerResult deserializerResult =
         odata.createDeserializer(requestFormat).actionParameters(request.getBody(), action);
 
     EntityCollection collection =
@@ -92,27 +92,15 @@
       throw new ODataApplicationException("The action could not be executed.",
           HttpStatusCode.INTERNAL_SERVER_ERROR.getStatusCode(), Locale.ROOT);
     }
-<<<<<<< HEAD
-    final EdmEntitySet edmEntitySet = getEdmEntitySet(uriInfo.asUriInfoResource());
-    final EdmEntityType type = (EdmEntityType) action.getReturnType().getType();
-    EntityCollectionSerializerOptions options = EntityCollectionSerializerOptions.with()
-        .contextURL(isODataMetadataNone(responseFormat) ? null : 
-          getContextUrl(edmEntitySet, type, false)).build();
-    response.setContent(odata.createSerializer(requestFormat)
-        .entityCollection(serviceMetadata, type, collection, options).getContent());
-    response.setStatusCode(HttpStatusCode.OK.getStatusCode());
-    response.setHeader(HttpHeader.CONTENT_TYPE, responseFormat.toContentTypeString());
-=======
 
     final Return returnPreference = odata.createPreferences(request.getHeaders(HttpHeader.PREFER)).getReturn();
     if (returnPreference == null || returnPreference == Return.REPRESENTATION) {
       final EdmEntitySet edmEntitySet = getEdmEntitySet(uriInfo.asUriInfoResource());
       final EdmEntityType type = (EdmEntityType) action.getReturnType().getType();
-      final ODataFormat format = ODataFormat.fromContentType(responseFormat);
       final EntityCollectionSerializerOptions options = EntityCollectionSerializerOptions.with()
-          .contextURL(format == ODataFormat.JSON_NO_METADATA ? null : getContextUrl(edmEntitySet, type, false))
+          .contextURL(isODataMetadataNone(responseFormat) ? null : getContextUrl(edmEntitySet, type, false))
           .build();
-      response.setContent(odata.createSerializer(format)
+      response.setContent(odata.createSerializer(responseFormat)
           .entityCollection(serviceMetadata, type, collection, options).getContent());
       response.setHeader(HttpHeader.CONTENT_TYPE, responseFormat.toContentTypeString());
       response.setStatusCode(HttpStatusCode.OK.getStatusCode());
@@ -123,7 +111,6 @@
       response.setHeader(HttpHeader.PREFERENCE_APPLIED,
           PreferencesApplied.with().returnRepresentation(returnPreference).build().toValueString());
     }
->>>>>>> a4288fca
   }
 
   @Override
@@ -150,28 +137,14 @@
             HttpStatusCode.INTERNAL_SERVER_ERROR.getStatusCode(), Locale.ROOT);
       }
     } else {
-<<<<<<< HEAD
-      response.setContent(odata.createSerializer(requestFormat).entity(
-          serviceMetadata,
-          type,
-          entityResult.getEntity(),
-          EntitySerializerOptions.with()
-              .contextURL(isODataMetadataNone(responseFormat) ? null : 
-                getContextUrl(edmEntitySet, type, true)).build())
-          .getContent());
-      response.setStatusCode((entityResult.isCreated() ? HttpStatusCode.CREATED : HttpStatusCode.OK)
-          .getStatusCode());
-      response.setHeader(HttpHeader.CONTENT_TYPE, responseFormat.toContentTypeString());
-=======
       final Return returnPreference = odata.createPreferences(request.getHeaders(HttpHeader.PREFER)).getReturn();
       if (returnPreference == null || returnPreference == Return.REPRESENTATION) {
-        final ODataFormat format = ODataFormat.fromContentType(responseFormat);
-        response.setContent(odata.createSerializer(format).entity(
+        response.setContent(odata.createSerializer(responseFormat).entity(
             serviceMetadata,
             type,
             entityResult.getEntity(),
             EntitySerializerOptions.with()
-                .contextURL(format == ODataFormat.JSON_NO_METADATA ? null : getContextUrl(edmEntitySet, type, true))
+                .contextURL(isODataMetadataNone(responseFormat) ? null : getContextUrl(edmEntitySet, type, true))
                 .build())
             .getContent());
         response.setHeader(HttpHeader.CONTENT_TYPE, responseFormat.toContentTypeString());
@@ -187,9 +160,8 @@
       if (entityResult.isCreated()) {
         response.setHeader(HttpHeader.LOCATION,
             request.getRawBaseUri() + '/'
-            + odata.createUriHelper().buildCanonicalURL(edmEntitySet, entityResult.getEntity()));
-      }
->>>>>>> a4288fca
+                + odata.createUriHelper().buildCanonicalURL(edmEntitySet, entityResult.getEntity()));
+      }
       if (entityResult.getEntity().getETag() != null) {
         response.setHeader(HttpHeader.ETAG, entityResult.getEntity().getETag());
       }
@@ -218,15 +190,6 @@
       throw new ODataApplicationException("The action could not be executed.",
           HttpStatusCode.INTERNAL_SERVER_ERROR.getStatusCode(), Locale.ROOT);
     }
-<<<<<<< HEAD
-    EdmPrimitiveType type = (EdmPrimitiveType) action.getReturnType().getType();
-    ContextURL contextURL = ContextURL.with().type(type).asCollection().build();
-    PrimitiveSerializerOptions options = PrimitiveSerializerOptions.with().contextURL(contextURL).build();
-
-    SerializerResult result =
-        odata.createSerializer(requestFormat).primitiveCollection(serviceMetadata, type, property, options);
-=======
->>>>>>> a4288fca
 
     final Return returnPreference = odata.createPreferences(request.getHeaders(HttpHeader.PREFER)).getReturn();
     if (returnPreference == null || returnPreference == Return.REPRESENTATION) {
@@ -234,8 +197,7 @@
       final ContextURL contextURL = ContextURL.with().type(type).asCollection().build();
       final PrimitiveSerializerOptions options = PrimitiveSerializerOptions.with().contextURL(contextURL).build();
       final SerializerResult result =
-          odata.createSerializer(ODataFormat.fromContentType(responseFormat))
-              .primitiveCollection(serviceMetadata, type, property, options);
+          odata.createSerializer(responseFormat).primitiveCollection(serviceMetadata, type, property, options);
       response.setContent(result.getContent());
       response.setHeader(HttpHeader.CONTENT_TYPE, responseFormat.toContentTypeString());
       response.setStatusCode(HttpStatusCode.OK.getStatusCode());
@@ -269,22 +231,11 @@
             HttpStatusCode.INTERNAL_SERVER_ERROR.getStatusCode(), Locale.ROOT);
       }
     } else {
-<<<<<<< HEAD
-      ContextURL contextURL = ContextURL.with().type(type).build();
-      PrimitiveSerializerOptions options = PrimitiveSerializerOptions.with().contextURL(contextURL).build();
-
-      SerializerResult result = odata.createSerializer(requestFormat)
-                                     .primitive(serviceMetadata, type, property, options);
-
-      response.setStatusCode(HttpStatusCode.OK.getStatusCode());
-      response.setContent(result.getContent());
-      response.setHeader(HttpHeader.CONTENT_TYPE, responseFormat.toContentTypeString());
-=======
       final Return returnPreference = odata.createPreferences(request.getHeaders(HttpHeader.PREFER)).getReturn();
       if (returnPreference == null || returnPreference == Return.REPRESENTATION) {
         final ContextURL contextURL = ContextURL.with().type(type).build();
         final PrimitiveSerializerOptions options = PrimitiveSerializerOptions.with().contextURL(contextURL).build();
-        final SerializerResult result = odata.createSerializer(ODataFormat.fromContentType(responseFormat))
+        final SerializerResult result = odata.createSerializer(responseFormat)
             .primitive(serviceMetadata, type, property, options);
         response.setContent(result.getContent());
         response.setHeader(HttpHeader.CONTENT_TYPE, responseFormat.toContentTypeString());
@@ -296,7 +247,6 @@
         response.setHeader(HttpHeader.PREFERENCE_APPLIED,
             PreferencesApplied.with().returnRepresentation(returnPreference).build().toValueString());
       }
->>>>>>> a4288fca
     }
   }
 
@@ -322,24 +272,13 @@
       throw new ODataApplicationException("The action could not be executed.",
           HttpStatusCode.INTERNAL_SERVER_ERROR.getStatusCode(), Locale.ROOT);
     }
-<<<<<<< HEAD
-    EdmComplexType type = (EdmComplexType) action.getReturnType().getType();
-    ContextURL contextURL = ContextURL.with().type(type).asCollection().build();
-    ComplexSerializerOptions options = ComplexSerializerOptions.with().contextURL(contextURL).build();
-
-    SerializerResult result =
-        odata.createSerializer(requestFormat).complexCollection(serviceMetadata, type, property, options);
-=======
->>>>>>> a4288fca
-
     final Return returnPreference = odata.createPreferences(request.getHeaders(HttpHeader.PREFER)).getReturn();
     if (returnPreference == null || returnPreference == Return.REPRESENTATION) {
       final EdmComplexType type = (EdmComplexType) action.getReturnType().getType();
       final ContextURL contextURL = ContextURL.with().type(type).asCollection().build();
       final ComplexSerializerOptions options = ComplexSerializerOptions.with().contextURL(contextURL).build();
       final SerializerResult result =
-          odata.createSerializer(ODataFormat.fromContentType(responseFormat)).complexCollection(serviceMetadata, type,
-              property, options);
+          odata.createSerializer(responseFormat).complexCollection(serviceMetadata, type, property, options);
       response.setContent(result.getContent());
       response.setHeader(HttpHeader.CONTENT_TYPE, responseFormat.toContentTypeString());
       response.setStatusCode(HttpStatusCode.OK.getStatusCode());
@@ -373,21 +312,12 @@
             HttpStatusCode.INTERNAL_SERVER_ERROR.getStatusCode(), Locale.ROOT);
       }
     } else {
-<<<<<<< HEAD
-      ContextURL contextURL = ContextURL.with().type(type).build();
-      ComplexSerializerOptions options = ComplexSerializerOptions.with().contextURL(contextURL).build();
-      SerializerResult result = odata.createSerializer(requestFormat).complex(serviceMetadata, type, property, options);
-      response.setStatusCode(HttpStatusCode.OK.getStatusCode());
-      response.setContent(result.getContent());
-      response.setHeader(HttpHeader.CONTENT_TYPE, responseFormat.toContentTypeString());
-=======
       final Return returnPreference = odata.createPreferences(request.getHeaders(HttpHeader.PREFER)).getReturn();
       if (returnPreference == null || returnPreference == Return.REPRESENTATION) {
         final ContextURL contextURL = ContextURL.with().type(type).build();
         final ComplexSerializerOptions options = ComplexSerializerOptions.with().contextURL(contextURL).build();
         final SerializerResult result =
-            odata.createSerializer(ODataFormat.fromContentType(responseFormat)).complex(serviceMetadata, type, property,
-                options);
+            odata.createSerializer(responseFormat).complex(serviceMetadata, type, property, options);
         response.setContent(result.getContent());
         response.setHeader(HttpHeader.CONTENT_TYPE, responseFormat.toContentTypeString());
         response.setStatusCode(HttpStatusCode.OK.getStatusCode());
@@ -398,7 +328,6 @@
         response.setHeader(HttpHeader.PREFERENCE_APPLIED,
             PreferencesApplied.with().returnRepresentation(returnPreference).build().toValueString());
       }
->>>>>>> a4288fca
     }
   }
 
