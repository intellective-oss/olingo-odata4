--- conflicted
+++ resolved
@@ -164,16 +164,9 @@
       expand = deserializerResult.getExpandTree();
     }
 
-<<<<<<< HEAD
-    response.setContent(serializeEntity(entity, edmEntitySet, edmEntityType, responseFormat, expand, null)
-        .getContent());
-    response.setStatusCode(HttpStatusCode.CREATED.getStatusCode());
-    response.setHeader(HttpHeader.CONTENT_TYPE, responseFormat.toContentTypeString());
-=======
     final Return returnPreference = odata.createPreferences(request.getHeaders(HttpHeader.PREFER)).getReturn();
     if (returnPreference == null || returnPreference == Return.REPRESENTATION) {
-      final ODataFormat format = ODataFormat.fromContentType(responseFormat);
-      response.setContent(serializeEntity(entity, edmEntitySet, edmEntityType, format, expand, null)
+      response.setContent(serializeEntity(entity, edmEntitySet, edmEntityType, responseFormat, expand, null)
           .getContent());
       response.setHeader(HttpHeader.CONTENT_TYPE, responseFormat.toContentTypeString());
       response.setStatusCode(HttpStatusCode.CREATED.getStatusCode());
@@ -184,7 +177,6 @@
       response.setHeader(HttpHeader.PREFERENCE_APPLIED,
           PreferencesApplied.with().returnRepresentation(returnPreference).build().toValueString());
     }
->>>>>>> a4288fca
     response.setHeader(HttpHeader.LOCATION,
         request.getRawBaseUri() + '/' + odata.createUriHelper().buildCanonicalURL(edmEntitySet, entity));
     if (entity.getETag() != null) {
@@ -227,17 +219,10 @@
     dataProvider.update(request.getRawBaseUri(), edmEntitySet, entity, changedEntity,
         request.getMethod() == HttpMethod.PATCH, false);
 
-<<<<<<< HEAD
-    response.setStatusCode(HttpStatusCode.OK.getStatusCode());
-    response.setContent(serializeEntity(entity, edmEntitySet, edmEntityType, responseFormat, null, null)
-        .getContent());
-    response.setHeader(HttpHeader.CONTENT_TYPE, responseFormat.toContentTypeString());
-=======
     final Return returnPreference = odata.createPreferences(request.getHeaders(HttpHeader.PREFER)).getReturn();
     if (returnPreference == null || returnPreference == Return.REPRESENTATION) {
       response.setStatusCode(HttpStatusCode.OK.getStatusCode());
-      final ODataFormat format = ODataFormat.fromContentType(responseFormat);
-      response.setContent(serializeEntity(entity, edmEntitySet, edmEntityType, format, null, null)
+      response.setContent(serializeEntity(entity, edmEntitySet, edmEntityType, responseFormat, null, null)
           .getContent());
       response.setHeader(HttpHeader.CONTENT_TYPE, responseFormat.toContentTypeString());
     } else {
@@ -247,7 +232,6 @@
       response.setHeader(HttpHeader.PREFERENCE_APPLIED,
           PreferencesApplied.with().returnRepresentation(returnPreference).build().toValueString());
     }
->>>>>>> a4288fca
     if (entity.getETag() != null) {
       response.setHeader(HttpHeader.ETAG, entity.getETag());
     }
@@ -268,16 +252,9 @@
     dataProvider.setMedia(entity, odata.createFixedFormatDeserializer().binary(request.getBody()),
         requestFormat.toContentTypeString());
 
-<<<<<<< HEAD
-    response.setContent(serializeEntity(entity, edmEntitySet, edmEntityType, responseFormat, null, null)
-        .getContent());
-    response.setStatusCode(HttpStatusCode.OK.getStatusCode());
-    response.setHeader(HttpHeader.CONTENT_TYPE, responseFormat.toContentTypeString());
-=======
     final Return returnPreference = odata.createPreferences(request.getHeaders(HttpHeader.PREFER)).getReturn();
     if (returnPreference == null || returnPreference == Return.REPRESENTATION) {
-      final ODataFormat format = ODataFormat.fromContentType(responseFormat);
-      response.setContent(serializeEntity(entity, edmEntitySet, edmEntityType, format, null, null)
+      response.setContent(serializeEntity(entity, edmEntitySet, edmEntityType, responseFormat, null, null)
           .getContent());
       response.setStatusCode(HttpStatusCode.OK.getStatusCode());
       response.setHeader(HttpHeader.CONTENT_TYPE, responseFormat.toContentTypeString());
@@ -288,7 +265,6 @@
       response.setHeader(HttpHeader.PREFERENCE_APPLIED,
           PreferencesApplied.with().returnRepresentation(returnPreference).build().toValueString());
     }
->>>>>>> a4288fca
     if (entity.getETag() != null) {
       response.setHeader(HttpHeader.ETAG, entity.getETag());
     }
