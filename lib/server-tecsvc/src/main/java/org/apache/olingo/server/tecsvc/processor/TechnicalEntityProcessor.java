--- conflicted
+++ resolved
@@ -147,7 +147,7 @@
     checkRequestFormat(requestFormat);
 
     //
-    if(odata.createPreferences(request.getHeaders(HttpHeader.PREFER)).hasRespondAsync()) {
+    if (odata.createPreferences(request.getHeaders(HttpHeader.PREFER)).hasRespondAsync()) {
       TechnicalAsyncService asyncService = TechnicalAsyncService.getInstance();
       TechnicalEntityProcessor processor = new TechnicalEntityProcessor(dataProvider, serviceMetadata);
       processor.init(odata, serviceMetadata);
@@ -161,7 +161,6 @@
     }
     //
 
-
     final UriResourceEntitySet resourceEntitySet = (UriResourceEntitySet) uriInfo.getUriResourceParts().get(0);
     final EdmEntitySet edmEntitySet = resourceEntitySet.getEntitySet();
     final EdmEntityType edmEntityType = edmEntitySet.getEntityType();
@@ -173,7 +172,7 @@
       dataProvider.setMedia(entity, odata.createFixedFormatDeserializer().binary(request.getBody()),
           requestFormat.toContentTypeString());
     } else {
-      final DeserializerResult deserializerResult = 
+      final DeserializerResult deserializerResult =
           odata.createDeserializer(requestFormat).entity(request.getBody(), edmEntityType);
       new RequestValidator(dataProvider, request.getRawBaseUri())
           .validate(edmEntitySet, deserializerResult.getEntity());
@@ -188,7 +187,7 @@
     final Return returnPreference = odata.createPreferences(request.getHeaders(HttpHeader.PREFER)).getReturn();
     if (returnPreference == null || returnPreference == Return.REPRESENTATION) {
       response.setContent(serializeEntity(request, entity, edmEntitySet, edmEntityType, responseFormat, expand, null)
-              .getContent());
+          .getContent());
       response.setHeader(HttpHeader.CONTENT_TYPE, responseFormat.toContentTypeString());
       response.setStatusCode(HttpStatusCode.CREATED.getStatusCode());
     } else {
@@ -238,13 +237,13 @@
         request.getRawBaseUri()).validate(edmEntitySet, changedEntity);
 
     dataProvider.update(request.getRawBaseUri(), edmEntitySet, entity, changedEntity,
-            request.getMethod() == HttpMethod.PATCH, false);
+        request.getMethod() == HttpMethod.PATCH, false);
 
     final Return returnPreference = odata.createPreferences(request.getHeaders(HttpHeader.PREFER)).getReturn();
     if (returnPreference == null || returnPreference == Return.REPRESENTATION) {
       response.setStatusCode(HttpStatusCode.OK.getStatusCode());
       response.setContent(serializeEntity(request, entity, edmEntitySet, edmEntityType, responseFormat)
-              .getContent());
+          .getContent());
       response.setHeader(HttpHeader.CONTENT_TYPE, responseFormat.toContentTypeString());
     } else {
       response.setStatusCode(HttpStatusCode.NO_CONTENT.getStatusCode());
@@ -271,12 +270,12 @@
         request.getHeaders(HttpHeader.IF_NONE_MATCH));
     checkRequestFormat(requestFormat);
     dataProvider.setMedia(entity, odata.createFixedFormatDeserializer().binary(request.getBody()),
-            requestFormat.toContentTypeString());
+        requestFormat.toContentTypeString());
 
     final Return returnPreference = odata.createPreferences(request.getHeaders(HttpHeader.PREFER)).getReturn();
     if (returnPreference == null || returnPreference == Return.REPRESENTATION) {
       response.setContent(serializeEntity(request, entity, edmEntitySet, edmEntityType, responseFormat)
-              .getContent());
+          .getContent());
       response.setStatusCode(HttpStatusCode.OK.getStatusCode());
       response.setHeader(HttpHeader.CONTENT_TYPE, responseFormat.toContentTypeString());
     } else {
@@ -360,7 +359,7 @@
     final UriResourceNavigation navigationProperty = getLastNavigation(uriInfo);
     ensureNavigationPropertyNotNull(navigationProperty);
     dataProvider.createReference(entity, navigationProperty.getProperty(), references.getEntityReferences().get(0),
-            request.getRawBaseUri());
+        request.getRawBaseUri());
 
     response.setStatusCode(HttpStatusCode.NO_CONTENT.getStatusCode());
   }
@@ -371,7 +370,7 @@
 
     final UriResourceNavigation lastNavigation = getLastNavigation(uriInfo);
     final IdOption idOption = uriInfo.getIdOption();
-    
+
     ensureNavigationPropertyNotNull(lastNavigation);
     if (lastNavigation.isCollection() && idOption == null) {
       throw new ODataApplicationException("Id system query option must be provided",
@@ -385,17 +384,17 @@
 
     final Entity entity = readEntity(uriInfo, true);
     dataProvider.deleteReference(entity,
-            lastNavigation.getProperty(),
-            (uriInfo.getIdOption() != null) ? uriInfo.getIdOption().getValue() : null,
-            request.getRawBaseUri());
+        lastNavigation.getProperty(),
+        (uriInfo.getIdOption() != null) ? uriInfo.getIdOption().getValue() : null,
+        request.getRawBaseUri());
 
     response.setStatusCode(HttpStatusCode.NO_CONTENT.getStatusCode());
   }
 
   @Override
   public void readReferenceCollection(final ODataRequest request, final ODataResponse response,
-                                      final UriInfo uriInfo, final ContentType requestedContentType)
-          throws ODataApplicationException, ODataLibraryException {
+      final UriInfo uriInfo, final ContentType requestedContentType)
+      throws ODataApplicationException, ODataLibraryException {
     readEntityCollection(request, response, uriInfo, requestedContentType, true);
   }
 
@@ -403,7 +402,7 @@
       final ContentType requestedFormat, final boolean isReference)
       throws ODataApplicationException, ODataLibraryException {
     //
-    if(odata.createPreferences(request.getHeaders(HttpHeader.PREFER)).hasRespondAsync()) {
+    if (odata.createPreferences(request.getHeaders(HttpHeader.PREFER)).hasRespondAsync()) {
       TechnicalAsyncService asyncService = TechnicalAsyncService.getInstance();
       TechnicalEntityProcessor processor = new TechnicalEntityProcessor(dataProvider, serviceMetadata);
       processor.init(odata, serviceMetadata);
@@ -455,7 +454,7 @@
       final UriInfo uriInfo, final ContentType requestedContentType, final boolean isReference)
       throws ODataApplicationException, ODataLibraryException {
     //
-    if(odata.createPreferences(request.getHeaders(HttpHeader.PREFER)).hasRespondAsync()) {
+    if (odata.createPreferences(request.getHeaders(HttpHeader.PREFER)).hasRespondAsync()) {
       TechnicalAsyncService asyncService = TechnicalAsyncService.getInstance();
       TechnicalEntityProcessor processor = new TechnicalEntityProcessor(dataProvider, serviceMetadata);
       processor.init(odata, serviceMetadata);
@@ -514,18 +513,12 @@
     expandHandler.applyExpandQueryOptions(entitySetSerialization, edmEntitySet, expand);
     final CountOption countOption = uriInfo.getCountOption();
 
-    final String id = request.getRawBaseUri()+edmEntitySet.getName();
+    final String id = request.getRawBaseUri() + edmEntitySet.getName();
     // Serialize
-    final SerializerResult serializerResult = (isReference) ? 
+    final SerializerResult serializerResult = (isReference) ?
         serializeReferenceCollection(entitySetSerialization, edmEntitySet, requestedContentType, countOption) :
-<<<<<<< HEAD
-        serializeEntityCollection(entitySetSerialization, edmEntitySet, edmEntityType, requestedContentType,
+        serializeEntityCollection(request, entitySetSerialization, edmEntitySet, edmEntityType, requestedContentType,
             expand, select, countOption, id);
-=======
-        serializeEntityCollection(request, entitySetSerialization, edmEntitySet, edmEntityType, requestedContentType,
-            expand, select, countOption);
-
->>>>>>> 95582338
     response.setContent(serializerResult.getContent());
     response.setStatusCode(HttpStatusCode.OK.getStatusCode());
     response.setHeader(HttpHeader.CONTENT_TYPE, requestedContentType.toContentTypeString());
@@ -536,83 +529,69 @@
   }
 
   private SerializerResult serializeEntityCollection(final ODataRequest request, final EntityCollection
-          entityCollection,
-      final EdmEntitySet edmEntitySet, final EdmEntityType edmEntityType, final ContentType requestedFormat,
-      final ExpandOption expand, final SelectOption select, final CountOption countOption, String id)
-      throws ODataLibraryException {
+      entityCollection, final EdmEntitySet edmEntitySet, final EdmEntityType edmEntityType,
+      final ContentType requestedFormat, final ExpandOption expand, final SelectOption select,
+      final CountOption countOption, String id) throws ODataLibraryException {
 
     return odata.createSerializer(requestedFormat).entityCollection(
-<<<<<<< HEAD
         serviceMetadata,
         edmEntityType,
         entityCollection,
         EntityCollectionSerializerOptions.with()
             .contextURL(isODataMetadataNone(requestedFormat) ? null :
-                getContextUrl(edmEntitySet, edmEntityType, false, expand, select))
+                getContextUrl(request.getRawODataPath(), edmEntitySet, edmEntityType, false, expand, select))
             .count(countOption)
             .expand(expand).select(select)
             .setId(id)
             .build());
-=======
-            serviceMetadata,
-            edmEntityType,
-            entityCollection,
-            EntityCollectionSerializerOptions.with()
-                    .contextURL(isODataMetadataNone(requestedFormat) ? null :
-                            getContextUrl(request.getRawODataPath(), edmEntitySet, edmEntityType, false, expand,
-                                    select))
-                    .count(countOption)
-                    .expand(expand).select(select)
-                    .build());
->>>>>>> 95582338
-  }
-
-  private SerializerResult serializeReferenceCollection(final EntityCollection entityCollection, 
-      final EdmEntitySet edmEntitySet, final ContentType requestedFormat, final CountOption countOption) 
-          throws ODataLibraryException {
+  }
+
+  private SerializerResult serializeReferenceCollection(final EntityCollection entityCollection,
+      final EdmEntitySet edmEntitySet, final ContentType requestedFormat, final CountOption countOption)
+      throws ODataLibraryException {
 
     return odata.createSerializer(requestedFormat)
         .referenceCollection(serviceMetadata, edmEntitySet, entityCollection,
-                ReferenceCollectionSerializerOptions.with()
-                        .contextURL(ContextURL.with().asCollection().suffix(Suffix.REFERENCE).build())
-                        .count(countOption).build());
+            ReferenceCollectionSerializerOptions.with()
+                .contextURL(ContextURL.with().asCollection().suffix(Suffix.REFERENCE).build())
+                .count(countOption).build());
   }
 
   private SerializerResult serializeReference(final Entity entity, final EdmEntitySet edmEntitySet,
       final ContentType requestedFormat) throws ODataLibraryException {
     return odata.createSerializer(requestedFormat)
         .reference(serviceMetadata, edmEntitySet, entity, ReferenceSerializerOptions.with()
-                .contextURL(ContextURL.with().suffix(Suffix.REFERENCE).build()).build());
-            
+            .contextURL(ContextURL.with().suffix(Suffix.REFERENCE).build()).build());
+
   }
 
   private SerializerResult serializeEntity(final ODataRequest request, final Entity entity,
-                                           final EdmEntitySet edmEntitySet, final EdmEntityType edmEntityType,
-                                           final ContentType requestedFormat) throws ODataLibraryException {
+      final EdmEntitySet edmEntitySet, final EdmEntityType edmEntityType,
+      final ContentType requestedFormat) throws ODataLibraryException {
     return serializeEntity(request, entity, edmEntitySet, edmEntityType, requestedFormat, null, null);
   }
 
   private SerializerResult serializeEntity(final ODataRequest request, final Entity entity,
-                                           final EdmEntitySet edmEntitySet, final EdmEntityType edmEntityType,
-                                           final ContentType requestedFormat,
-                                           final ExpandOption expand, final SelectOption select)
-          throws ODataLibraryException {
+      final EdmEntitySet edmEntitySet, final EdmEntityType edmEntityType,
+      final ContentType requestedFormat,
+      final ExpandOption expand, final SelectOption select)
+      throws ODataLibraryException {
 
     ContextURL contextUrl = isODataMetadataNone(requestedFormat) ? null :
-          getContextUrl(request.getRawODataPath(), edmEntitySet, edmEntityType, true, expand, null);
+        getContextUrl(request.getRawODataPath(), edmEntitySet, edmEntityType, true, expand, null);
     return odata.createSerializer(requestedFormat).entity(
-            serviceMetadata,
-            edmEntityType,
-            entity,
-            EntitySerializerOptions.with()
-                    .contextURL(contextUrl)
-                    .expand(expand).select(select)
-                    .build());
+        serviceMetadata,
+        edmEntityType,
+        entity,
+        EntitySerializerOptions.with()
+            .contextURL(contextUrl)
+            .expand(expand).select(select)
+            .build());
   }
 
   private ContextURL getContextUrl(String rawODataPath, final EdmEntitySet entitySet, final EdmEntityType entityType,
-                                   final boolean isSingleEntity, final ExpandOption expand, final SelectOption select)
-          throws ODataLibraryException {
+      final boolean isSingleEntity, final ExpandOption expand, final SelectOption select)
+      throws ODataLibraryException {
     //
     //
     Builder builder = ContextURL.with().oDataPath(rawODataPath);
@@ -624,10 +603,10 @@
         .suffix(isSingleEntity && entitySet != null ? Suffix.ENTITY : null);
     return builder.build();
   }
-  
+
   private void ensureNavigationPropertyNotNull(final UriResourceNavigation navigationProperty)
       throws ODataApplicationException {
-    if(navigationProperty == null) {
+    if (navigationProperty == null) {
       throw new ODataApplicationException("Missing navigation segment", HttpStatusCode.BAD_REQUEST.getStatusCode(),
           Locale.ROOT);
     }
