--- conflicted
+++ resolved
@@ -312,24 +312,17 @@
         response.setContent(
             serializePrimitiveValue(property, edmProperty, (EdmPrimitiveType) edmProperty.getType(), null));
       } else {
-        final ODataFormat format = ODataFormat.fromContentType(responseFormat);
         final SerializerResult result = serializeProperty(entity, edmEntitySet, path, property, edmProperty,
-            edmProperty.getType(), null, representationType, format, null, null);
+            edmProperty.getType(), null, representationType, responseFormat, null, null);
         response.setContent(result.getContent());
       }
       response.setHeader(HttpHeader.CONTENT_TYPE, responseFormat.toContentTypeString());
     } else {
-<<<<<<< HEAD
-      final SerializerResult result = serializeProperty(entity, edmEntitySet, path, property, edmProperty,
-          edmProperty.getType(), null, representationType, responseFormat, null, null);
-      response.setContent(result.getContent());
-=======
       response.setStatusCode(HttpStatusCode.NO_CONTENT.getStatusCode());
     }
     if (returnPreference != null) {
       response.setHeader(HttpHeader.PREFERENCE_APPLIED,
           PreferencesApplied.with().returnRepresentation(returnPreference).build().toValueString());
->>>>>>> a4288fca
     }
     if (entity.getETag() != null) {
       response.setHeader(HttpHeader.ETAG, entity.getETag());
