/*
 * Licensed to the Apache Software Foundation (ASF) under one
 * or more contributor license agreements. See the NOTICE file
 * distributed with this work for additional information
 * regarding copyright ownership. The ASF licenses this file
 * to you under the Apache License, Version 2.0 (the
 * "License"); you may not use this file except in compliance
 * with the License. You may obtain a copy of the License at
 * 
 * http://www.apache.org/licenses/LICENSE-2.0
 * 
 * Unless required by applicable law or agreed to in writing,
 * software distributed under the License is distributed on an
 * "AS IS" BASIS, WITHOUT WARRANTIES OR CONDITIONS OF ANY
 * KIND, either express or implied. See the License for the
 * specific language governing permissions and limitations
 * under the License.
 */
package org.apache.olingo.server.tecsvc.processor;

<<<<<<< HEAD
import java.io.ByteArrayInputStream;
import java.io.IOException;
import java.io.UnsupportedEncodingException;
import java.util.LinkedList;
import java.util.List;
import java.util.Locale;

import org.apache.olingo.commons.api.ODataRuntimeException;
import org.apache.olingo.commons.api.data.ContextURL;
import org.apache.olingo.commons.api.data.ContextURL.Suffix;
import org.apache.olingo.commons.api.data.Entity;
import org.apache.olingo.commons.api.data.EntitySet;
import org.apache.olingo.commons.api.data.Property;
import org.apache.olingo.commons.api.edm.EdmComplexType;
=======
import java.util.List;
import java.util.Locale;

>>>>>>> c2c8bf19
import org.apache.olingo.commons.api.edm.EdmEntitySet;
import org.apache.olingo.commons.api.http.HttpStatusCode;
import org.apache.olingo.server.api.OData;
import org.apache.olingo.server.api.ODataApplicationException;
import org.apache.olingo.server.api.ServiceMetadata;
<<<<<<< HEAD
import org.apache.olingo.server.api.batch.BatchException;
import org.apache.olingo.server.api.batch.BatchOperation;
import org.apache.olingo.server.api.batch.BatchRequestPart;
import org.apache.olingo.server.api.batch.ODataResponsePart;
import org.apache.olingo.server.api.processor.BatchProcessor;
import org.apache.olingo.server.api.processor.EntityProcessor;
import org.apache.olingo.server.api.processor.EntitySetProcessor;
import org.apache.olingo.server.api.processor.PropertyProcessor;
import org.apache.olingo.server.api.serializer.ODataSerializer;
import org.apache.olingo.server.api.serializer.ODataSerializerOptions;
import org.apache.olingo.server.api.serializer.SerializerException;
import org.apache.olingo.server.api.uri.UriInfo;
=======
import org.apache.olingo.server.api.processor.Processor;
>>>>>>> c2c8bf19
import org.apache.olingo.server.api.uri.UriInfoResource;
import org.apache.olingo.server.api.uri.UriResource;
import org.apache.olingo.server.api.uri.UriResourceEntitySet;
import org.apache.olingo.server.tecsvc.data.DataProvider;

/**
 * Technical Processor base.
 */
public abstract class TechnicalProcessor implements Processor {

  protected OData odata;
  protected DataProvider dataProvider;

  protected TechnicalProcessor(final DataProvider dataProvider) {
    this.dataProvider = dataProvider;
  }

  @Override
  public void init(final OData odata, final ServiceMetadata serviceMetadata) {
    this.odata = odata;
  }

  protected EdmEntitySet getEdmEntitySet(final UriInfoResource uriInfo) throws ODataApplicationException {
    final List<UriResource> resourcePaths = uriInfo.getUriResourceParts();
    // first must be entity set
    if (!(resourcePaths.get(0) instanceof UriResourceEntitySet)) {
      throw new ODataApplicationException("Invalid resource type.",
          HttpStatusCode.NOT_IMPLEMENTED.getStatusCode(), Locale.ROOT);
    }

    final UriResourceEntitySet uriResource = (UriResourceEntitySet) resourcePaths.get(0);
    if (uriResource.getTypeFilterOnCollection() != null || uriResource.getTypeFilterOnEntry() != null) {
      throw new ODataApplicationException("Type filters are not supported.",
          HttpStatusCode.NOT_IMPLEMENTED.getStatusCode(), Locale.ROOT);
    }
    return uriResource.getEntitySet();
  }

  protected void validateOptions(final UriInfoResource uriInfo) throws ODataApplicationException {
    if (uriInfo.getCountOption() != null
        || !uriInfo.getCustomQueryOptions().isEmpty()
        || uriInfo.getFilterOption() != null
        || uriInfo.getIdOption() != null
        || uriInfo.getOrderByOption() != null
        || uriInfo.getSearchOption() != null
        || uriInfo.getSkipOption() != null
        || uriInfo.getSkipTokenOption() != null
        || uriInfo.getTopOption() != null) {
      throw new ODataApplicationException("Not all of the specified options are supported.",
          HttpStatusCode.NOT_IMPLEMENTED.getStatusCode(), Locale.ROOT);
    }
  }
<<<<<<< HEAD

  private EdmEntitySet getEdmEntitySet(final UriInfoResource uriInfo) throws ODataApplicationException {
    final List<UriResource> resourcePaths = uriInfo.getUriResourceParts();
    // first must be entity set
    if (!(resourcePaths.get(0) instanceof UriResourceEntitySet)) {
      throw new ODataApplicationException("Invalid resource type.",
          HttpStatusCode.NOT_IMPLEMENTED.getStatusCode(), Locale.ROOT);
    }
    List<UriResource> subResPaths = resourcePaths.subList(1, resourcePaths.size());
    for (UriResource subResPath : subResPaths) {
      UriResourceKind kind = subResPath.getKind();
      if (kind != UriResourceKind.primitiveProperty
          && kind != UriResourceKind.complexProperty
          && kind != UriResourceKind.count
          && kind != UriResourceKind.value) {
        throw new ODataApplicationException("Invalid resource type.",
            HttpStatusCode.NOT_IMPLEMENTED.getStatusCode(), Locale.ROOT);
      }
    }

    final UriResourceEntitySet uriResource = (UriResourceEntitySet) resourcePaths.get(0);
    if (uriResource.getTypeFilterOnCollection() != null || uriResource.getTypeFilterOnEntry() != null) {
      throw new ODataApplicationException("Type filters are not supported.",
          HttpStatusCode.NOT_IMPLEMENTED.getStatusCode(), Locale.ROOT);
    }
    return uriResource.getEntitySet();
  }

  private ContextURL getContextUrl(final ODataSerializer serializer,
      final EdmEntitySet entitySet, final boolean isSingleEntity,
      final ExpandOption expand, final SelectOption select,
      final List<UriParameter> keys, final String propertyPath) throws SerializerException {

    return ContextURL.with().entitySet(entitySet)
        .selectList(serializer.buildContextURLSelectList(entitySet, expand, select))
        .suffix(isSingleEntity && propertyPath == null ? Suffix.ENTITY : null)
        .keyPath(serializer.buildContextURLKeyPredicate(keys))
        .navOrPropertyPath(propertyPath)
        .build();
  }
  @Override
  public void readProperty(final ODataRequest request, ODataResponse response, final UriInfo uriInfo,
      final ContentType contentType) throws ODataApplicationException, SerializerException {
    validateOptions(uriInfo.asUriInfoResource());

    final EdmEntitySet edmEntitySet = getEdmEntitySet(uriInfo.asUriInfoResource());
    final List<UriResource> resourceParts = uriInfo.getUriResourceParts();
    final UriResourceEntitySet resourceEntitySet = (UriResourceEntitySet) resourceParts.get(0);
    final Entity entity = readEntityInternal(uriInfo.asUriInfoResource(), edmEntitySet);

    if (entity == null) {
      throw new ODataApplicationException("Nothing found.", HttpStatusCode.NOT_FOUND.getStatusCode(), Locale.ROOT);
    } else {
      final List<String> path = getPropertyPath(resourceParts);
      EdmProperty edmProperty = edmEntitySet.getEntityType().getStructuralProperty(path.get(0));
      Property property = entity.getProperty(path.get(0));
      for (final String name : path.subList(1, path.size())) {
        if (property != null && (property.isLinkedComplex() || property.isComplex())) {
          edmProperty = ((EdmComplexType) edmProperty.getType()).getStructuralProperty(name);
          final List<Property> complex = property.isLinkedComplex() ?
              property.asLinkedComplex().getValue() :
              property.asComplex();
          property = null;
          for (final Property innerProperty : complex) {
            if (innerProperty.getName().equals(name)) {
              property = innerProperty;
              break;
            }
          }
        }
      }
      if (property == null) {
        throw new ODataApplicationException("Nothing found.", HttpStatusCode.NOT_FOUND.getStatusCode(), Locale.ROOT);
      } else {
        if (property.getValue() == null) {
          response.setStatusCode(HttpStatusCode.NO_CONTENT.getStatusCode());
        } else {
          final ODataFormat format = ODataFormat.fromContentType(contentType);
          ODataSerializer serializer = odata.createSerializer(format);
          response.setContent(serializer.entityProperty(edmProperty, property,
              ODataSerializerOptions.with().contextURL(format == ODataFormat.JSON_NO_METADATA ? null :
                  getContextUrl(serializer, edmEntitySet, true, null, null,
                      resourceEntitySet.getKeyPredicates(), buildPropertyPath(path)))
                  .build()));
          response.setStatusCode(HttpStatusCode.OK.getStatusCode());
          response.setHeader(HttpHeader.CONTENT_TYPE, contentType.toContentTypeString());
        }
      }
    }
  }

  private List<String> getPropertyPath(final List<UriResource> path) {
    List<String> result = new LinkedList<String>();
    int index = path.size();
    while (path.get(--index) instanceof UriResourceProperty) {
      result.add(0, ((UriResourceProperty) path.get(index)).getProperty().getName());
    }
    return result;
  }

  private String buildPropertyPath(final List<String> path) {
    StringBuilder result = new StringBuilder();
    for (final String segment : path) {
      result.append(result.length() == 0 ? "" : '/').append(segment);
    }
    return result.toString();
  }

  @Override
  public void readPropertyValue(final ODataRequest request, ODataResponse response, final UriInfo uriInfo,
      final ContentType contentType) throws ODataApplicationException, SerializerException {
    validateOptions(uriInfo.asUriInfoResource());

    final EdmEntitySet edmEntitySet = getEdmEntitySet(uriInfo.asUriInfoResource());
    final Entity entity = readEntityInternal(uriInfo.asUriInfoResource(), edmEntitySet);
    if (entity == null) {
      throw new ODataApplicationException("Nothing found.", HttpStatusCode.NOT_FOUND.getStatusCode(), Locale.ROOT);
    } else {
      final UriResourceProperty uriProperty =
          (UriResourceProperty) uriInfo.getUriResourceParts().get(uriInfo.getUriResourceParts().size() - 2);
      final EdmProperty edmProperty = uriProperty.getProperty();
      final Property property = entity.getProperty(edmProperty.getName());
      if (property == null || property.getValue() == null) {
        response.setStatusCode(HttpStatusCode.NO_CONTENT.getStatusCode());
      } else {
        final EdmPrimitiveType type = (EdmPrimitiveType) edmProperty.getType();
        if (type == EdmPrimitiveTypeFactory.getInstance(EdmPrimitiveTypeKind.Binary)) {
          response.setContent(new ByteArrayInputStream((byte[]) property.getValue()));
        } else {
          try {
            final String value = type.valueToString(property.getValue(),
                edmProperty.isNullable(), edmProperty.getMaxLength(),
                edmProperty.getPrecision(), edmProperty.getScale(), edmProperty.isUnicode());
            response.setContent(new ByteArrayInputStream(value.getBytes("UTF-8")));
          } catch (final EdmPrimitiveTypeException e) {
            throw new ODataApplicationException("Error in value formatting.",
                HttpStatusCode.INTERNAL_SERVER_ERROR.getStatusCode(), Locale.ROOT, e);
          } catch (final UnsupportedEncodingException e) {
            throw new ODataApplicationException("Encoding exception.",
                HttpStatusCode.INTERNAL_SERVER_ERROR.getStatusCode(), Locale.ROOT, e);
          }
        }
        response.setHeader(HttpHeader.CONTENT_TYPE, contentType.toContentTypeString());
        response.setStatusCode(HttpStatusCode.OK.getStatusCode());
      }
    }
  }
=======
>>>>>>> c2c8bf19
}<|MERGE_RESOLUTION|>--- conflicted
+++ resolved
@@ -18,47 +18,16 @@
  */
 package org.apache.olingo.server.tecsvc.processor;
 
-<<<<<<< HEAD
-import java.io.ByteArrayInputStream;
-import java.io.IOException;
-import java.io.UnsupportedEncodingException;
-import java.util.LinkedList;
+
 import java.util.List;
 import java.util.Locale;
 
-import org.apache.olingo.commons.api.ODataRuntimeException;
-import org.apache.olingo.commons.api.data.ContextURL;
-import org.apache.olingo.commons.api.data.ContextURL.Suffix;
-import org.apache.olingo.commons.api.data.Entity;
-import org.apache.olingo.commons.api.data.EntitySet;
-import org.apache.olingo.commons.api.data.Property;
-import org.apache.olingo.commons.api.edm.EdmComplexType;
-=======
-import java.util.List;
-import java.util.Locale;
-
->>>>>>> c2c8bf19
 import org.apache.olingo.commons.api.edm.EdmEntitySet;
 import org.apache.olingo.commons.api.http.HttpStatusCode;
 import org.apache.olingo.server.api.OData;
 import org.apache.olingo.server.api.ODataApplicationException;
 import org.apache.olingo.server.api.ServiceMetadata;
-<<<<<<< HEAD
-import org.apache.olingo.server.api.batch.BatchException;
-import org.apache.olingo.server.api.batch.BatchOperation;
-import org.apache.olingo.server.api.batch.BatchRequestPart;
-import org.apache.olingo.server.api.batch.ODataResponsePart;
-import org.apache.olingo.server.api.processor.BatchProcessor;
-import org.apache.olingo.server.api.processor.EntityProcessor;
-import org.apache.olingo.server.api.processor.EntitySetProcessor;
-import org.apache.olingo.server.api.processor.PropertyProcessor;
-import org.apache.olingo.server.api.serializer.ODataSerializer;
-import org.apache.olingo.server.api.serializer.ODataSerializerOptions;
-import org.apache.olingo.server.api.serializer.SerializerException;
-import org.apache.olingo.server.api.uri.UriInfo;
-=======
 import org.apache.olingo.server.api.processor.Processor;
->>>>>>> c2c8bf19
 import org.apache.olingo.server.api.uri.UriInfoResource;
 import org.apache.olingo.server.api.uri.UriResource;
 import org.apache.olingo.server.api.uri.UriResourceEntitySet;
@@ -111,154 +80,4 @@
           HttpStatusCode.NOT_IMPLEMENTED.getStatusCode(), Locale.ROOT);
     }
   }
-<<<<<<< HEAD
-
-  private EdmEntitySet getEdmEntitySet(final UriInfoResource uriInfo) throws ODataApplicationException {
-    final List<UriResource> resourcePaths = uriInfo.getUriResourceParts();
-    // first must be entity set
-    if (!(resourcePaths.get(0) instanceof UriResourceEntitySet)) {
-      throw new ODataApplicationException("Invalid resource type.",
-          HttpStatusCode.NOT_IMPLEMENTED.getStatusCode(), Locale.ROOT);
-    }
-    List<UriResource> subResPaths = resourcePaths.subList(1, resourcePaths.size());
-    for (UriResource subResPath : subResPaths) {
-      UriResourceKind kind = subResPath.getKind();
-      if (kind != UriResourceKind.primitiveProperty
-          && kind != UriResourceKind.complexProperty
-          && kind != UriResourceKind.count
-          && kind != UriResourceKind.value) {
-        throw new ODataApplicationException("Invalid resource type.",
-            HttpStatusCode.NOT_IMPLEMENTED.getStatusCode(), Locale.ROOT);
-      }
-    }
-
-    final UriResourceEntitySet uriResource = (UriResourceEntitySet) resourcePaths.get(0);
-    if (uriResource.getTypeFilterOnCollection() != null || uriResource.getTypeFilterOnEntry() != null) {
-      throw new ODataApplicationException("Type filters are not supported.",
-          HttpStatusCode.NOT_IMPLEMENTED.getStatusCode(), Locale.ROOT);
-    }
-    return uriResource.getEntitySet();
-  }
-
-  private ContextURL getContextUrl(final ODataSerializer serializer,
-      final EdmEntitySet entitySet, final boolean isSingleEntity,
-      final ExpandOption expand, final SelectOption select,
-      final List<UriParameter> keys, final String propertyPath) throws SerializerException {
-
-    return ContextURL.with().entitySet(entitySet)
-        .selectList(serializer.buildContextURLSelectList(entitySet, expand, select))
-        .suffix(isSingleEntity && propertyPath == null ? Suffix.ENTITY : null)
-        .keyPath(serializer.buildContextURLKeyPredicate(keys))
-        .navOrPropertyPath(propertyPath)
-        .build();
-  }
-  @Override
-  public void readProperty(final ODataRequest request, ODataResponse response, final UriInfo uriInfo,
-      final ContentType contentType) throws ODataApplicationException, SerializerException {
-    validateOptions(uriInfo.asUriInfoResource());
-
-    final EdmEntitySet edmEntitySet = getEdmEntitySet(uriInfo.asUriInfoResource());
-    final List<UriResource> resourceParts = uriInfo.getUriResourceParts();
-    final UriResourceEntitySet resourceEntitySet = (UriResourceEntitySet) resourceParts.get(0);
-    final Entity entity = readEntityInternal(uriInfo.asUriInfoResource(), edmEntitySet);
-
-    if (entity == null) {
-      throw new ODataApplicationException("Nothing found.", HttpStatusCode.NOT_FOUND.getStatusCode(), Locale.ROOT);
-    } else {
-      final List<String> path = getPropertyPath(resourceParts);
-      EdmProperty edmProperty = edmEntitySet.getEntityType().getStructuralProperty(path.get(0));
-      Property property = entity.getProperty(path.get(0));
-      for (final String name : path.subList(1, path.size())) {
-        if (property != null && (property.isLinkedComplex() || property.isComplex())) {
-          edmProperty = ((EdmComplexType) edmProperty.getType()).getStructuralProperty(name);
-          final List<Property> complex = property.isLinkedComplex() ?
-              property.asLinkedComplex().getValue() :
-              property.asComplex();
-          property = null;
-          for (final Property innerProperty : complex) {
-            if (innerProperty.getName().equals(name)) {
-              property = innerProperty;
-              break;
-            }
-          }
-        }
-      }
-      if (property == null) {
-        throw new ODataApplicationException("Nothing found.", HttpStatusCode.NOT_FOUND.getStatusCode(), Locale.ROOT);
-      } else {
-        if (property.getValue() == null) {
-          response.setStatusCode(HttpStatusCode.NO_CONTENT.getStatusCode());
-        } else {
-          final ODataFormat format = ODataFormat.fromContentType(contentType);
-          ODataSerializer serializer = odata.createSerializer(format);
-          response.setContent(serializer.entityProperty(edmProperty, property,
-              ODataSerializerOptions.with().contextURL(format == ODataFormat.JSON_NO_METADATA ? null :
-                  getContextUrl(serializer, edmEntitySet, true, null, null,
-                      resourceEntitySet.getKeyPredicates(), buildPropertyPath(path)))
-                  .build()));
-          response.setStatusCode(HttpStatusCode.OK.getStatusCode());
-          response.setHeader(HttpHeader.CONTENT_TYPE, contentType.toContentTypeString());
-        }
-      }
-    }
-  }
-
-  private List<String> getPropertyPath(final List<UriResource> path) {
-    List<String> result = new LinkedList<String>();
-    int index = path.size();
-    while (path.get(--index) instanceof UriResourceProperty) {
-      result.add(0, ((UriResourceProperty) path.get(index)).getProperty().getName());
-    }
-    return result;
-  }
-
-  private String buildPropertyPath(final List<String> path) {
-    StringBuilder result = new StringBuilder();
-    for (final String segment : path) {
-      result.append(result.length() == 0 ? "" : '/').append(segment);
-    }
-    return result.toString();
-  }
-
-  @Override
-  public void readPropertyValue(final ODataRequest request, ODataResponse response, final UriInfo uriInfo,
-      final ContentType contentType) throws ODataApplicationException, SerializerException {
-    validateOptions(uriInfo.asUriInfoResource());
-
-    final EdmEntitySet edmEntitySet = getEdmEntitySet(uriInfo.asUriInfoResource());
-    final Entity entity = readEntityInternal(uriInfo.asUriInfoResource(), edmEntitySet);
-    if (entity == null) {
-      throw new ODataApplicationException("Nothing found.", HttpStatusCode.NOT_FOUND.getStatusCode(), Locale.ROOT);
-    } else {
-      final UriResourceProperty uriProperty =
-          (UriResourceProperty) uriInfo.getUriResourceParts().get(uriInfo.getUriResourceParts().size() - 2);
-      final EdmProperty edmProperty = uriProperty.getProperty();
-      final Property property = entity.getProperty(edmProperty.getName());
-      if (property == null || property.getValue() == null) {
-        response.setStatusCode(HttpStatusCode.NO_CONTENT.getStatusCode());
-      } else {
-        final EdmPrimitiveType type = (EdmPrimitiveType) edmProperty.getType();
-        if (type == EdmPrimitiveTypeFactory.getInstance(EdmPrimitiveTypeKind.Binary)) {
-          response.setContent(new ByteArrayInputStream((byte[]) property.getValue()));
-        } else {
-          try {
-            final String value = type.valueToString(property.getValue(),
-                edmProperty.isNullable(), edmProperty.getMaxLength(),
-                edmProperty.getPrecision(), edmProperty.getScale(), edmProperty.isUnicode());
-            response.setContent(new ByteArrayInputStream(value.getBytes("UTF-8")));
-          } catch (final EdmPrimitiveTypeException e) {
-            throw new ODataApplicationException("Error in value formatting.",
-                HttpStatusCode.INTERNAL_SERVER_ERROR.getStatusCode(), Locale.ROOT, e);
-          } catch (final UnsupportedEncodingException e) {
-            throw new ODataApplicationException("Encoding exception.",
-                HttpStatusCode.INTERNAL_SERVER_ERROR.getStatusCode(), Locale.ROOT, e);
-          }
-        }
-        response.setHeader(HttpHeader.CONTENT_TYPE, contentType.toContentTypeString());
-        response.setStatusCode(HttpStatusCode.OK.getStatusCode());
-      }
-    }
-  }
-=======
->>>>>>> c2c8bf19
 }