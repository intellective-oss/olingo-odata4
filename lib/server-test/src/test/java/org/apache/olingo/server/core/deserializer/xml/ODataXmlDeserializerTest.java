/*
 * Licensed to the Apache Software Foundation (ASF) under one
 * or more contributor license agreements. See the NOTICE file
 * distributed with this work for additional information
 * regarding copyright ownership. The ASF licenses this file
 * to you under the Apache License, Version 2.0 (the
 * "License"); you may not use this file except in compliance
 * with the License. You may obtain a copy of the License at
 * 
 * http://www.apache.org/licenses/LICENSE-2.0
 * 
 * Unless required by applicable law or agreed to in writing,
 * software distributed under the License is distributed on an
 * "AS IS" BASIS, WITHOUT WARRANTIES OR CONDITIONS OF ANY
 * KIND, either express or implied. See the License for the
 * specific language governing permissions and limitations
 * under the License.
 */
package org.apache.olingo.server.core.deserializer.xml;

import java.io.ByteArrayInputStream;
import java.math.BigDecimal;
import java.net.URI;
import java.util.Arrays;
import java.util.List;
import java.util.UUID;

import org.apache.olingo.commons.api.Constants;
import org.apache.olingo.commons.api.data.ComplexValue;
import org.apache.olingo.commons.api.data.Entity;
import org.apache.olingo.commons.api.data.Link;
import org.apache.olingo.commons.api.data.Property;
import org.apache.olingo.commons.api.edm.EdmEntityContainer;
import org.apache.olingo.commons.api.edm.EdmEntitySet;
import org.apache.olingo.commons.api.edm.EdmPrimitiveTypeException;
import org.apache.olingo.commons.api.edm.EdmProperty;
import org.apache.olingo.commons.core.edm.primitivetype.EdmBinary;
import org.apache.olingo.commons.core.edm.primitivetype.EdmDate;
import org.apache.olingo.commons.core.edm.primitivetype.EdmDateTimeOffset;
import org.apache.olingo.commons.core.edm.primitivetype.EdmTimeOfDay;
import org.apache.olingo.server.api.deserializer.ODataDeserializer;
import org.apache.olingo.server.core.deserializer.AbstractODataDeserializerTest;
import org.custommonkey.xmlunit.XMLUnit;
import org.junit.Assert;
import org.junit.BeforeClass;
import org.junit.Test;

public class ODataXmlDeserializerTest extends AbstractODataDeserializerTest {

  private static final EdmEntityContainer entityContainer = edm.getEntityContainer();
  private final ODataDeserializer deserializer = new ODataXmlDeserializer();

  @BeforeClass
  public static void setup() {
    XMLUnit.setIgnoreComments(true);
    XMLUnit.setIgnoreAttributeOrder(true);
    XMLUnit.setIgnoreWhitespace(true);
    XMLUnit.setNormalizeWhitespace(true);
    XMLUnit.setCompareUnmatched(false);
  }

  protected byte[] edmBinary(String value) throws EdmPrimitiveTypeException {
    return EdmBinary.getInstance().valueOfString(value, true, null, null, null, true,
        byte[].class);
  }
  protected Object edmDate(String value) throws EdmPrimitiveTypeException {
    return EdmDate.getInstance().valueOfString(value, true, null, null, null, true,
        EdmDate.getInstance().getDefaultType());
  }
  protected Object edmDateTimeOffset(String value) throws EdmPrimitiveTypeException {
    return EdmDateTimeOffset.getInstance().valueOfString(value, true, null, null, null, true, 
        EdmDateTimeOffset.getInstance().getDefaultType());
  }  
  protected Object edmTimeOfDay(String value) throws EdmPrimitiveTypeException {
    return EdmTimeOfDay.getInstance().valueOfString(value, true, null, null, null, true, 
        EdmTimeOfDay.getInstance().getDefaultType());
  }

  @Test
  public void entitySimple() throws Exception {
    final EdmEntitySet edmEntitySet = entityContainer.getEntitySet("ESAllPrim");
    
    String payload = "<?xml version='1.0' encoding='UTF-8'?>\n" + 
        "<atom:entry xmlns:atom=\"http://www.w3.org/2005/Atom\"\n" + 
        "  xmlns:metadata=\"http://docs.oasis-open.org/odata/ns/metadata\"\n" + 
        "  xmlns:data=\"http://docs.oasis-open.org/odata/ns/data\"> " +        
        "  <atom:link\n" + 
        "    rel=\"http://docs.oasis-open.org/odata/ns/related/NavPropertyETTwoPrimMany\"\n" + 
        "    type=\"application/atom+xml;type=feed\" title=\"NavPropertyETTwoPrimMany\"\n" + 
        "    href=\"id\" />\n" + 
        "  <atom:link\n" + 
        "    rel=\"http://docs.oasis-open.org/odata/ns/related/NavPropertyETTwoPrimOne\"\n" + 
        "    type=\"application/atom+xml;type=entry\" title=\"NavPropertyETTwoPrimOne\"\n" + 
        "    href=\"id\" />\n" + 
        "  <atom:category scheme=\"http://docs.oasis-open.org/odata/ns/scheme\"\n" + 
        "    term=\"#olingo.odata.test1.ETAllPrim\" />\n" + 
        "  <atom:content type=\"application/xml\">\n" + 
        "    <metadata:properties>\n" + 
        "      <data:PropertyInt16>32767</data:PropertyInt16>\n" + 
        "      <data:PropertyString>First Resource - positive values</data:PropertyString>\n" + 
        "      <data:PropertyBoolean>true</data:PropertyBoolean>\n" + 
        "      <data:PropertyByte>255</data:PropertyByte>\n" + 
        "      <data:PropertySByte>127</data:PropertySByte>\n" + 
        "      <data:PropertyInt32>2147483647</data:PropertyInt32>\n" + 
        "      <data:PropertyInt64>9223372036854775807</data:PropertyInt64>\n" + 
        "      <data:PropertySingle>1.79E20</data:PropertySingle>\n" + 
        "      <data:PropertyDouble>-1.79E19</data:PropertyDouble>\n" + 
        "      <data:PropertyDecimal>34</data:PropertyDecimal>\n" + 
        "      <data:PropertyBinary>ASNFZ4mrze8=</data:PropertyBinary>\n" + 
        "      <data:PropertyDate>2012-12-03</data:PropertyDate>\n" + 
        "      <data:PropertyDateTimeOffset>2012-12-03T07:16:23Z</data:PropertyDateTimeOffset>\n" + 
        "      <data:PropertyDuration>PT6S</data:PropertyDuration>\n" + 
        "      <data:PropertyGuid>01234567-89ab-cdef-0123-456789abcdef</data:PropertyGuid>\n" + 
        "      <data:PropertyTimeOfDay>03:26:05</data:PropertyTimeOfDay>\n" + 
        "    </metadata:properties>\n" + 
        "  </atom:content>\n" + 
        "</atom:entry>\n"; 
    
    Entity result = deserializer.entity(new ByteArrayInputStream(payload.getBytes()), 
        edmEntitySet.getEntityType()).getEntity();

    Assert.assertEquals(16, result.getProperties().size());
    Assert.assertEquals(2, result.getNavigationBindings().size());
    
    Assert.assertEquals((short) 32767, result.getProperty("PropertyInt16").asPrimitive());
    Assert.assertEquals("First Resource - positive values", result.getProperty("PropertyString").asPrimitive());
    Assert.assertEquals((short) 255, result.getProperty("PropertyByte").asPrimitive());
    Assert.assertEquals((byte) 127, result.getProperty("PropertySByte").asPrimitive());
    Assert.assertEquals(2147483647, result.getProperty("PropertyInt32").asPrimitive());
    Assert.assertEquals(9223372036854775807L, result.getProperty("PropertyInt64").asPrimitive());
    Assert.assertEquals(1.79E20F, result.getProperty("PropertySingle").asPrimitive());
    Assert.assertEquals(-1.79E19, result.getProperty("PropertyDouble").asPrimitive());
    Assert.assertEquals(BigDecimal.valueOf(34), result.getProperty("PropertyDecimal").asPrimitive());
    Assert.assertArrayEquals(edmBinary("ASNFZ4mrze8="), (byte[]) result.getProperty("PropertyBinary").asPrimitive());
    Assert.assertEquals(edmDate("2012-12-03"), result.getProperty("PropertyDate").asPrimitive());
    Assert.assertEquals(edmDateTimeOffset("2012-12-03T07:16:23Z"), result.getProperty("PropertyDateTimeOffset")
        .asPrimitive());
    Assert.assertEquals(BigDecimal.valueOf(6), result.getProperty("PropertyDuration").asPrimitive());
    Assert.assertEquals(UUID.fromString("01234567-89ab-cdef-0123-456789abcdef"),
        result.getProperty("PropertyGuid").asPrimitive());
    Assert.assertEquals(edmTimeOfDay("03:26:05"), result.getProperty("PropertyTimeOfDay").asPrimitive());
  }

  @Test
  public void entitySimpleWithTypes() throws Exception {
    final EdmEntitySet edmEntitySet = entityContainer.getEntitySet("ESAllPrim");
    
    String payload = "<?xml version='1.0' encoding='UTF-8'?>\n" + 
        "<atom:entry xmlns:atom=\"http://www.w3.org/2005/Atom\"\n" + 
        "  xmlns:metadata=\"http://docs.oasis-open.org/odata/ns/metadata\"\n" + 
        "  xmlns:data=\"http://docs.oasis-open.org/odata/ns/data\"> " +        
        "  <atom:link\n" + 
        "    rel=\"http://docs.oasis-open.org/odata/ns/related/NavPropertyETTwoPrimMany\"\n" + 
        "    type=\"application/atom+xml;type=feed\" title=\"NavPropertyETTwoPrimMany\"\n" + 
        "    href=\"id\" />\n" + 
        "  <atom:link\n" + 
        "    rel=\"http://docs.oasis-open.org/odata/ns/related/NavPropertyETTwoPrimOne\"\n" + 
        "    type=\"application/atom+xml;type=entry\" title=\"NavPropertyETTwoPrimOne\"\n" + 
        "    href=\"id\" />\n" + 
        "  <atom:category scheme=\"http://docs.oasis-open.org/odata/ns/scheme\"\n" + 
        "    term=\"#olingo.odata.test1.ETAllPrim\" />\n" + 
        "  <atom:content type=\"application/xml\">\n" + 
        "    <metadata:properties>\n" + 
        "      <data:PropertyInt16 metadata:type=\"Int16\">32767</data:PropertyInt16>\n" + 
        "      <data:PropertyString>First Resource - positive values</data:PropertyString>\n" + 
        "      <data:PropertyBoolean metadata:type=\"Boolean\">true</data:PropertyBoolean>\n" + 
        "      <data:PropertyByte metadata:type=\"Byte\">255</data:PropertyByte>\n" + 
        "      <data:PropertySByte metadata:type=\"SByte\">127</data:PropertySByte>\n" + 
        "      <data:PropertyInt32 metadata:type=\"Int32\">2147483647</data:PropertyInt32>\n" + 
        "      <data:PropertyInt64 metadata:type=\"Int64\">9223372036854775807</data:PropertyInt64>\n" + 
        "      <data:PropertySingle metadata:type=\"Single\">1.79E20</data:PropertySingle>\n" + 
        "      <data:PropertyDouble metadata:type=\"Double\">-1.79E19</data:PropertyDouble>\n" + 
        "      <data:PropertyDecimal metadata:type=\"Decimal\">34</data:PropertyDecimal>\n" + 
        "      <data:PropertyBinary metadata:type=\"Binary\">ASNFZ4mrze8=</data:PropertyBinary>\n" + 
        "      <data:PropertyDate metadata:type=\"Date\">2012-12-03</data:PropertyDate>\n" + 
        "      <data:PropertyDateTimeOffset metadata:type=\"DateTimeOffset\">2012-12-03T07:16:23Z"
        + "</data:PropertyDateTimeOffset>\n" + 
        "      <data:PropertyDuration metadata:type=\"Duration\">PT6S</data:PropertyDuration>\n" + 
        "      <data:PropertyGuid metadata:type=\"GUID\">01234567-89ab-cdef-0123-456789abcdef"
        + "</data:PropertyGuid>\n" + 
        "      <data:PropertyTimeOfDay metadata:type=\"TimeOfDay\">03:26:05</data:PropertyTimeOfDay>\n" + 
        "    </metadata:properties>\n" + 
        "  </atom:content>\n" + 
        "</atom:entry>\n"; 
    
    Entity result = deserializer.entity(new ByteArrayInputStream(payload.getBytes()), 
        edmEntitySet.getEntityType()).getEntity();

    Assert.assertEquals(16, result.getProperties().size());
    Assert.assertEquals(2, result.getNavigationBindings().size());
    
    Assert.assertEquals((short) 32767, result.getProperty("PropertyInt16").asPrimitive());
    Assert.assertEquals("First Resource - positive values", result.getProperty("PropertyString").asPrimitive());
    Assert.assertEquals((short) 255, result.getProperty("PropertyByte").asPrimitive());
    Assert.assertEquals((byte) 127, result.getProperty("PropertySByte").asPrimitive());
    Assert.assertEquals(2147483647, result.getProperty("PropertyInt32").asPrimitive());
    Assert.assertEquals(9223372036854775807L, result.getProperty("PropertyInt64").asPrimitive());
    Assert.assertEquals(1.79E20F, result.getProperty("PropertySingle").asPrimitive());
    Assert.assertEquals(-1.79E19, result.getProperty("PropertyDouble").asPrimitive());
    Assert.assertEquals(BigDecimal.valueOf(34), result.getProperty("PropertyDecimal").asPrimitive());
    Assert.assertArrayEquals(edmBinary("ASNFZ4mrze8="), (byte[]) result.getProperty("PropertyBinary").asPrimitive());
    Assert.assertEquals(edmDate("2012-12-03"), result.getProperty("PropertyDate").asPrimitive());
    Assert.assertEquals(edmDateTimeOffset("2012-12-03T07:16:23Z"), result.getProperty("PropertyDateTimeOffset")
        .asPrimitive());
    Assert.assertEquals(BigDecimal.valueOf(6), result.getProperty("PropertyDuration").asPrimitive());
    Assert.assertEquals(UUID.fromString("01234567-89ab-cdef-0123-456789abcdef"),
        result.getProperty("PropertyGuid").asPrimitive());
    Assert.assertEquals(edmTimeOfDay("03:26:05"), result.getProperty("PropertyTimeOfDay").asPrimitive());
  }  

  @Test
  public void entityCompAllPrim() throws Exception {
    final EdmEntitySet edmEntitySet = entityContainer.getEntitySet("ESCompAllPrim");

    String payload = "<?xml version='1.0' encoding='UTF-8'?>"
        + "<atom:entry xmlns:atom=\"http://www.w3.org/2005/Atom\" "
        + "xmlns:metadata=\"http://docs.oasis-open.org/odata/ns/metadata\" "
        + "xmlns:data=\"http://docs.oasis-open.org/odata/ns/data\" "
        + "metadata:etag=\"W/&quot;32767&quot;\">"
          + "<atom:category scheme=\"http://docs.oasis-open.org/odata/ns/scheme\" "
          + "term=\"#olingo.odata.test1.ETCompAllPrim\"/>"
          + "<atom:content type=\"application/xml\">"
            + "<metadata:properties>"
              + "<data:PropertyInt16>32767</data:PropertyInt16>"
              + "<data:PropertyComp metadata:type=\"#olingo.odata.test1.CTAllPrim\">"
                + "<data:PropertyString>First Resource - first</data:PropertyString>"
                + "<data:PropertyBinary>ASNFZ4mrze8=</data:PropertyBinary>"
                + "<data:PropertyBoolean>true</data:PropertyBoolean>"
                + "<data:PropertyByte>255</data:PropertyByte>"
                + "<data:PropertyDate>2012-10-03</data:PropertyDate>"
                + "<data:PropertyDateTimeOffset>2012-10-03T07:16:23.1234567Z</data:PropertyDateTimeOffset>"
                + "<data:PropertyDecimal>34.27</data:PropertyDecimal>"
                + "<data:PropertySingle>1.79E20</data:PropertySingle>"
                + "<data:PropertyDouble>-1.79E19</data:PropertyDouble>"
                + "<data:PropertyDuration>PT6S</data:PropertyDuration>"
                + "<data:PropertyGuid>01234567-89ab-cdef-0123-456789abcdef</data:PropertyGuid>"
                + "<data:PropertyInt16>32767</data:PropertyInt16>"
                + "<data:PropertyInt32>2147483647</data:PropertyInt32>"
                + "<data:PropertyInt64>9223372036854775807</data:PropertyInt64>"
                + "<data:PropertySByte>127</data:PropertySByte>"
                + "<data:PropertyTimeOfDay>01:00:01</data:PropertyTimeOfDay>"
              + "</data:PropertyComp>"
            + "</metadata:properties>"
          + "</atom:content>"
        + "</atom:entry>";
    
    Entity result = deserializer.entity(new ByteArrayInputStream(payload.getBytes()), 
        edmEntitySet.getEntityType()).getEntity();

    Assert.assertEquals("olingo.odata.test1.ETCompAllPrim",result.getType());
    
    Assert.assertEquals(2, result.getProperties().size());
    Assert.assertEquals(0, result.getNavigationLinks().size());

    Assert.assertEquals((short) 32767, result.getProperty("PropertyInt16").asPrimitive());

    Assert.assertNotNull(result.getProperty("PropertyComp"));
    Property comp = result.getProperty("PropertyComp");
    Assert.assertEquals("olingo.odata.test1.CTAllPrim", comp.getType());
    ComplexValue cv = comp.asComplex();
    
    Assert.assertEquals(16, cv.getValue().size());
    
    Assert.assertEquals((short) 32767, getCVProperty(cv, "PropertyInt16").asPrimitive());
    Assert.assertEquals("First Resource - first", getCVProperty(cv, "PropertyString").asPrimitive());
    Assert.assertEquals((short) 255, getCVProperty(cv, "PropertyByte").asPrimitive());
    Assert.assertEquals((byte) 127, getCVProperty(cv, "PropertySByte").asPrimitive());
    Assert.assertEquals(2147483647, getCVProperty(cv, "PropertyInt32").asPrimitive());
    Assert.assertEquals(9223372036854775807L, getCVProperty(cv, "PropertyInt64").asPrimitive());
  }  

  private Property getCVProperty(ComplexValue cv, String name) {
    for (Property p : cv.getValue()) {
      if (p.getName().equals(name)) {
        return p;
      }
    }
    return null;
  }

  @Test
  public void entityMixPrimCollComp() throws Exception {
    final EdmEntitySet edmEntitySet = entityContainer.getEntitySet("ESMixPrimCollComp");
    final String payload = "<?xml version='1.0' encoding='UTF-8'?>\n" + 
        "<atom:entry xmlns:atom=\"http://www.w3.org/2005/Atom\"\n" + 
        "  xmlns:metadata=\"http://docs.oasis-open.org/odata/ns/metadata\"\n" + 
        "  xmlns:data=\"http://docs.oasis-open.org/odata/ns/data\" \n" + 
        "  metadata:metadata-etag=\"WmetadataETag\">\n" + 
        "  <atom:category scheme=\"http://docs.oasis-open.org/odata/ns/scheme\"\n" + 
        "    term=\"#olingo.odata.test1.ETMixPrimCollComp\" />\n" + 
        "  <atom:content type=\"application/xml\">\n" + 
        "    <metadata:properties>\n" + 
        "      <data:PropertyInt16>32767</data:PropertyInt16>\n" + 
        "      <data:CollPropertyString type=\"#Collection(String)\">\n" + 
        "        <metadata:element>Employee1@company.example</metadata:element>\n" + 
        "        <metadata:element>Employee2@company.example</metadata:element>\n" + 
        "        <metadata:element>Employee3@company.example</metadata:element>\n" + 
        "      </data:CollPropertyString>\n" + 
        "      <data:PropertyComp metadata:type=\"#olingo.odata.test1.CTTwoPrim\">\n" + 
        "        <data:PropertyInt16>111</data:PropertyInt16>\n" + 
        "        <data:PropertyString>TEST A</data:PropertyString>\n" + 
        "      </data:PropertyComp>\n" + 
        "       <data:CollPropertyComp metadata:type=\"#Collection(olingo.odata.test1.CTTwoPrim)\">\n" + 
        "          <metadata:element>\n" + 
        "            <data:PropertyInt16>123</data:PropertyInt16>\n" + 
        "            <data:PropertyString>TEST 1</data:PropertyString>\n" + 
        "          </metadata:element>\n" + 
        "          <metadata:element>\n" + 
        "            <data:PropertyInt16>456</data:PropertyInt16>\n" + 
        "            <data:PropertyString>TEST 2</data:PropertyString>\n" + 
        "          </metadata:element>\n" + 
        "          <metadata:element>\n" + 
        "            <data:PropertyInt16>789</data:PropertyInt16>\n" + 
        "            <data:PropertyString>TEST 3</data:PropertyString>\n" + 
        "          </metadata:element>\n" + 
        "        </data:CollPropertyComp>\n" + 
        "    </metadata:properties>\n" + 
        "  </atom:content>\n" + 
        "</atom:entry>\n"; 

    Entity result = deserializer.entity(new ByteArrayInputStream(payload.getBytes()), 
        edmEntitySet.getEntityType()).getEntity();

    Assert.assertEquals(4, result.getProperties().size());
    Assert.assertEquals(0, result.getNavigationLinks().size());

    Assert.assertEquals(Arrays.asList("Employee1@company.example", "Employee2@company.example",
        "Employee3@company.example"), result.getProperty("CollPropertyString").getValue());

    Property comp = result.getProperty("PropertyComp");
    Assert.assertEquals("olingo.odata.test1.CTTwoPrim", comp.getType());
    ComplexValue cv = comp.asComplex();
    
    Assert.assertEquals(2, cv.getValue().size());
    Assert.assertEquals((short) 111, getCVProperty(cv, "PropertyInt16").asPrimitive());
    Assert.assertEquals("TEST A", getCVProperty(cv, "PropertyString").asPrimitive());
    
    comp = result.getProperty("CollPropertyComp");
    Assert.assertEquals("Collection(olingo.odata.test1.CTTwoPrim)", comp.getType());

    List<?> properties = comp.asCollection();
    Assert.assertEquals(3, properties.size());
    
    Assert.assertEquals((short) 123, getCVProperty((ComplexValue) properties.get(0), "PropertyInt16").asPrimitive());
    Assert.assertEquals("TEST 1", getCVProperty((ComplexValue) properties.get(0), "PropertyString").asPrimitive());

    Assert.assertEquals((short) 789, getCVProperty((ComplexValue) properties.get(2), "PropertyInt16").asPrimitive());
    Assert.assertEquals("TEST 3", getCVProperty((ComplexValue) properties.get(2), "PropertyString").asPrimitive());
  }

  @Test
  public void entityMixEnumDefCollComp() throws Exception {
    final EdmEntitySet edmEntitySet = entityContainer.getEntitySet("ESMixEnumDefCollComp");
    final String payload = "<?xml version='1.0' encoding='UTF-8'?>\n"
        + "<a:entry xmlns:a=\"" + Constants.NS_ATOM + "\""
        + "  xmlns:m=\"" + Constants.NS_METADATA + "\" xmlns:d=\"" + Constants.NS_DATASERVICES + "\">\n"
        + "  <a:content type=\"application/xml\">\n"
        + "    <m:properties>\n"
        + "      <d:PropertyInt16 m:type=\"Int16\">1</d:PropertyInt16>\n"
        + "      <d:PropertyEnumString m:type=\"#olingo.odata.test1.ENString\">String2,String3"
        + "</d:PropertyEnumString>\n"
        + "      <d:CollPropertyEnumString m:type=\"#Collection(olingo.odata.test1.ENString)\">\n"
        + "        <m:element>String2</m:element>\n"
        + "        <m:element>String3</m:element>\n"
        + "        <m:element>String2,String3</m:element>\n"
        + "      </d:CollPropertyEnumString>\n"
        + "      <d:PropertyDefString m:type=\"#olingo.odata.test1.TDString\">Test</d:PropertyDefString>\n"
        + "      <d:CollPropertyDefString m:type=\"#Collection(olingo.odata.test1.TDString)\">\n"
        + "        <m:element>Test1</m:element>\n"
        + "        <m:element>Test2</m:element>\n"
        + "      </d:CollPropertyDefString>\n"
        + "      <d:PropertyCompMixedEnumDef m:type=\"#olingo.odata.test1.CTMixEnumDef\">\n"
        + "        <d:PropertyEnumString m:type=\"#olingo.odata.test1.ENString\">String2,String3"
        + "</d:PropertyEnumString>\n"
        + "        <d:CollPropertyEnumString m:type=\"#Collection(olingo.odata.test1.ENString)\">\n"
        + "          <m:element>String2</m:element>\n"
        + "          <m:element>String3</m:element>\n"
        + "          <m:element>String2,String3</m:element>\n"
        + "        </d:CollPropertyEnumString>\n"
        + "        <d:PropertyDefString m:type=\"#olingo.odata.test1.TDString\">Test</d:PropertyDefString>\n"
        + "        <d:CollPropertyDefString m:type=\"#Collection(olingo.odata.test1.TDString)\">\n"
        + "          <m:element>Test1</m:element>\n"
        + "          <m:element>Test2</m:element>\n"
        + "        </d:CollPropertyDefString>\n"
        + "      </d:PropertyCompMixedEnumDef>\n"
        + "      <d:CollPropertyCompMixedEnumDef m:type=\"#Collection(olingo.odata.test1.CTMixEnumDef)\">\n"
        + "        <m:element>\n"
        + "          <d:PropertyEnumString m:type=\"#olingo.odata.test1.ENString\">String2,String3"
        + "</d:PropertyEnumString>\n"
        + "          <d:CollPropertyEnumString m:type=\"#Collection(olingo.odata.test1.ENString)\">\n"
        + "            <m:element>String2</m:element>\n"
        + "            <m:element>String3</m:element>\n"
        + "            <m:element>String2,String3</m:element>\n"
        + "          </d:CollPropertyEnumString>\n"
        + "          <d:PropertyDefString m:type=\"#olingo.odata.test1.TDString\">Test</d:PropertyDefString>\n"
        + "          <d:CollPropertyDefString m:type=\"#Collection(olingo.odata.test1.TDString)\">\n"
        + "            <m:element>Test1</m:element>\n"
        + "            <m:element>Test2</m:element>\n"
        + "          </d:CollPropertyDefString>\n"
        + "        </m:element>\n"
        + "      </d:CollPropertyCompMixedEnumDef>\n"
        + "    </m:properties>\n"
        + "  </a:content>\n"
        + "</a:entry>";
    final Entity result = deserializer.entity(new ByteArrayInputStream(payload.getBytes()), 
        edmEntitySet.getEntityType()).getEntity();

    Assert.assertEquals(7, result.getProperties().size());
    
    Assert.assertEquals((short) 1, result.getProperty("PropertyInt16").asPrimitive());
    Assert.assertEquals((short) 6, result.getProperty("PropertyEnumString").asEnum());
    Assert.assertEquals(3, result.getProperty("CollPropertyEnumString").asCollection().size());
    Assert.assertEquals("Test", result.getProperty("PropertyDefString").asPrimitive());
    Assert.assertEquals(2, result.getProperty("CollPropertyDefString").asCollection().size());
    Assert.assertEquals(4, result.getProperty("PropertyCompMixedEnumDef").asComplex().getValue().size());
    Assert.assertEquals(1, result.getProperty("CollPropertyCompMixedEnumDef").asCollection().size());
  }

  @Test
  public void entityWithNavigation() throws Exception {
    final EdmEntitySet edmEntitySet = entityContainer.getEntitySet("ESTwoPrim");

    final String payload  = "<?xml version='1.0' encoding='UTF-8'?>\n" + 
        "<atom:entry xmlns:atom=\"http://www.w3.org/2005/Atom\"\n" + 
        "  xmlns:metadata=\"http://docs.oasis-open.org/odata/ns/metadata\"\n" + 
        "  xmlns:data=\"http://docs.oasis-open.org/odata/ns/data\">" + 
        "  <atom:link\n" + 
        "    rel=\"http://docs.oasis-open.org/odata/ns/related/NavPropertyETAllPrimOne\"\n" + 
        "    type=\"application/atom+xml;type=entry\" title=\"NavPropertyETAllPrimOne\"\n" + 
        "    href=\"id\">\n" + 
        "    <metadata:inline>\n" + 
        "      <atom:entry>\n" + 
        "        <atom:link\n" + 
        "          rel=\"http://docs.oasis-open.org/odata/ns/related/NavPropertyETTwoPrimMany\"\n" + 
        "          type=\"application/atom+xml;type=feed\" title=\"NavPropertyETTwoPrimMany\"\n" + 
        "          href=\"id\" />\n" + 
        "        <atom:link\n" + 
        "          rel=\"http://docs.oasis-open.org/odata/ns/related/NavPropertyETTwoPrimOne\"\n" + 
        "          type=\"application/atom+xml;type=entry\" title=\"NavPropertyETTwoPrimOne\"\n" + 
        "          href=\"id\" />\n" + 
        "        <atom:category scheme=\"http://docs.oasis-open.org/odata/ns/scheme\"\n" + 
        "          term=\"#olingo.odata.test1.ETAllPrim\" />\n" + 
        "        <atom:content type=\"application/xml\">\n" + 
        "          <metadata:properties>\n" + 
        "            <data:PropertyDate>2012-12-03</data:PropertyDate>\n" + 
        "          </metadata:properties>\n" + 
        "        </atom:content>\n" + 
        "      </atom:entry>\n" + 
        "    </metadata:inline>\n" + 
        "  </atom:link>\n" + 
        "  <atom:category scheme=\"http://docs.oasis-open.org/odata/ns/scheme\"\n" + 
        "    term=\"#olingo.odata.test1.ETTwoPrim\" />\n" + 
        "  <atom:content type=\"application/xml\">\n" + 
        "    <metadata:properties>\n" + 
        "      <data:PropertyInt16>32767</data:PropertyInt16>\n" + 
        "      <data:PropertyString>Test String4</data:PropertyString>\n" + 
        "    </metadata:properties>\n" + 
        "  </atom:content>\n" + 
        "</atom:entry>\n" + 
        "";
    
    Entity result = deserializer.entity(new ByteArrayInputStream(payload.getBytes()), 
        edmEntitySet.getEntityType()).getEntity();

    Assert.assertEquals(2, result.getProperties().size());
    Assert.assertEquals(1, result.getNavigationLinks().size());
    
    Assert.assertEquals((short) 32767, result.getProperty("PropertyInt16").asPrimitive());
    Assert.assertEquals("Test String4", result.getProperty("PropertyString").asPrimitive());    
    
    Assert.assertEquals(1, result.getNavigationLinks().size());
    Link navLink = result.getNavigationLinks().get(0);
    Assert.assertEquals("http://docs.oasis-open.org/odata/ns/related/NavPropertyETAllPrimOne", navLink.getRel());
    Assert.assertEquals("id", navLink.getBindingLink());
    Assert.assertEquals("NavPropertyETAllPrimOne", navLink.getTitle());
    
    Entity inline = navLink.getInlineEntity();
    Assert.assertEquals(1, inline.getProperties().size());
    Assert.assertEquals(2, inline.getNavigationBindings().size());
    Assert.assertEquals(edmDate("2012-12-03"), inline.getProperty("PropertyDate").asPrimitive());
  } 
  
  @Test
  public void primitiveProperty() throws Exception {
    final EdmEntitySet edmEntitySet = entityContainer.getEntitySet("ESAllPrim");
    final EdmProperty edmProperty = (EdmProperty) edmEntitySet.getEntityType().getProperty("PropertyInt16");
   
    String payload = "<?xml version='1.0' encoding='UTF-8'?>"
        + "<metadata:value xmlns:metadata=\"http://docs.oasis-open.org/odata/ns/metadata\">"
        + "234</metadata:value>";

    Property result = deserializer.property(new ByteArrayInputStream(payload.getBytes()), edmProperty).getProperty();
    Assert.assertEquals((short) 234, result.getValue()); 
  }

  @Test
  public void primitivePropertyNull() throws Exception {
    final EdmEntitySet edmEntitySet = entityContainer.getEntitySet("ESAllPrim");
    final EdmProperty edmProperty = (EdmProperty) edmEntitySet.getEntityType().getProperty("PropertyString");
    String payload = "<?xml version='1.0' encoding='UTF-8'?>"
        + "<metadata:value xmlns:metadata=\"http://docs.oasis-open.org/odata/ns/metadata\" "
        + "metadata:null=\"true\"/>";

    Property result = deserializer.property(new ByteArrayInputStream(payload.getBytes()), edmProperty).getProperty();
    Assert.assertNull(result.getValue());    
  }
  
  @Test
  public void primitiveCollectionProperty() throws Exception {
    final EdmEntitySet edmEntitySet = entityContainer.getEntitySet("ESCollAllPrim");
    final EdmProperty edmProperty = (EdmProperty) edmEntitySet.getEntityType().getProperty("CollPropertyString");
    String payload = "<?xml version='1.0' encoding='UTF-8'?>"
        + "<metadata:value xmlns:metadata=\"http://docs.oasis-open.org/odata/ns/metadata\"> "
        + "<metadata:element>Employee1@company.example</metadata:element>"
        + "<metadata:element>Employee2@company.example</metadata:element>"
        + "<metadata:element>Employee3@company.example</metadata:element>"
        + "</metadata:value>";
    Property result = deserializer.property(new ByteArrayInputStream(payload.getBytes()), edmProperty).getProperty();
    Assert.assertEquals(Arrays.asList("Employee1@company.example", "Employee2@company.example",
        "Employee3@company.example"), result.getValue());
  }

  @Test
  public void complexProperty() throws Exception {
<<<<<<< HEAD
    Edm edm = Mockito.mock(Edm.class);

    CsdlProperty street = new CsdlProperty().setName("Street")
        .setType(EdmPrimitiveTypeKind.String.getFullQualifiedName());
    CsdlProperty city = new CsdlProperty().setName("City")
        .setType(EdmPrimitiveTypeKind.String.getFullQualifiedName());
    CsdlProperty region = new CsdlProperty().setName("Region")
        .setType(EdmPrimitiveTypeKind.String.getFullQualifiedName());
    CsdlProperty postalcode = new CsdlProperty().setName("PostalCode")
        .setType(EdmPrimitiveTypeKind.Int64.getFullQualifiedName());
    
    CsdlComplexType ct = new CsdlComplexType()
        .setName("Model.Address")
        .setProperties(Arrays.asList(street, city, region, postalcode));
    EdmComplexTypeImpl complexType = new EdmComplexTypeImpl(edm, new FullQualifiedName("Model.Address"), ct);
    
    Mockito.stub(edm.getComplexType(new FullQualifiedName("Model.Address"))).toReturn(complexType);
    
    CsdlProperty prop = new CsdlProperty();
    prop.setName("ShipTo");
    prop.setType(new FullQualifiedName("Model.Address"));
    EdmPropertyImpl edmProperty = new EdmPropertyImpl(edm, prop);

    String payload = "<data:ShipTo xmlns:data=\"http://docs.oasis-open.org/odata/ns/data\" " +
        " xmlns:metadata=\"http://docs.oasis-open.org/odata/ns/metadata\"\n" +
        " metadata:type=\"#Model.Address\">\n" + 
        "  <data:Street>Obere Str. 57</data:Street>\n" + 
        "  <data:City>Berlin</data:City>\n" + 
        "  <data:Region metadata:null=\"true\"/>\n" + 
        "  <data:PostalCode>12209</data:PostalCode>\n" + 
        "</data:ShipTo>";
    
    Property result = deserializer.property(new ByteArrayInputStream(payload.getBytes()), edmProperty).getProperty();
=======
    final EdmEntitySet edmEntitySet = entityContainer.getEntitySet("ESMixPrimCollComp");
    final EdmProperty edmProperty = (EdmProperty) edmEntitySet.getEntityType().getProperty("PropertyComp");
    final String payload = "<data:PropertyComp xmlns:data=\"http://docs.oasis-open.org/odata/ns/data\" "
        + " xmlns:metadata=\"http://docs.oasis-open.org/odata/ns/metadata\"\n"
        + " metadata:type=\"#olingo.odata.test1.CTTwoPrim\">\n"
        + "  <data:PropertyInt16>123</data:PropertyInt16>\n" 
        + "  <data:PropertyString metadata:null=\"true\"/>\n"
        + "</data:PropertyComp>";
>>>>>>> 5d364dfa

    final Property result = deserializer.property(new ByteArrayInputStream(payload.getBytes()), edmProperty)
        .getProperty();

    Assert.assertEquals("PropertyComp", result.getName());
    Assert.assertTrue(result.isComplex());
    final ComplexValue cv = result.asComplex();
    Assert.assertEquals("olingo.odata.test1.CTTwoPrim", result.getType());
    Assert.assertEquals((short) 123, getCVProperty(cv, "PropertyInt16").asPrimitive());
    Assert.assertTrue(getCVProperty(cv, "PropertyString").isNull());    
  }

  @Test
  public void complexCollectionProperty() throws Exception {
    final EdmEntitySet edmEntitySet = entityContainer.getEntitySet("ESMixPrimCollComp");
    final EdmProperty edmProperty = (EdmProperty) edmEntitySet.getEntityType().getProperty("CollPropertyComp");
    String payload = "<metadata:value xmlns:metadata=\"http://docs.oasis-open.org/odata/ns/metadata\"\n" + 
        "xmlns:data=\"http://docs.oasis-open.org/odata/ns/data\" "
        + "metadata:type=\"#Collection(olingo.odata.test1.CTTwoPrim)\">\n"+ 
        "  <metadata:element>\n" + 
        "    <data:PropertyInt16>123</data:PropertyInt16>\n" + 
        "    <data:PropertyString>TEST 1</data:PropertyString>\n" + 
        "  </metadata:element>\n" + 
        "  <metadata:element>\n" + 
        "    <data:PropertyInt16>456</data:PropertyInt16>\n" + 
        "    <data:PropertyString>TEST 2</data:PropertyString>\n" + 
        "  </metadata:element>\n" + 
        "  <metadata:element>\n" + 
        "    <data:PropertyInt16>789</data:PropertyInt16>\n" + 
        "    <data:PropertyString>TEST 3</data:PropertyString>\n" + 
        "  </metadata:element>\n" + 
        "</metadata:value>";
    Property result = deserializer.property(new ByteArrayInputStream(payload.getBytes()), edmProperty).getProperty();

    List<?> complexCollection = result.asCollection();

    Assert.assertEquals(3, complexCollection.size());
    Assert.assertEquals("Collection(olingo.odata.test1.CTTwoPrim)", result.getType());
    Assert.assertEquals((short) 123,
        getCVProperty((ComplexValue) complexCollection.get(0), "PropertyInt16").asPrimitive());
    Assert.assertEquals("TEST 1",
        getCVProperty((ComplexValue) complexCollection.get(0), "PropertyString").asPrimitive());
    Assert.assertEquals((short) 789,
        getCVProperty((ComplexValue) complexCollection.get(2), "PropertyInt16").asPrimitive());
    Assert.assertEquals("TEST 3",
        getCVProperty((ComplexValue) complexCollection.get(2), "PropertyString").asPrimitive());
  }

  @Test
  public void entityReference() throws Exception {
    String payload = "<metadata:ref xmlns:metadata=\"http://docs.oasis-open.org/odata/ns/metadata\"\n" + 
        "              metadata:context=\"http://host/service/$metadata#$ref\"\n" + 
        "              xmlns=\"http://www.w3.org/2005/Atom\" "+
        "              id=\"http://host/service/Orders(10643)\" />";
    
    List<URI> result = deserializer.entityReferences(new ByteArrayInputStream(payload.getBytes()))
        .getEntityReferences();    
    Assert.assertEquals(1, result.size());
    Assert.assertEquals("http://host/service/Orders(10643)", result.get(0).toASCIIString());
  }

  @Test
  public void entityReferences() throws Exception {
    String payload = "<feed xmlns=\"http://www.w3.org/2005/Atom\"\n" + 
        "      xmlns:metadata=\"http://docs.oasis-open.org/odata/ns/metadata\"\n" + 
        "      metadata:context=\"http://host/service/$metadata#Collection($ref)\" >\n" + 
        "  <metadata:ref id=\"http://host/service/Orders(10643)\" />\n" + 
        "  <metadata:ref id=\"http://host/service/Orders(10759)\" />\n" + 
        "</feed>";

    List<URI> result = deserializer.entityReferences(new ByteArrayInputStream(payload.getBytes()))
        .getEntityReferences();    
    Assert.assertEquals(2, result.size());
    Assert.assertEquals("http://host/service/Orders(10643)", result.get(0).toASCIIString());
    Assert.assertEquals("http://host/service/Orders(10759)", result.get(1).toASCIIString());
  }  
}<|MERGE_RESOLUTION|>--- conflicted
+++ resolved
@@ -522,41 +522,6 @@
 
   @Test
   public void complexProperty() throws Exception {
-<<<<<<< HEAD
-    Edm edm = Mockito.mock(Edm.class);
-
-    CsdlProperty street = new CsdlProperty().setName("Street")
-        .setType(EdmPrimitiveTypeKind.String.getFullQualifiedName());
-    CsdlProperty city = new CsdlProperty().setName("City")
-        .setType(EdmPrimitiveTypeKind.String.getFullQualifiedName());
-    CsdlProperty region = new CsdlProperty().setName("Region")
-        .setType(EdmPrimitiveTypeKind.String.getFullQualifiedName());
-    CsdlProperty postalcode = new CsdlProperty().setName("PostalCode")
-        .setType(EdmPrimitiveTypeKind.Int64.getFullQualifiedName());
-    
-    CsdlComplexType ct = new CsdlComplexType()
-        .setName("Model.Address")
-        .setProperties(Arrays.asList(street, city, region, postalcode));
-    EdmComplexTypeImpl complexType = new EdmComplexTypeImpl(edm, new FullQualifiedName("Model.Address"), ct);
-    
-    Mockito.stub(edm.getComplexType(new FullQualifiedName("Model.Address"))).toReturn(complexType);
-    
-    CsdlProperty prop = new CsdlProperty();
-    prop.setName("ShipTo");
-    prop.setType(new FullQualifiedName("Model.Address"));
-    EdmPropertyImpl edmProperty = new EdmPropertyImpl(edm, prop);
-
-    String payload = "<data:ShipTo xmlns:data=\"http://docs.oasis-open.org/odata/ns/data\" " +
-        " xmlns:metadata=\"http://docs.oasis-open.org/odata/ns/metadata\"\n" +
-        " metadata:type=\"#Model.Address\">\n" + 
-        "  <data:Street>Obere Str. 57</data:Street>\n" + 
-        "  <data:City>Berlin</data:City>\n" + 
-        "  <data:Region metadata:null=\"true\"/>\n" + 
-        "  <data:PostalCode>12209</data:PostalCode>\n" + 
-        "</data:ShipTo>";
-    
-    Property result = deserializer.property(new ByteArrayInputStream(payload.getBytes()), edmProperty).getProperty();
-=======
     final EdmEntitySet edmEntitySet = entityContainer.getEntitySet("ESMixPrimCollComp");
     final EdmProperty edmProperty = (EdmProperty) edmEntitySet.getEntityType().getProperty("PropertyComp");
     final String payload = "<data:PropertyComp xmlns:data=\"http://docs.oasis-open.org/odata/ns/data\" "
@@ -565,7 +530,6 @@
         + "  <data:PropertyInt16>123</data:PropertyInt16>\n" 
         + "  <data:PropertyString metadata:null=\"true\"/>\n"
         + "</data:PropertyComp>";
->>>>>>> 5d364dfa
 
     final Property result = deserializer.property(new ByteArrayInputStream(payload.getBytes()), edmProperty)
         .getProperty();
