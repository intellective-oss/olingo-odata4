--- conflicted
+++ resolved
@@ -136,19 +136,11 @@
               .contextURL(ContextURL.with().entitySet(edmEntitySet).suffix(Suffix.ENTITY).build())
               .build());
       Assert.fail("Expected exception not thrown!");
-<<<<<<< HEAD
     } catch (final SerializerException e) {
       Assert.assertEquals(SerializerException.MessageKeys.WRONG_PROPERTY_VALUE, e.getMessageKey());
        final String message = e.getLocalizedMessage();
        Assert.assertThat(message, CoreMatchers.containsString("PropertyInt16"));
        Assert.assertThat(message, CoreMatchers.containsString("false"));
-=======
-    } catch (final ODataSerializerException e) {
-      Assert.assertEquals(ODataSerializerException.MessageKeys.WRONG_PROPERTY_VALUE, e.getMessageKey());
-      final String message = e.getLocalizedMessage();
-      Assert.assertThat(message, CoreMatchers.containsString("PropertyInt16"));
-      Assert.assertThat(message, CoreMatchers.containsString("false"));
->>>>>>> 1971a90c
     }
   }
 
@@ -600,13 +592,12 @@
         resultString);
   }
 
-  @Test(expected = ODataSerializerException.class)
+  @Test(expected = SerializerException.class)
   public void individualPrimitivePropertyNull() throws Exception {
     PropertyImpl property = new PropertyImpl("Edm.String", "PropertyString", ValueType.PRIMITIVE, null);
     final EdmEntitySet edmEntitySet = entityContainer.getEntitySet("ESAllPrim");
     EdmElement edmElement = edmEntitySet.getEntityType().getProperty("PropertyString");
-    InputStream result = serializer
-        .entityProperty((EdmProperty) edmElement, property,
+    serializer.entityProperty((EdmProperty) edmElement, property,
             ODataSerializerOptions.with()
                 .contextURL(ContextURL.with().entitySetOrSingletonOrType("Edm.String")
                     .build())
