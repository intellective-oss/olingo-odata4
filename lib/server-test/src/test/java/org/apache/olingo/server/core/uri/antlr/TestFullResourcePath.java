/*
 * Licensed to the Apache Software Foundation (ASF) under one
 * or more contributor license agreements. See the NOTICE file
 * distributed with this work for additional information
 * regarding copyright ownership. The ASF licenses this file
 * to you under the Apache License, Version 2.0 (the
 * "License"); you may not use this file except in compliance
 * with the License. You may obtain a copy of the License at
 * 
 * http://www.apache.org/licenses/LICENSE-2.0
 * 
 * Unless required by applicable law or agreed to in writing,
 * software distributed under the License is distributed on an
 * "AS IS" BASIS, WITHOUT WARRANTIES OR CONDITIONS OF ANY
 * KIND, either express or implied. See the License for the
 * specific language governing permissions and limitations
 * under the License.
 */
package org.apache.olingo.server.core.uri.antlr;

import java.io.UnsupportedEncodingException;
import java.util.Arrays;
import java.util.Collections;

import org.apache.olingo.commons.api.edm.Edm;
import org.apache.olingo.commons.api.edm.EdmEntityContainer;
import org.apache.olingo.commons.api.edm.EdmEntitySet;
import org.apache.olingo.commons.api.edm.EdmEntityType;
import org.apache.olingo.commons.api.edm.EdmKeyPropertyRef;
import org.apache.olingo.commons.api.edm.EdmNavigationProperty;
import org.apache.olingo.commons.api.edm.EdmPrimitiveTypeKind;
import org.apache.olingo.commons.api.edm.EdmProperty;
import org.apache.olingo.commons.api.edm.FullQualifiedName;
import org.apache.olingo.commons.api.format.ContentType;
import org.apache.olingo.commons.core.Encoder;
import org.apache.olingo.server.api.OData;
import org.apache.olingo.server.api.ODataApplicationException;
import org.apache.olingo.server.api.edmx.EdmxReference;
import org.apache.olingo.server.api.uri.UriInfoKind;
import org.apache.olingo.server.api.uri.UriResourceKind;
import org.apache.olingo.server.api.uri.queryoption.expression.BinaryOperatorKind;
import org.apache.olingo.server.api.uri.queryoption.expression.ExpressionVisitException;
import org.apache.olingo.server.api.uri.queryoption.expression.MethodKind;
import org.apache.olingo.server.core.uri.parser.UriParserException;
import org.apache.olingo.server.core.uri.parser.UriParserSemanticException;
import org.apache.olingo.server.core.uri.parser.UriParserSemanticException.MessageKeys;
import org.apache.olingo.server.core.uri.parser.UriParserSyntaxException;
import org.apache.olingo.server.core.uri.testutil.FilterValidator;
import org.apache.olingo.server.core.uri.testutil.TestUriValidator;
import org.apache.olingo.server.core.uri.validator.UriValidationException;
import org.apache.olingo.server.tecsvc.provider.ComplexTypeProvider;
import org.apache.olingo.server.tecsvc.provider.ContainerProvider;
import org.apache.olingo.server.tecsvc.provider.EdmTechProvider;
import org.apache.olingo.server.tecsvc.provider.EntityTypeProvider;
import org.apache.olingo.server.tecsvc.provider.EnumTypeProvider;
import org.apache.olingo.server.tecsvc.provider.PropertyProvider;
import org.junit.Ignore;
import org.junit.Test;
import org.mockito.Mockito;

public class TestFullResourcePath {

  private static final OData oData = OData.newInstance();
  private final TestUriValidator testUri;
  private final FilterValidator testFilter;

  public TestFullResourcePath() {
    final Edm edm = oData.createServiceMetadata(new EdmTechProvider(), Collections.<EdmxReference> emptyList())
        .getEdm();
    testUri = new TestUriValidator().setEdm(edm);
    testFilter = new FilterValidator().setEdm(edm);
  }

  @Test
  public void enumAndTypeDefAsKey() throws Exception {
    testUri
        .run("ESMixEnumDefCollComp(PropertyEnumString=olingo.odata.test1.ENString'String1',PropertyDefString='abc')")
        .goPath()
        .at(0)
        .isEntitySet("ESMixEnumDefCollComp")
        .isKeyPredicate(0, "PropertyEnumString", "olingo.odata.test1.ENString'String1'")
        .isKeyPredicate(1, "PropertyDefString", "'abc'");

    testUri
        .run("ESMixEnumDefCollComp", "$filter=PropertyEnumString has Namespace1_Alias.ENString'String1'")
        .goPath()
        .at(0)
        .isEntitySet("ESMixEnumDefCollComp")
        .goUpUriValidator()
        .goFilter().is("<<PropertyEnumString> has <olingo.odata.test1.ENString<String1>>>");
  }

  @Test
  public void testFunctionBound_varOverloading() throws Exception {
    // on ESTwoKeyNav
    testUri.run("ESTwoKeyNav/olingo.odata.test1.BFCESTwoKeyNavRTESTwoKeyNav()").goPath()
        .at(0)
        .isUriPathInfoKind(UriResourceKind.entitySet)
        .isType(EntityTypeProvider.nameETTwoKeyNav, true)
        .at(1)
        .isUriPathInfoKind(UriResourceKind.function)
        .isType(EntityTypeProvider.nameETTwoKeyNav);

    // with string parameter
    testUri.run("ESTwoKeyNav/olingo.odata.test1.BFCESTwoKeyNavRTESTwoKeyNav(ParameterString='ABC')").goPath()
        .at(0)
        .isUriPathInfoKind(UriResourceKind.entitySet)
        .isType(EntityTypeProvider.nameETTwoKeyNav, true)
        .at(1)
        .isUriPathInfoKind(UriResourceKind.function)
        .isType(EntityTypeProvider.nameETTwoKeyNav);

    // with string parameter
    testUri.run("ESTwoKeyNav/olingo.odata.test1.BFCESTwoKeyNavRTESTwoKeyNav()").goPath()
        .at(0)
        .isUriPathInfoKind(UriResourceKind.entitySet)
        .isType(EntityTypeProvider.nameETTwoKeyNav, true)
        .at(1)
        .isUriPathInfoKind(UriResourceKind.function)
        .isType(EntityTypeProvider.nameETTwoKeyNav);
  }

  @Test
  public void runBfuncBnCpropCastRtEs() throws Exception {

    testUri.run("ESTwoKeyNav(PropertyInt16=1,PropertyString='2')/olingo.odata.test1.ETBaseTwoKeyNav"
        + "/PropertyComp/olingo.odata.test1.BFCCTPrimCompRTESBaseTwoKeyNav()")
        .isKind(UriInfoKind.resource).goPath()
        .first()
        .isEntitySet("ESTwoKeyNav")
        .isType(EntityTypeProvider.nameETTwoKeyNav, false)
        .isKeyPredicate(0, "PropertyInt16", "1")
        .isKeyPredicate(1, "PropertyString", "'2'")
        .isTypeFilterOnEntry(EntityTypeProvider.nameETBaseTwoKeyNav)
        .n()
        .isComplex("PropertyComp")
        .isType(ComplexTypeProvider.nameCTPrimComp, false)
        .n()
        .isFunction("BFCCTPrimCompRTESBaseTwoKeyNav");

    testUri.run("ESTwoKeyNav(PropertyInt16=1,PropertyString='2')/olingo.odata.test1.ETBaseTwoKeyNav"
        + "/PropertyComp/olingo.odata.test1.BFCCTPrimCompRTESBaseTwoKeyNav()/$count")
        .isKind(UriInfoKind.resource).goPath()
        .first()
        .isEntitySet("ESTwoKeyNav")
        .isType(EntityTypeProvider.nameETTwoKeyNav, false)
        .isKeyPredicate(0, "PropertyInt16", "1")
        .isKeyPredicate(1, "PropertyString", "'2'")
        .isTypeFilterOnEntry(EntityTypeProvider.nameETBaseTwoKeyNav)
        .n()
        .isComplex("PropertyComp")
        .isType(ComplexTypeProvider.nameCTPrimComp, false)
        .n()
        .isFunction("BFCCTPrimCompRTESBaseTwoKeyNav")
        .isType(EntityTypeProvider.nameETBaseTwoKeyNav)
        .n()
        .isUriPathInfoKind(UriResourceKind.count);

  }

  @Test
  public void runBfuncBnCpropCollRtEs() throws Exception {
    testUri.run("ESKeyNav(PropertyInt16=1)/CollPropertyComp/olingo.odata.test1.BFCCollCTPrimCompRTESAllPrim()")
        .isKind(UriInfoKind.resource).goPath()
        .first()
        .isEntitySet("ESKeyNav")
        .isKeyPredicate(0, "PropertyInt16", "1")
        .n()
        .isUriPathInfoKind(UriResourceKind.complexProperty)
        .isComplex("CollPropertyComp")
        .isType(ComplexTypeProvider.nameCTPrimComp, true)
        .n()
        .isFunction("BFCCollCTPrimCompRTESAllPrim");

    testUri
        .run("ESKeyNav(PropertyInt16=1)/CollPropertyComp/olingo.odata.test1.BFCCollCTPrimCompRTESAllPrim()/$count")
        .isKind(UriInfoKind.resource).goPath()
        .first()
        .isEntitySet("ESKeyNav")
        .isKeyPredicate(0, "PropertyInt16", "1")
        .n()
        .isUriPathInfoKind(UriResourceKind.complexProperty)
        .isComplex("CollPropertyComp")
        .isType(ComplexTypeProvider.nameCTPrimComp, true)
        .n()
        .isFunction("BFCCollCTPrimCompRTESAllPrim")
        .isType(EntityTypeProvider.nameETAllPrim, true)
        .n()
        .isUriPathInfoKind(UriResourceKind.count);
  }

  @Test
  public void runBfuncBnCpropRtEs() throws Exception {
    testUri.run("ESTwoKeyNav(PropertyInt16=1,PropertyString='2')"
        + "/PropertyComp/olingo.odata.test1.BFCCTPrimCompRTESTwoKeyNav()")
        .isKind(UriInfoKind.resource).goPath()
        .first()
        .isEntitySet("ESTwoKeyNav")
        .isKeyPredicate(0, "PropertyInt16", "1")
        .isKeyPredicate(1, "PropertyString", "'2'")
        .n()
        .isUriPathInfoKind(UriResourceKind.complexProperty)
        .isComplex("PropertyComp")
        .isType(ComplexTypeProvider.nameCTPrimComp, false)
        .n()
        .isFunction("BFCCTPrimCompRTESTwoKeyNav");

    testUri.run("ESTwoKeyNav(PropertyInt16=1,PropertyString='2')"
        + "/PropertyComp/olingo.odata.test1.BFCCTPrimCompRTESTwoKeyNav()/$count")
        .isKind(UriInfoKind.resource).goPath()
        .first()
        .isEntitySet("ESTwoKeyNav")
        .isKeyPredicate(0, "PropertyInt16", "1")
        .isKeyPredicate(1, "PropertyString", "'2'")
        .n()
        .isUriPathInfoKind(UriResourceKind.complexProperty)
        .isComplex("PropertyComp")
        .isType(ComplexTypeProvider.nameCTPrimComp, false)
        .n()
        .isFunction("BFCCTPrimCompRTESTwoKeyNav")
        .isType(EntityTypeProvider.nameETTwoKeyNav)
        .n()
        .isUriPathInfoKind(UriResourceKind.count);

  }

  @Test
  public void runBfuncBnEntityRtEs() throws Exception {
    testUri.run("ESTwoKeyNav(PropertyInt16=1,PropertyString='2')/olingo.odata.test1.BFCETTwoKeyNavRTESTwoKeyNav()")
        .isKind(UriInfoKind.resource).goPath()
        .first()
        .isEntitySet("ESTwoKeyNav")
        .isKeyPredicate(0, "PropertyInt16", "1")
        .isKeyPredicate(1, "PropertyString", "'2'")
        .n()
        .isFunction("BFCETTwoKeyNavRTESTwoKeyNav");
  }

  @Test
  public void runBfuncBnEntityCastRtEs() throws Exception {
    testUri
        .run("ESTwoKeyNav(PropertyInt16=1,PropertyString='2')/olingo.odata.test1.ETBaseTwoKeyNav"
            + "/olingo.odata.test1.BFCETBaseTwoKeyNavRTESTwoKeyNav()")
        .isKind(UriInfoKind.resource).goPath()
        .first()
        .isEntitySet("ESTwoKeyNav")
        .isType(EntityTypeProvider.nameETTwoKeyNav, false)
        .isKeyPredicate(0, "PropertyInt16", "1")
        .isKeyPredicate(1, "PropertyString", "'2'")
        .isTypeFilterOnEntry(EntityTypeProvider.nameETBaseTwoKeyNav)
        .n()
        .isFunction("BFCETBaseTwoKeyNavRTESTwoKeyNav");

    testUri
        .run("ESTwoKeyNav/olingo.odata.test1.ETBaseTwoKeyNav(PropertyInt16=1,PropertyString='(''2'')')"
            + "/olingo.odata.test1.BFCETBaseTwoKeyNavRTESTwoKeyNav()")
        .isKind(UriInfoKind.resource).goPath()
        .first()
        .isEntitySet("ESTwoKeyNav")
        .isType(EntityTypeProvider.nameETTwoKeyNav, false)
        .isTypeFilterOnCollection(EntityTypeProvider.nameETBaseTwoKeyNav)
        .isKeyPredicate(0, "PropertyInt16", "1")
        .isKeyPredicate(1, "PropertyString", "'(''2'')'")
        .n()
        .isFunction("BFCETBaseTwoKeyNavRTESTwoKeyNav");
  }

  @Test
  public void runBfuncBnEsCastRtEs() throws Exception {
    testUri.run("ESTwoKeyNav/olingo.odata.test1.ETBaseTwoKeyNav"
        + "/olingo.odata.test1.BFCESBaseTwoKeyNavRTESBaseTwoKey()")
        .isKind(UriInfoKind.resource).goPath()
        .first()
        .isEntitySet("ESTwoKeyNav")
        .isType(EntityTypeProvider.nameETTwoKeyNav, true)
        .isTypeFilterOnCollection(EntityTypeProvider.nameETBaseTwoKeyNav)
        .n()
        .isFunction("BFCESBaseTwoKeyNavRTESBaseTwoKey");

    testUri.run("ESTwoKeyNav/olingo.odata.test1.ETBaseTwoKeyNav"
        + "/olingo.odata.test1.BFCESBaseTwoKeyNavRTESBaseTwoKey()"
        + "/olingo.odata.test1.ETTwoBaseTwoKeyNav")
        .isKind(UriInfoKind.resource).goPath()
        .first()
        .isEntitySet("ESTwoKeyNav")
        .isType(EntityTypeProvider.nameETTwoKeyNav, true)
        .isTypeFilterOnCollection(EntityTypeProvider.nameETBaseTwoKeyNav)
        .n()
        .isFunction("BFCESBaseTwoKeyNavRTESBaseTwoKey")
        .isType(EntityTypeProvider.nameETBaseTwoKeyNav)
        .isTypeFilterOnCollection(EntityTypeProvider.nameETTwoBaseTwoKeyNav);

    testUri.run("ESTwoKeyNav"
        + "/olingo.odata.test1.BFCESTwoKeyNavRTESTwoKeyNav()"
        + "/olingo.odata.test1.ETBaseTwoKeyNav(PropertyInt16=1,PropertyString='2')"
        + "/olingo.odata.test1.ETTwoBaseTwoKeyNav")
        .isKind(UriInfoKind.resource).goPath()
        .first()
        .isEntitySet("ESTwoKeyNav")
        .n()
        .isFunction("BFCESTwoKeyNavRTESTwoKeyNav")
        .isType(EntityTypeProvider.nameETTwoKeyNav)
        .isTypeFilterOnCollection(EntityTypeProvider.nameETBaseTwoKeyNav)
        .isKeyPredicate(0, "PropertyInt16", "1")
        .isKeyPredicate(1, "PropertyString", "'2'")
        .isTypeFilterOnEntry(EntityTypeProvider.nameETTwoBaseTwoKeyNav);
  }

  @Test
  public void runBfuncBnEsRtCprop() throws Exception {
    testUri.run("ESAllPrim/olingo.odata.test1.BFNESAllPrimRTCTAllPrim()")
        .isKind(UriInfoKind.resource).goPath()
        .first()
        .isEntitySet("ESAllPrim")
        .n()
        .isFunction("BFNESAllPrimRTCTAllPrim")
        .isType(ComplexTypeProvider.nameCTAllPrim);

    testUri.run("ESTwoKeyNav/olingo.odata.test1.BFCESTwoKeyNavRTCTTwoPrim()/olingo.odata.test1.CTBase")
        .isKind(UriInfoKind.resource).goPath()
        .first()
        .isEntitySet("ESTwoKeyNav")
        .n()
        .isFunction("BFCESTwoKeyNavRTCTTwoPrim")
        .isType(ComplexTypeProvider.nameCTTwoPrim, false)
        .isTypeFilterOnEntry(ComplexTypeProvider.nameCTBase);
  }

  @Test
  public void runBfuncBnEsRtCpropColl() throws Exception {
    testUri.run("ESTwoKeyNav/olingo.odata.test1.BFCESTwoKeyNavRTCollCTTwoPrim()")
        .isKind(UriInfoKind.resource).goPath()
        .first()
        .isEntitySet("ESTwoKeyNav")
        .n()
        .isFunction("BFCESTwoKeyNavRTCollCTTwoPrim")
        .isType(ComplexTypeProvider.nameCTTwoPrim, true);

    testUri.run("ESTwoKeyNav/olingo.odata.test1.BFCESTwoKeyNavRTCollCTTwoPrim()/$count")
        .isKind(UriInfoKind.resource).goPath()
        .first()
        .isEntitySet("ESTwoKeyNav")
        .n()
        .isFunction("BFCESTwoKeyNavRTCollCTTwoPrim")
        .isType(ComplexTypeProvider.nameCTTwoPrim, true)
        .n()
        .isUriPathInfoKind(UriResourceKind.count);
  }

  @Test
  public void runBfuncBnEsRtEntityPpNp() throws Exception {
    testUri.run("ESTwoKeyNav/olingo.odata.test1.BFCESTwoKeyNavRTTwoKeyNav()/NavPropertyETKeyNavOne")
        .isKind(UriInfoKind.resource).goPath()
        .first()
        .isEntitySet("ESTwoKeyNav")
        .n()
        .isFunction("BFCESTwoKeyNavRTTwoKeyNav")
        .n()
        .isNavProperty("NavPropertyETKeyNavOne", EntityTypeProvider.nameETKeyNav, false);

    testUri.run("ESTwoKeyNav/olingo.odata.test1.BFCESTwoKeyNavRTTwoKeyNav()/NavPropertyETKeyNavOne/$ref")
        .isKind(UriInfoKind.resource).goPath()
        .first()
        .isEntitySet("ESTwoKeyNav")
        .n()
        .isFunction("BFCESTwoKeyNavRTTwoKeyNav")
        .n()
        .isNavProperty("NavPropertyETKeyNavOne", EntityTypeProvider.nameETKeyNav, false)
        .n()
        .isUriPathInfoKind(UriResourceKind.ref);

    testUri.run("ESKeyNav/olingo.odata.test1.BFCESKeyNavRTETKeyNav()/NavPropertyETMediaOne/$value")
        .isKind(UriInfoKind.resource).goPath()
        .first()
        .isEntitySet("ESKeyNav")
        .n()
        .isFunction("BFCESKeyNavRTETKeyNav")
        .n()
        .isNavProperty("NavPropertyETMediaOne", EntityTypeProvider.nameETMedia, false)
        .n()
        .isValue();

    testUri.run("ESKeyNav/olingo.odata.test1.BFCESKeyNavRTETKeyNavParam(ParameterString='1')"
        + "/NavPropertyETTwoKeyNavOne")
        .isKind(UriInfoKind.resource).goPath()
        .first()
        .isEntitySet("ESKeyNav")
        .n()
        .isFunction("BFCESKeyNavRTETKeyNavParam")
        .isParameter(0, "ParameterString", "'1'")
        .n()
        .isNavProperty("NavPropertyETTwoKeyNavOne", EntityTypeProvider.nameETTwoKeyNav, false);

    testUri.run("ESKeyNav/olingo.odata.test1.BFCESKeyNavRTETKeyNavParam(ParameterString='1')"
        + "/NavPropertyETTwoKeyNavOne/PropertyComp")
        .isKind(UriInfoKind.resource).goPath()
        .first()
        .isEntitySet("ESKeyNav")
        .n()
        .isFunction("BFCESKeyNavRTETKeyNavParam")
        .isParameter(0, "ParameterString", "'1'")
        .n()
        .isNavProperty("NavPropertyETTwoKeyNavOne", EntityTypeProvider.nameETTwoKeyNav, false)
        .n()
        .isComplex("PropertyComp")
        .isType(ComplexTypeProvider.nameCTPrimComp);

    testUri.run("ESKeyNav/olingo.odata.test1.BFCESKeyNavRTETKeyNavParam(ParameterString='1')"
        + "/NavPropertyETTwoKeyNavOne/PropertyComp/PropertyComp")
        .isKind(UriInfoKind.resource).goPath()
        .first()
        .isEntitySet("ESKeyNav")
        .n()
        .isFunction("BFCESKeyNavRTETKeyNavParam")
        .isParameter(0, "ParameterString", "'1'")
        .n()
        .isNavProperty("NavPropertyETTwoKeyNavOne", EntityTypeProvider.nameETTwoKeyNav, false)
        .n()
        .isComplex("PropertyComp")
        .isType(ComplexTypeProvider.nameCTPrimComp)
        .n()
        .isComplex("PropertyComp")
        .isType(ComplexTypeProvider.nameCTAllPrim);

    testUri.run("ESKeyNav/olingo.odata.test1.BFCESKeyNavRTETKeyNavParam(ParameterString='1')"
        + "/NavPropertyETTwoKeyNavOne/PropertyString")
        .isKind(UriInfoKind.resource).goPath()
        .first()
        .isEntitySet("ESKeyNav")
        .n()
        .isFunction("BFCESKeyNavRTETKeyNavParam")
        .isParameter(0, "ParameterString", "'1'")
        .n()
        .isNavProperty("NavPropertyETTwoKeyNavOne", EntityTypeProvider.nameETTwoKeyNav, false)
        .n()
        .isPrimitiveProperty("PropertyString", PropertyProvider.nameString, false);

    testUri.run("ESKeyNav/olingo.odata.test1.BFCESKeyNavRTETKeyNavParam(ParameterString='1')"
        + "/NavPropertyETTwoKeyNavMany(PropertyInt16=2,PropertyString='3')/PropertyString")
        .isKind(UriInfoKind.resource).goPath()
        .first()
        .isEntitySet("ESKeyNav")
        .n()
        .isFunction("BFCESKeyNavRTETKeyNavParam")
        .isParameter(0, "ParameterString", "'1'")
        .n()
        .isNavProperty("NavPropertyETTwoKeyNavMany", EntityTypeProvider.nameETTwoKeyNav, false)
        .isKeyPredicate(0, "PropertyInt16", "2")
        .isKeyPredicate(1, "PropertyString", "'3'")
        .n()
        .isPrimitiveProperty("PropertyString", PropertyProvider.nameString, false);

    testUri.runEx("ESKeyNav/olingo.odata.test1.BFCESKeyNavRTETKeyNavParam(WrongParameter='1')")
        .isExSemantic(MessageKeys.UNKNOWN_PART);
    testUri.runEx("ESKeyNav/olingo.odata.test1.BFCESKeyNavRTETKeyNavParam(ParameterString=wrong)")
        .isExSemantic(MessageKeys.INVALID_KEY_VALUE);
  }

  @Test
  public void runBfuncBnEsRtEntyPpNpCast() throws Exception {
    testUri.run("ESTwoKeyNav/olingo.odata.test1.BFCESTwoKeyNavRTTwoKeyNav()"
        + "/NavPropertyETTwoKeyNavOne/olingo.odata.test1.ETBaseTwoKeyNav")
        .isKind(UriInfoKind.resource).goPath()
        .first()
        .isEntitySet("ESTwoKeyNav")
        .n()
        .isFunction("BFCESTwoKeyNavRTTwoKeyNav")
        .n()
        .isNavProperty("NavPropertyETTwoKeyNavOne", EntityTypeProvider.nameETTwoKeyNav, false)
        .isType(EntityTypeProvider.nameETTwoKeyNav, false)
        .isTypeFilterOnEntry(EntityTypeProvider.nameETBaseTwoKeyNav);

    testUri
        .run("ESTwoKeyNav/olingo.odata.test1.BFCESTwoKeyNavRTESTwoKeyNav()(PropertyInt16=1,PropertyString='2')"
            + "/NavPropertyETTwoKeyNavOne/olingo.odata.test1.ETTwoBaseTwoKeyNav")
        .isKind(UriInfoKind.resource).goPath()
        .first()
        .isEntitySet("ESTwoKeyNav")
        .n()
        .isFunction("BFCESTwoKeyNavRTESTwoKeyNav")
        .isType(EntityTypeProvider.nameETTwoKeyNav, false)
        .isKeyPredicate(0, "PropertyInt16", "1")
        .isKeyPredicate(1, "PropertyString", "'2'")
        .n()
        .isNavProperty("NavPropertyETTwoKeyNavOne", EntityTypeProvider.nameETTwoKeyNav, false)
        .isType(EntityTypeProvider.nameETTwoKeyNav, false)
        .isTypeFilterOnEntry(EntityTypeProvider.nameETTwoBaseTwoKeyNav);

  }

  @Test
  public void runBfuncBnEsRtEntityPpCp() throws Exception {

    testUri.run("ESKeyNav/olingo.odata.test1.BFCESKeyNavRTETKeyNav()/PropertyCompNav")
        .isKind(UriInfoKind.resource).goPath()
        .first()
        .isEntitySet("ESKeyNav")
        .n()
        .isFunction("BFCESKeyNavRTETKeyNav")
        .n()
        .isComplex("PropertyCompNav")
        .isType(ComplexTypeProvider.nameCTNavFiveProp);

    testUri.run("ESKeyNav/olingo.odata.test1.BFCESKeyNavRTETKeyNav()/PropertyCompNav/PropertyInt16")
        .isKind(UriInfoKind.resource).goPath()
        .first()
        .isEntitySet("ESKeyNav")
        .n()
        .isFunction("BFCESKeyNavRTETKeyNav")
        .n()
        .isComplex("PropertyCompNav")
        .isType(ComplexTypeProvider.nameCTNavFiveProp)
        .n()
        .isPrimitiveProperty("PropertyInt16", PropertyProvider.nameInt16, false);

    testUri.run("ESKeyNav/olingo.odata.test1.BFCESKeyNavRTETKeyNav()/PropertyCompNav/PropertyInt16/$value")
        .isKind(UriInfoKind.resource).goPath()
        .first()
        .isEntitySet("ESKeyNav")
        .n()
        .isFunction("BFCESKeyNavRTETKeyNav")
        .n()
        .isComplex("PropertyCompNav")
        .isType(ComplexTypeProvider.nameCTNavFiveProp)
        .n()
        .isPrimitiveProperty("PropertyInt16", PropertyProvider.nameInt16, false)
        .n()
        .isValue();

  }

  @Test
  public void runBfuncBnEsRtEntyPpCpCast() throws Exception {

    testUri.run("ESKeyNav/olingo.odata.test1.BFCESKeyNavRTETKeyNavParam(ParameterString='1')"
        + "/PropertyCompTwoPrim/olingo.odata.test1.CTTwoBase")
        .isKind(UriInfoKind.resource).goPath()
        .first()
        .isEntitySet("ESKeyNav")
        .n()
        .isFunction("BFCESKeyNavRTETKeyNavParam")
        .isParameter(0, "ParameterString", "'1'")
        .n()
        .isComplex("PropertyCompTwoPrim")
        .isType(ComplexTypeProvider.nameCTTwoPrim)
        .isTypeFilter(ComplexTypeProvider.nameCTTwoBase);

    testUri.run("ESKeyNav/olingo.odata.test1.BFCESKeyNavRTETKeyNavParam(ParameterString='1')"
        + "/NavPropertyETTwoKeyNavMany(PropertyInt16=2,PropertyString='3')"
        + "/PropertyCompTwoPrim/olingo.odata.test1.CTTwoBase")
        .isKind(UriInfoKind.resource).goPath()
        .first()
        .isEntitySet("ESKeyNav")
        .n()
        .isFunction("BFCESKeyNavRTETKeyNavParam")
        .isParameter(0, "ParameterString", "'1'")
        .n()
        .isNavProperty("NavPropertyETTwoKeyNavMany", EntityTypeProvider.nameETTwoKeyNav, false)
        .isKeyPredicate(0, "PropertyInt16", "2")
        .isKeyPredicate(1, "PropertyString", "'3'")
        .n()
        .isComplex("PropertyCompTwoPrim")
        .isType(ComplexTypeProvider.nameCTTwoPrim)
        .isTypeFilter(ComplexTypeProvider.nameCTTwoBase);
  }

  @Test
  public void runBfuncBnEsRtEntityPpSp() throws Exception {
    testUri.run("ESKeyNav/olingo.odata.test1.BFCESKeyNavRTETKeyNav()/PropertyInt16")
        .isKind(UriInfoKind.resource).goPath()
        .first()
        .isEntitySet("ESKeyNav")
        .n()
        .isFunction("BFCESKeyNavRTETKeyNav")
        .n()
        .isPrimitiveProperty("PropertyInt16", PropertyProvider.nameInt16, false);

    testUri.run("ESKeyNav/olingo.odata.test1.BFCESKeyNavRTETKeyNav()/PropertyInt16/$value")
        .isKind(UriInfoKind.resource).goPath()
        .first()
        .isEntitySet("ESKeyNav")
        .n()
        .isFunction("BFCESKeyNavRTETKeyNav")
        .n()
        .isPrimitiveProperty("PropertyInt16", PropertyProvider.nameInt16, false)
        .n()
        .isValue();

  }

  @Test
  public void runBfuncBnEsRtEs() throws Exception {

    testUri.run("ESTwoKeyNav/olingo.odata.test1.BFCESTwoKeyNavRTESTwoKeyNav()")
        .isKind(UriInfoKind.resource).goPath()
        .first()
        .isEntitySet("ESTwoKeyNav")
        .n()
        .isFunction("BFCESTwoKeyNavRTESTwoKeyNav")
        .isType(EntityTypeProvider.nameETTwoKeyNav);

    testUri.run("ESTwoKeyNav/olingo.odata.test1.BFCESTwoKeyNavRTESTwoKeyNav(ParameterString='2')")
        .isKind(UriInfoKind.resource).goPath()
        .first()
        .isEntitySet("ESTwoKeyNav")
        .n()
        .isFunction("BFCESTwoKeyNavRTESTwoKeyNav")
        .isParameter(0, "ParameterString", "'2'")
        .isType(EntityTypeProvider.nameETTwoKeyNav);

    testUri.run("ESKeyNav/olingo.odata.test1.BFCESTwoKeyNavRTESTwoKeyNav()")
        .isKind(UriInfoKind.resource).goPath()
        .first()
        .isEntitySet("ESKeyNav")
        .n()
        .isFunction("BFCESTwoKeyNavRTESTwoKeyNav")
        .isType(EntityTypeProvider.nameETTwoKeyNav);

    testUri.run("ESTwoKeyNav/olingo.odata.test1.BFCESTwoKeyNavRTESTwoKeyNav(ParameterString='3')")
        .isKind(UriInfoKind.resource).goPath()
        .first()
        .isEntitySet("ESTwoKeyNav")
        .n()
        .isFunction("BFCESTwoKeyNavRTESTwoKeyNav")
        .isParameter(0, "ParameterString", "'3'")
        .isType(EntityTypeProvider.nameETTwoKeyNav);

    testUri.run("ESTwoKeyNav/olingo.odata.test1.BFCESTwoKeyNavRTESTwoKeyNav()/$count")
        .isKind(UriInfoKind.resource).goPath()
        .first()
        .isEntitySet("ESTwoKeyNav")
        .n()
        .isFunction("BFCESTwoKeyNavRTESTwoKeyNav")
        .isType(EntityTypeProvider.nameETTwoKeyNav)
        .n()
        .isCount();

    testUri.run("ESTwoKeyNav/olingo.odata.test1.BFCESTwoKeyNavRTESTwoKeyNav()(PropertyInt16=1,PropertyString='2')")
        .isKind(UriInfoKind.resource).goPath()
        .first()
        .isEntitySet("ESTwoKeyNav")
        .n()
        .isFunction("BFCESTwoKeyNavRTESTwoKeyNav")
        .isKeyPredicate(0, "PropertyInt16", "1")
        .isKeyPredicate(1, "PropertyString", "'2'");

  }

  @Test
  public void runBfuncBnEsRtEsBa() throws Exception {

    testUri.run("ESKeyNav(PropertyInt16=1)/CollPropertyComp"
        + "/olingo.odata.test1.BFCCollCTPrimCompRTESAllPrim()/olingo.odata.test1.BAESAllPrimRTETAllPrim")
        .isKind(UriInfoKind.resource).goPath()
        .first()
        .isEntitySet("ESKeyNav")
        .isKeyPredicate(0, "PropertyInt16", "1")
        .n()
        .isComplex("CollPropertyComp")
        .isType(ComplexTypeProvider.nameCTPrimComp)
        .n()
        .isFunction("BFCCollCTPrimCompRTESAllPrim")
        .n()
        .isAction("BAESAllPrimRTETAllPrim");

  }

  @Test
  public void runBfuncBnEsRtPrim() throws Exception {
    testUri.run("ESTwoKeyNav/olingo.odata.test1.BFCESTwoKeyNavRTString()")
        .isKind(UriInfoKind.resource).goPath()
        .first()
        .isEntitySet("ESTwoKeyNav")
        .n()
        .isFunction("BFCESTwoKeyNavRTString");

    testUri.run("ESTwoKeyNav/olingo.odata.test1.BFCESTwoKeyNavRTString()/$value")
        .isKind(UriInfoKind.resource).goPath()
        .first()
        .isEntitySet("ESTwoKeyNav")
        .n()
        .isFunction("BFCESTwoKeyNavRTString")
        .isType(PropertyProvider.nameString)
        .n()
        .isValue();
  }

  @Test
  public void runbfuncBnEsRtPrimColl() throws Exception {
    testUri.run("ESTwoKeyNav/olingo.odata.test1.BFCESTwoKeyNavRTCollString()")
        .isKind(UriInfoKind.resource).goPath()
        .first()
        .isEntitySet("ESTwoKeyNav")
        .n()
        .isFunction("BFCESTwoKeyNavRTCollString")
        .isType(PropertyProvider.nameString, true);

    testUri.run("ESTwoKeyNav/olingo.odata.test1.BFCESTwoKeyNavRTCollString()/$count")
        .isKind(UriInfoKind.resource).goPath()
        .first()
        .isEntitySet("ESTwoKeyNav")
        .n()
        .isFunction("BFCESTwoKeyNavRTCollString")
        .isType(PropertyProvider.nameString, true)
        .n()
        .isCount();
  }

  @Test
  public void runBfuncBnPpropCollRtEs() throws Exception {
    testUri.run("ESKeyNav(1)/CollPropertyString/olingo.odata.test1.BFCCollStringRTESTwoKeyNav()")
        .isKind(UriInfoKind.resource).goPath()
        .first()
        .isEntitySet("ESKeyNav")
        .isKeyPredicate(0, "PropertyInt16", "1")
        .n()
        .isPrimitiveProperty("CollPropertyString", PropertyProvider.nameString, true)
        .n()
        .isFunction("BFCCollStringRTESTwoKeyNav")
        .isType(EntityTypeProvider.nameETTwoKeyNav, true);

    testUri.run("ESKeyNav(1)/CollPropertyString/olingo.odata.test1.BFCCollStringRTESTwoKeyNav()/$count")
        .isKind(UriInfoKind.resource).goPath()
        .first()
        .isEntitySet("ESKeyNav")
        .isKeyPredicate(0, "PropertyInt16", "1")
        .n()
        .isPrimitiveProperty("CollPropertyString", PropertyProvider.nameString, true)
        .n()
        .isFunction("BFCCollStringRTESTwoKeyNav")
        .isType(EntityTypeProvider.nameETTwoKeyNav, true)
        .n()
        .isCount();
  }

  @Test
  public void runBfuncBnPpropRtEs() throws Exception {

    testUri.run("ESKeyNav(1)/PropertyString/olingo.odata.test1.BFCStringRTESTwoKeyNav()")
        .isKind(UriInfoKind.resource).goPath()
        .first()
        .isEntitySet("ESKeyNav")
        .isKeyPredicate(0, "PropertyInt16", "1")
        .n()
        .isPrimitiveProperty("PropertyString", PropertyProvider.nameString, false)
        .n()
        .isFunction("BFCStringRTESTwoKeyNav")
        .isType(EntityTypeProvider.nameETTwoKeyNav, true);

    testUri.run("ESKeyNav(1)/PropertyString/olingo.odata.test1.BFCStringRTESTwoKeyNav()/$count")
        .isKind(UriInfoKind.resource).goPath()
        .first()
        .isEntitySet("ESKeyNav")
        .isKeyPredicate(0, "PropertyInt16", "1")
        .n()
        .isPrimitiveProperty("PropertyString", PropertyProvider.nameString, false)
        .n()
        .isFunction("BFCStringRTESTwoKeyNav")
        .isType(EntityTypeProvider.nameETTwoKeyNav, true)
        .n()
        .isCount();

    testUri.run("ESKeyNav(1)/PropertyString/olingo.odata.test1.BFCStringRTESTwoKeyNav()/$ref")
        .isKind(UriInfoKind.resource).goPath()
        .first()
        .isEntitySet("ESKeyNav")
        .isKeyPredicate(0, "PropertyInt16", "1")
        .n()
        .isPrimitiveProperty("PropertyString", PropertyProvider.nameString, false)
        .n()
        .isFunction("BFCStringRTESTwoKeyNav")
        .isType(EntityTypeProvider.nameETTwoKeyNav, true)
        .n()
        .isRef();
  }

  @Test
  public void runBfuncBnSingleRtEs() throws Exception {

    testUri.run("SINav/olingo.odata.test1.BFCSINavRTESTwoKeyNav()")
        .isKind(UriInfoKind.resource).goPath()
        .first()
        .isSingleton("SINav")
        .isType(EntityTypeProvider.nameETTwoKeyNav, false)
        .n()
        .isFunction("BFCSINavRTESTwoKeyNav");
  }

  @Test
  public void runBfuncBnSingleCastRtEs() throws Exception {
    testUri.run("SINav/olingo.odata.test1.ETBaseTwoKeyNav/olingo.odata.test1.BFCETBaseTwoKeyNavRTESBaseTwoKey()")
        .isKind(UriInfoKind.resource).goPath()
        .first()
        .isSingleton("SINav")
        .isType(EntityTypeProvider.nameETTwoKeyNav, false)
        .isTypeFilter(EntityTypeProvider.nameETBaseTwoKeyNav)
        .n()
        .isFunction("BFCETBaseTwoKeyNavRTESBaseTwoKey");
  }

  @Test
  public void runActionBound_on_EntityEntry() throws Exception {

    testUri.run("ESTwoKeyNav(PropertyInt16=1,PropertyString='2')/olingo.odata.test1.BAETTwoKeyNavRTETTwoKeyNav")
        .isKind(UriInfoKind.resource).goPath()
        .first()
        .isEntitySet("ESTwoKeyNav")
        .isKeyPredicate(0, "PropertyInt16", "1")
        .isKeyPredicate(1, "PropertyString", "'2'")
        .n()
        .isAction("BAETTwoKeyNavRTETTwoKeyNav");

    testUri.run("ESKeyNav(PropertyInt16=1)/olingo.odata.test1.BAETTwoKeyNavRTETTwoKeyNav")
        .isKind(UriInfoKind.resource).goPath()
        .first()
        .isEntitySet("ESKeyNav")
        .isKeyPredicate(0, "PropertyInt16", "1")
        .n()
        .isAction("BAETTwoKeyNavRTETTwoKeyNav");
  }

  @Test
  public void runActionBound_on_EntityCollection() throws Exception {
    testUri.run("ESTwoKeyNav/olingo.odata.test1.BAESTwoKeyNavRTESTwoKeyNav")
        .isKind(UriInfoKind.resource).goPath()
        .first()
        .isEntitySet("ESTwoKeyNav")
        .n()
        .isAction("BAESTwoKeyNavRTESTwoKeyNav");
  }

  @Test
  public void runFunctionBound_on_var_Types() throws Exception {

    // on primitive
    testUri.run("ESAllPrim(1)/PropertyString/olingo.odata.test1.BFCStringRTESTwoKeyNav()")
        .goPath()
        .at(0)
        .isUriPathInfoKind(UriResourceKind.entitySet)
        .isType(EntityTypeProvider.nameETAllPrim, false)
        .at(1)
        .isUriPathInfoKind(UriResourceKind.primitiveProperty)
        .isType(PropertyProvider.nameString);

    // on collection of primitive
    testUri.run("ESCollAllPrim(1)/CollPropertyString/olingo.odata.test1.BFCCollStringRTESTwoKeyNav()")
        .goPath()
        .at(0)
        .isUriPathInfoKind(UriResourceKind.entitySet)
        .isType(EntityTypeProvider.nameETCollAllPrim, false)
        .at(1)
        .isUriPathInfoKind(UriResourceKind.primitiveProperty)
        .isType(PropertyProvider.nameString);

    // on complex
    testUri.run("ESTwoKeyNav(PropertyInt16=1,PropertyString='ABC')"
        + "/PropertyComp/olingo.odata.test1.BFCCTPrimCompRTESTwoKeyNav()")
        .goPath()
        .at(0)
        .isUriPathInfoKind(UriResourceKind.entitySet)
        .isType(EntityTypeProvider.nameETTwoKeyNav, false)
        .at(1)
        .isUriPathInfoKind(UriResourceKind.complexProperty)
        .at(2)
        .isType(EntityTypeProvider.nameETTwoKeyNav);

    // on collection of complex
    testUri.run("ESKeyNav(1)/CollPropertyComp/olingo.odata.test1.BFCCollCTPrimCompRTESAllPrim()")
        .goPath()
        .at(0)
        .isUriPathInfoKind(UriResourceKind.entitySet)
        .at(1)
        .isType(ComplexTypeProvider.nameCTPrimComp, true)
        .at(2)
        .isUriPathInfoKind(UriResourceKind.function)
        .isType(EntityTypeProvider.nameETAllPrim);

    // on entity
    testUri.run("ESTwoKeyNav(PropertyInt16=1,PropertyString='ABC')"
        + "/olingo.odata.test1.BFCETTwoKeyNavRTESTwoKeyNav()")
        .goPath()
        .at(0)
        .isUriPathInfoKind(UriResourceKind.entitySet)
        .isType(EntityTypeProvider.nameETTwoKeyNav, false)
        .at(1)
        .isUriPathInfoKind(UriResourceKind.function)
        .isType(EntityTypeProvider.nameETTwoKeyNav);

    // on collection of entity
    testUri.run("ESTwoKeyNav/olingo.odata.test1.BFCESTwoKeyNavRTESTwoKeyNav()")
        .goPath()
        .at(0)
        .isUriPathInfoKind(UriResourceKind.entitySet)
        .isType(EntityTypeProvider.nameETTwoKeyNav, true)
        .at(1).isUriPathInfoKind(UriResourceKind.function)
        .isType(EntityTypeProvider.nameETTwoKeyNav);
  }

  @Test
  public void runActionBound_on_EntityCast() throws Exception {

    testUri.run("ESTwoKeyNav(PropertyInt16=1,PropertyString='2')/olingo.odata.test1.ETBaseTwoKeyNav"
        + "/olingo.odata.test1.BAETBaseTwoKeyNavRTETBaseTwoKeyNav")
        .isKind(UriInfoKind.resource).goPath()
        .first()
        .isEntitySet("ESTwoKeyNav")
        .isKeyPredicate(0, "PropertyInt16", "1")
        .isKeyPredicate(1, "PropertyString", "'2'")
        .isTypeFilterOnEntry(EntityTypeProvider.nameETBaseTwoKeyNav)
        .n()
        .isAction("BAETBaseTwoKeyNavRTETBaseTwoKeyNav");

    testUri.run("ESTwoKeyNav/olingo.odata.test1.ETBaseTwoKeyNav(PropertyInt16=1,PropertyString='2')"
        + "/olingo.odata.test1.ETTwoBaseTwoKeyNav/olingo.odata.test1.BAETTwoBaseTwoKeyNavRTETBaseTwoKeyNav")
        .isKind(UriInfoKind.resource).goPath()
        .first()
        .isEntitySet("ESTwoKeyNav")
        .isTypeFilterOnCollection(EntityTypeProvider.nameETBaseTwoKeyNav)
        .isKeyPredicate(0, "PropertyInt16", "1")
        .isKeyPredicate(1, "PropertyString", "'2'")
        .isTypeFilterOnEntry(EntityTypeProvider.nameETTwoBaseTwoKeyNav)
        .n()
        .isAction("BAETTwoBaseTwoKeyNavRTETBaseTwoKeyNav");
  }

  @Test
  public void runCrossjoin() throws Exception {
    testUri.run("$crossjoin(ESKeyNav)")
        .isKind(UriInfoKind.crossjoin)
        .isCrossJoinEntityList(Arrays.asList("ESKeyNav"));

    testUri.run("$crossjoin(ESKeyNav, ESTwoKeyNav)")
        .isKind(UriInfoKind.crossjoin)
        .isCrossJoinEntityList(Arrays.asList("ESKeyNav", "ESTwoKeyNav"));
  }

  @Test
  public void runCrossjoinError() throws Exception {
    testUri.runEx("$crossjoin").isExSyntax(UriParserSyntaxException.MessageKeys.SYNTAX);
    testUri.runEx("$crossjoin/error").isExSyntax(UriParserSyntaxException.MessageKeys.MUST_BE_LAST_SEGMENT);
    testUri.runEx("$crossjoin()").isExSyntax(UriParserSyntaxException.MessageKeys.SYNTAX);
    testUri.runEx("$crossjoin(ESKeyNav, ESTwoKeyNav)/invalid")
        .isExSyntax(UriParserSyntaxException.MessageKeys.MUST_BE_LAST_SEGMENT);
  }

  @Test
  public void runEntityId() throws Exception {
    testUri.run("$entity", "$id=ESKeyNav(1)")
        .isKind(UriInfoKind.entityId)
        .isIdText("ESKeyNav(1)");
    testUri.run("$entity/olingo.odata.test1.ETKeyNav", "$id=ESKeyNav(1)")
        .isKind(UriInfoKind.entityId)
        .isEntityType(EntityTypeProvider.nameETKeyNav)
        .isIdText("ESKeyNav(1)");
  }

  @Test
  public void runEsName() throws Exception {
    testUri.run("ESAllPrim")
        .isKind(UriInfoKind.resource).goPath()
        .first()
        .isEntitySet("ESAllPrim")
        .isType(EntityTypeProvider.nameETAllPrim, true);

    testUri.run("ESAllPrim/$count")
        .isKind(UriInfoKind.resource).goPath()
        .first()
        .isEntitySet("ESAllPrim")
        .isType(EntityTypeProvider.nameETAllPrim, true)
        .n()
        .isCount();
  }

  @Test
  public void runEsNameError() {

    testUri.runEx("ESAllPrim/$count/$ref").isExSemantic(MessageKeys.ONLY_FOR_TYPED_PROPERTIES);
    testUri.runEx("ESAllPrim/$ref/$count").isExSemantic(MessageKeys.ONLY_FOR_TYPED_PARTS);
    testUri.runEx("ESAllPrim/$ref/invalid").isExSemantic(MessageKeys.RESOURCE_PART_ONLY_FOR_TYPED_PARTS);
    testUri.runEx("ESAllPrim/$count/invalid").isExSemantic(MessageKeys.RESOURCE_PART_ONLY_FOR_TYPED_PARTS);
    testUri.runEx("ESAllPrim/PropertyString").isExSemantic(MessageKeys.PROPERTY_AFTER_COLLECTION);
    testUri.runEx("ESAllPrim(1)/whatever").isExSemantic(MessageKeys.PROPERTY_NOT_IN_TYPE);
    testUri.runEx("ESAllPrim(PropertyInt16)").isExSemantic(MessageKeys.INVALID_KEY_VALUE);
    testUri.runEx("ESAllPrim(PropertyInt16=)").isExSyntax(UriParserSyntaxException.MessageKeys.SYNTAX);
    testUri.runEx("ESAllPrim(PropertyInt16=1,Invalid='1')").isExSemantic(MessageKeys.WRONG_NUMBER_OF_KEY_PROPERTIES);

    testUri.runEx("ESBase/olingo.odata.test1.ETBase/PropertyInt16")
        .isExSemantic(MessageKeys.PROPERTY_AFTER_COLLECTION);

    testUri.runEx("ETBaseTwoKeyTwoPrim/olingo.odata.test1.ETBaseTwoKeyTwoPrim"
        + "/olingo.odata.test1.ETTwoBaseTwoKeyTwoPrim")
        .isExSemantic(MessageKeys.RESOURCE_NOT_FOUND);

    testUri.runEx("ETBaseTwoKeyTwoPrim/olingo.odata.test1.ETBaseTwoKeyTwoPrim(1)/olingo.odata.test1.ETAllKey")
        .isExSemantic(MessageKeys.RESOURCE_NOT_FOUND);

    testUri.runEx("ETBaseTwoKeyTwoPrim(1)/olingo.odata.test1.ETBaseTwoKeyTwoPrim('1')/olingo.odata.test1.ETAllKey")
        .isExSemantic(MessageKeys.RESOURCE_NOT_FOUND);

    testUri.runEx("ETBaseTwoKeyTwoPrim(1)/olingo.odata.test1.ETBaseTwoKeyTwoPrim"
        + "/olingo.odata.test1.ETTwoBaseTwoKeyTwoPrim")
        .isExSemantic(MessageKeys.RESOURCE_NOT_FOUND);

    testUri.runEx("ETBaseTwoKeyTwoPrim/olingo.odata.test1.ETBaseTwoKeyTwoPrim"
        + "/olingo.odata.test1.ETTwoBaseTwoKeyTwoPrim(1)")
        .isExSemantic(MessageKeys.RESOURCE_NOT_FOUND);

    testUri.runEx("ETBaseTwoKeyTwoPrim/olingo.odata.test1.ETAllKey").isExSemantic(MessageKeys.RESOURCE_NOT_FOUND);
    testUri.runEx("ETBaseTwoKeyTwoPrim()").isExSemantic(MessageKeys.RESOURCE_NOT_FOUND);
    testUri.runEx("ESAllNullable(1)/CollPropertyString/$value").isExSemantic(MessageKeys.ONLY_FOR_TYPED_PARTS);

    testUri.runEx("ETMixPrimCollComp(1)/ComplexProperty/$value").isExSemantic(MessageKeys.RESOURCE_NOT_FOUND);
  }

  @Test
  public void runResourcePathWithApostrophe() {
    // TODO Currently "'" is not allowed in OData identifiers, but the specification allows this character (Unicode Cf)
    testUri.runEx("ESAllPrim'").isExSyntax(UriParserSyntaxException.MessageKeys.SYNTAX);
    testUri.runEx("ESAllPrim'InvalidStuff").isExSyntax(UriParserSyntaxException.MessageKeys.SYNTAX);

    testUri.runEx("ESAllPrim", "$filter=PropertyInt16' eq 0")
        .isExSyntax(UriParserSyntaxException.MessageKeys.SYNTAX);

    testUri.runEx("ESAllPrim", "$filter=PropertyInt16 eq' 0")
        .isExSyntax(UriParserSyntaxException.MessageKeys.SYNTAX);

    testUri.runEx("ESAllPrim", "$filter=PropertyInt16 eq 0'")
        .isExSyntax(UriParserSyntaxException.MessageKeys.SYNTAX);

    testUri.runEx("ESAllPrim", "$filter=PropertyInt16 eq 'dsd''")
        .isExSyntax(UriParserSyntaxException.MessageKeys.SYNTAX);
  }

  @Test
  public void runFunctionsWithKeyPredicates() throws Exception {
    testUri.run("FICRTCollETMixPrimCollCompTwoParam(ParameterString='1',ParameterInt16=1)")
        .isKind(UriInfoKind.resource)
        .goPath().first()
        .isFunctionImport("FICRTCollETMixPrimCollCompTwoParam")
        .isFunction("UFCRTCollETMixPrimCollCompTwoParam")
        .isParameter(0, "ParameterString", "'1'")
        .isParameter(1, "ParameterInt16", "1");

    testUri.run("FICRTCollETMixPrimCollCompTwoParam(ParameterString='1',ParameterInt16=1)(PropertyInt16=0)")
        .isKind(UriInfoKind.resource)
        .goPath().first()
        .isFunctionImport("FICRTCollETMixPrimCollCompTwoParam")
        .isFunction("UFCRTCollETMixPrimCollCompTwoParam")
        .isParameter(0, "ParameterString", "'1'")
        .isParameter(1, "ParameterInt16", "1")
        .isKeyPredicate(0, "PropertyInt16", "0");

    testUri.run("FICRTCollETMixPrimCollCompTwoParam(ParameterString='1',ParameterInt16=1)(0)")
        .isKind(UriInfoKind.resource)
        .goPath().first()
        .isFunctionImport("FICRTCollETMixPrimCollCompTwoParam")
        .isFunction("UFCRTCollETMixPrimCollCompTwoParam")
        .isParameter(0, "ParameterString", "'1'")
        .isParameter(1, "ParameterInt16", "1")
        .isKeyPredicate(0, "PropertyInt16", "0");

    testUri.runEx("FICRTCollETMixPrimCollCompTwoParam(ParameterString='1',ParameterInt16=1)(PropertyInt16 eq 0)")
        .isExSemantic(MessageKeys.INVALID_KEY_VALUE);

    // PropertyInt32 does not exist
    testUri.runEx("FICRTCollETMixPrimCollCompTwoParam(ParameterString='1',ParameterInt16=1)(PropertyInt32=0)")
        .isExValidation(UriValidationException.MessageKeys.INVALID_KEY_PROPERTY);

    testUri.runEx("FICRTCollETMixPrimCollCompTwoParam(ParameterString='1',ParameterInt16=1)"
        + "(PropertyInt16=0,PropertyInt16=1)")
        .isExSemantic(MessageKeys.WRONG_NUMBER_OF_KEY_PROPERTIES);

    testUri.run("FICRTCollCTTwoPrimTwoParam(ParameterString='1',ParameterInt16=1)")
        .isKind(UriInfoKind.resource)
        .goPath().first()
        .isFunctionImport("FICRTCollCTTwoPrimTwoParam")
        .isFunction("UFCRTCollCTTwoPrimTwoParam")
        .isParameter(0, "ParameterString", "'1'")
        .isParameter(1, "ParameterInt16", "1");

    testUri.runEx("FICRTCollCTTwoPrimTwoParam(ParameterString='1',ParameterInt16=1)(PropertyInt16=1)")
        .isExSemantic(MessageKeys.KEY_NOT_ALLOWED);

    testUri.runEx("FICRTCollCTTwoPrimTwoParam(ParameterString='1',ParameterInt16=1)(1)")
        .isExSemantic(MessageKeys.KEY_NOT_ALLOWED);

    testUri.runEx("FICRTCollCTTwoPrimTwoParam(ParameterString='1',ParameterInt16=1)(PropertyInt32=1)")
        .isExSemantic(MessageKeys.KEY_NOT_ALLOWED);

    testUri.runEx("FICRTCollCTTwoPrimTwoParam(ParameterString='1',ParameterInt16=1)(PropertyInt32=1,PropertyInt16=2)")
        .isExSemantic(MessageKeys.KEY_NOT_ALLOWED);

    testUri.run("FICRTCollESTwoKeyNavParam(ParameterInt16=1)")
        .isKind(UriInfoKind.resource)
        .goPath().first()
        .isFunctionImport("FICRTCollESTwoKeyNavParam")
        .isFunction("UFCRTCollETTwoKeyNavParam")
        .isParameter(0, "ParameterInt16", "1");

    testUri.run("FICRTCollESTwoKeyNavParam(ParameterInt16=1)(PropertyInt16=1,PropertyString='1')")
        .isKind(UriInfoKind.resource)
        .goPath().first()
        .isFunctionImport("FICRTCollESTwoKeyNavParam")
        .isFunction("UFCRTCollETTwoKeyNavParam")
        .isParameter(0, "ParameterInt16", "1")
        .isKeyPredicate(0, "PropertyInt16", "1")
        .isKeyPredicate(1, "PropertyString", "'1'");

    testUri.runEx("FICRTCollESTwoKeyNavParam(ParameterInt16=1)(PropertyInt16 eq 1)")
        .isExSemantic(MessageKeys.INVALID_KEY_VALUE);

    testUri.runEx("FICRTCollESTwoKeyNavParam(ParameterInt16=1)(PropertyInt16=1)")
        .isExSemantic(MessageKeys.WRONG_NUMBER_OF_KEY_PROPERTIES);

    testUri.runEx("FICRTCollESTwoKeyNavParam(ParameterInt16=1)(PropertyInt16=1,PropertyInt32=1,PropertyString='1')")
        .isExSemantic(MessageKeys.WRONG_NUMBER_OF_KEY_PROPERTIES);

    testUri.runEx("FICRTCollESTwoKeyNavParam(ParameterInt16=1)()")
        .isExSemantic(MessageKeys.WRONG_NUMBER_OF_KEY_PROPERTIES);

    testUri.runEx("FICRTCollESTwoKeyNavParam(ParameterInt16=1)(PropertyInt16=1,PropertyInt32=1)")
        .isExValidation(UriValidationException.MessageKeys.INVALID_KEY_PROPERTY);

    testUri.runEx("FICRTCollESTwoKeyNavParam(ParameterInt16=1)(PropertyInt16=1,Unkown=1)")
        .isExValidation(UriValidationException.MessageKeys.INVALID_KEY_PROPERTY);

    testUri.run("FICRTCollString()")
        .isKind(UriInfoKind.resource)
        .goPath().first()
        .isFunctionImport("FICRTCollString")
        .isFunction("UFCRTCollString");

    testUri.run("FICRTString()")
        .isKind(UriInfoKind.resource)
        .goPath().first()
        .isFunctionImport("FICRTString")
        .isFunction("UFCRTString");

    testUri.runEx("FICRTCollString()(0)")
        .isExSemantic(MessageKeys.KEY_NOT_ALLOWED);

    testUri.runEx("FICRTString()(0)")
        .isExSemantic(MessageKeys.KEY_NOT_ALLOWED);
  }

  @Test
  public void runNonComposableFunctions() throws Exception {
    testUri.run("FICRTCollETMixPrimCollCompTwoParam(ParameterInt16=1,ParameterString='1')")
        .isKind(UriInfoKind.resource)
        .goPath().first()
        .isFunctionImport("FICRTCollETMixPrimCollCompTwoParam")
        .isFunction("UFCRTCollETMixPrimCollCompTwoParam")
        .isParameter(0, "ParameterInt16", "1")
        .isParameter(1, "ParameterString", "'1'");

    testUri.run("FICRTCollETMixPrimCollCompTwoParam(ParameterInt16=1,ParameterString='1')(0)")
        .isKind(UriInfoKind.resource)
        .goPath().first()
        .isFunctionImport("FICRTCollETMixPrimCollCompTwoParam")
        .isFunction("UFCRTCollETMixPrimCollCompTwoParam")
        .isParameter(0, "ParameterInt16", "1")
        .isParameter(1, "ParameterString", "'1'");

    testUri.runEx("FICRTCollETMixPrimCollCompTwoParam(ParameterInt16=1,ParameterString='1')(0)/PropertyInt16")
        .isExValidation(UriValidationException.MessageKeys.UNALLOWED_RESOURCE_PATH);

    testUri.runEx("FICRTCollETMixPrimCollCompTwoParam(ParameterInt16=1,ParameterString='1')", "$skip=1")
        .isExValidation(UriValidationException.MessageKeys.SYSTEM_QUERY_OPTION_NOT_ALLOWED);

    testUri.runEx("FICRTCollETMixPrimCollCompTwoParam(ParameterInt16=1,ParameterString='1')", "$top=1")
        .isExValidation(UriValidationException.MessageKeys.SYSTEM_QUERY_OPTION_NOT_ALLOWED);

    testUri.runEx("FICRTCollETMixPrimCollCompTwoParam(ParameterInt16=1,ParameterString='1')",
        "$filter=PropertyInt16 eq 1")
        .isExValidation(UriValidationException.MessageKeys.SYSTEM_QUERY_OPTION_NOT_ALLOWED);

    testUri.runEx("FICRTCollETMixPrimCollCompTwoParam(ParameterInt16=1,ParameterString='1')", "$skip=1")
        .isExValidation(UriValidationException.MessageKeys.SYSTEM_QUERY_OPTION_NOT_ALLOWED);

    testUri.runEx("FICRTCollETMixPrimCollCompTwoParam(ParameterInt16=1,ParameterString='1')", "$count=true")
        .isExValidation(UriValidationException.MessageKeys.SYSTEM_QUERY_OPTION_NOT_ALLOWED);

    testUri.runEx("FICRTCollETMixPrimCollCompTwoParam(ParameterInt16=1,ParameterString='1')", "$skiptoken=5")
        .isExValidation(UriValidationException.MessageKeys.SYSTEM_QUERY_OPTION_NOT_ALLOWED);

    // $search is currently not implemented. Please change this exception if the implementation is done.
<<<<<<< HEAD
    // FIXME (151106:mibo): check after finish of OLINGO-568
//    testUri.runEx("FICRTCollETMixPrimCollCompTwoParam(ParameterInt16=1,ParameterString='1')", "$search=test")
//      .isExSemantic(MessageKeys.NOT_IMPLEMENTED);
    
=======
    testUri.runEx("FICRTCollETMixPrimCollCompTwoParam(ParameterInt16=1,ParameterString='1')", "$search=test")
        .isExSemantic(MessageKeys.NOT_IMPLEMENTED);

>>>>>>> 639362ca
    testUri.run("ESAllPrim/olingo.odata.test1.BFNESAllPrimRTCTAllPrim()")
        .isKind(UriInfoKind.resource)
        .goPath().first()
        .isEntitySet("ESAllPrim")
        .at(1)
        .isFunction("BFNESAllPrimRTCTAllPrim");

    testUri.runEx("ESAllPrim/olingo.odata.test1.BFNESAllPrimRTCTAllPrim()"
        + "/PropertyString")
        .isExValidation(UriValidationException.MessageKeys.UNALLOWED_RESOURCE_PATH);
  }

  @Test
  public void runEsNameCast() throws Exception {
    testUri.run("ESTwoPrim/olingo.odata.test1.ETBase")
        .isKind(UriInfoKind.resource).goPath()
        .first()
        .isEntitySet("ESTwoPrim")
        .isType(EntityTypeProvider.nameETTwoPrim, true)
        .isTypeFilterOnCollection(EntityTypeProvider.nameETBase);

    testUri.run("ESTwoPrim/olingo.odata.test1.ETBase(-32768)/olingo.odata.test1.ETTwoBase")
        .isKind(UriInfoKind.resource).goPath()
        .first()
        .isEntitySet("ESTwoPrim")
        .isType(EntityTypeProvider.nameETTwoPrim, false)
        .isTypeFilterOnCollection(EntityTypeProvider.nameETBase)
        .isKeyPredicate(0, "PropertyInt16", "-32768")
        .isTypeFilterOnEntry(EntityTypeProvider.nameETTwoBase);

    testUri.run("ESTwoPrim/olingo.odata.test1.ETTwoBase(-32768)")
        .isKind(UriInfoKind.resource).goPath()
        .first()
        .isEntitySet("ESTwoPrim")
        .isType(EntityTypeProvider.nameETTwoPrim, false)
        .isTypeFilterOnCollection(EntityTypeProvider.nameETTwoBase)
        .isKeyPredicate(0, "PropertyInt16", "-32768");

    testUri.run("ESTwoPrim/Namespace1_Alias.ETTwoBase(-32768)")
        .isKind(UriInfoKind.resource).goPath()
        .first()
        .isEntitySet("ESTwoPrim")
        .isType(EntityTypeProvider.nameETTwoPrim, false)
        .isTypeFilterOnCollection(EntityTypeProvider.nameETTwoBase)
        .isKeyPredicate(0, "PropertyInt16", "-32768");

  }

  @Test
  public void runEsNamePpSpCast() throws Exception {

    testUri.run("ESTwoKeyNav(PropertyInt16=1,PropertyString='2')/olingo.odata.test1.ETBaseTwoKeyNav/PropertyDate")
        .isKind(UriInfoKind.resource).goPath()
        .first()
        .isEntitySet("ESTwoKeyNav")
        .isType(EntityTypeProvider.nameETTwoKeyNav, false)
        .isKeyPredicate(0, "PropertyInt16", "1")
        .isKeyPredicate(1, "PropertyString", "'2'")
        .isTypeFilterOnEntry(EntityTypeProvider.nameETBaseTwoKeyNav)
        .n()
        .isPrimitiveProperty("PropertyDate", PropertyProvider.nameDate, false);

    testUri.run("ESTwoKeyNav(PropertyInt16=1,PropertyString='2')/olingo.odata.test1.ETBaseTwoKeyNav"
        + "/PropertyComp/PropertyInt16")
        .isKind(UriInfoKind.resource).goPath()
        .first()
        .isEntitySet("ESTwoKeyNav")
        .isType(EntityTypeProvider.nameETTwoKeyNav, false)
        .isKeyPredicate(0, "PropertyInt16", "1")
        .isKeyPredicate(1, "PropertyString", "'2'")
        .isTypeFilterOnEntry(EntityTypeProvider.nameETBaseTwoKeyNav)
        .n()
        .isComplex("PropertyComp")
        .n()
        .isPrimitiveProperty("PropertyInt16", PropertyProvider.nameInt16, false);
  }

  @Test
  public void runEsNameKey() throws Exception {
    testUri.run("ESCollAllPrim(1)")
        .isKind(UriInfoKind.resource).goPath()
        .first()
        .isEntitySet("ESCollAllPrim");

    testUri.run("ESCollAllPrim(PropertyInt16=1)")
        .isKind(UriInfoKind.resource).goPath()
        .first()
        .isEntitySet("ESCollAllPrim");

    testUri.run("ESFourKeyAlias(PropertyInt16=1,KeyAlias1=2,KeyAlias2='3',KeyAlias3='4')")
        .isKind(UriInfoKind.resource).goPath()
        .first()
        .isEntitySet("ESFourKeyAlias")
        .isKeyPredicate(0, "PropertyInt16", "1")
        .isKeyPredicate(1, "KeyAlias1", "2")
        .isKeyPredicate(2, "KeyAlias2", "'3'")
        .isKeyPredicate(3, "KeyAlias3", "'4'");

    testUri.runEx("ESTwoPrim(wrong)").isExSemantic(MessageKeys.INVALID_KEY_VALUE);
    testUri.runEx("ESTwoPrim(PropertyInt16=wrong)").isExSemantic(MessageKeys.INVALID_KEY_VALUE);
  }

  @Test
  public void runEsNameParaKeys() throws Exception {
    testUri.run(encode("ESAllKey(PropertyString='O''Neil',PropertyBoolean=true,PropertyByte=255,"
        + "PropertySByte=-128,PropertyInt16=-32768,PropertyInt32=-2147483648,"
        + "PropertyInt64=-9223372036854775808,PropertyDecimal=1,PropertyDate=2013-09-25,"
        + "PropertyDateTimeOffset=2002-10-10T12:00:00-05:00,"
        + "PropertyDuration=duration'P50903316DT2H25M4S',"
        + "PropertyGuid=12345678-1234-1234-1234-123456789012,"
        + "PropertyTimeOfDay=12:34:55)"))
        .isKind(UriInfoKind.resource).goPath()
        .first()
        .isEntitySet("ESAllKey")
        .isKeyPredicate(0, "PropertyString", "'O''Neil'")
        .isKeyPredicate(1, "PropertyBoolean", "true")
        .isKeyPredicate(2, "PropertyByte", "255")
        .isKeyPredicate(3, "PropertySByte", "-128")
        .isKeyPredicate(4, "PropertyInt16", "-32768")
        .isKeyPredicate(5, "PropertyInt32", "-2147483648")
        .isKeyPredicate(6, "PropertyInt64", "-9223372036854775808")
        .isKeyPredicate(7, "PropertyDecimal", "1")
        .isKeyPredicate(8, "PropertyDate", "2013-09-25")
        .isKeyPredicate(9, "PropertyDateTimeOffset", "2002-10-10T12:00:00-05:00")
        .isKeyPredicate(10, "PropertyDuration", "duration'P50903316DT2H25M4S'")
        .isKeyPredicate(11, "PropertyGuid", "12345678-1234-1234-1234-123456789012")
        .isKeyPredicate(12, "PropertyTimeOfDay", "12:34:55");
  }

  @Test
  public void runEsNameKeyCast() throws Exception {
    // testUri.runEx("ESTwoPrim(1)/olingo.odata.test1.ETBase(1)")
    // .isExSemantic(MessageKeys.xxx);

    // testUri.runEx("ESTwoPrim/olingo.odata.test1.ETBase(1)/olingo.odata.test1.ETTwoBase(1)")
    // .isExSemantic(MessageKeys.xxx);

    testUri.runEx("ESBase/olingo.odata.test1.ETTwoPrim(1)").isExSemantic(MessageKeys.INCOMPATIBLE_TYPE_FILTER);

    testUri.run("ESTwoPrim(1)/olingo.odata.test1.ETBase")
        .isKind(UriInfoKind.resource).goPath()
        .first()
        .isEntitySet("ESTwoPrim")
        .isType(EntityTypeProvider.nameETTwoPrim)
        .isKeyPredicate(0, "PropertyInt16", "1")
        .isTypeFilterOnEntry(EntityTypeProvider.nameETBase);

    testUri.run("ESTwoPrim(1)/olingo.odata.test1.ETTwoBase")
        .isKind(UriInfoKind.resource).goPath()
        .first()
        .isEntitySet("ESTwoPrim")
        .isType(EntityTypeProvider.nameETTwoPrim)
        .isKeyPredicate(0, "PropertyInt16", "1")
        .isTypeFilterOnEntry(EntityTypeProvider.nameETTwoBase);

    testUri.run("ESTwoPrim/olingo.odata.test1.ETBase(1)")
        .isKind(UriInfoKind.resource).goPath()
        .first()
        .isEntitySet("ESTwoPrim")
        .isType(EntityTypeProvider.nameETTwoPrim)
        .isKeyPredicate(0, "PropertyInt16", "1")
        .isTypeFilterOnCollection(EntityTypeProvider.nameETBase);

    testUri.run("ESTwoPrim/olingo.odata.test1.ETTwoBase(1)")
        .isKind(UriInfoKind.resource).goPath()
        .first()
        .isEntitySet("ESTwoPrim")
        .isType(EntityTypeProvider.nameETTwoPrim)
        .isKeyPredicate(0, "PropertyInt16", "1")
        .isTypeFilterOnCollection(EntityTypeProvider.nameETTwoBase);

    testUri.run("ESTwoPrim/olingo.odata.test1.ETBase(1)/olingo.odata.test1.ETTwoBase")
        .isKind(UriInfoKind.resource).goPath()
        .first()
        .isEntitySet("ESTwoPrim")
        .isType(EntityTypeProvider.nameETTwoPrim)
        .isKeyPredicate(0, "PropertyInt16", "1")
        .isTypeFilterOnCollection(EntityTypeProvider.nameETBase);

    testUri.run("ESTwoPrim/olingo.odata.test1.ETTwoBase")
        .isKind(UriInfoKind.resource).goPath()
        .first()
        .isEntitySet("ESTwoPrim")
        .isType(EntityTypeProvider.nameETTwoPrim)
        .isTypeFilterOnCollection(EntityTypeProvider.nameETTwoBase);
  }

  @Test
  public void runEsNameParaKeysCast() throws Exception {
    testUri.run("ESTwoKeyNav(PropertyInt16=1,PropertyString='2')/olingo.odata.test1.ETBaseTwoKeyNav")
        .isKind(UriInfoKind.resource).goPath()
        .first()
        .isEntitySet("ESTwoKeyNav")
        .isType(EntityTypeProvider.nameETTwoKeyNav)
        .isKeyPredicate(0, "PropertyInt16", "1")
        .isKeyPredicate(1, "PropertyString", "'2'")
        .isTypeFilterOnEntry(EntityTypeProvider.nameETBaseTwoKeyNav);

    testUri.run("ESTwoKeyNav/olingo.odata.test1.ETBaseTwoKeyNav(PropertyInt16=1,PropertyString='2')")
        .isKind(UriInfoKind.resource).goPath()
        .first()
        .isEntitySet("ESTwoKeyNav")
        .isType(EntityTypeProvider.nameETTwoKeyNav)
        .isTypeFilterOnCollection(EntityTypeProvider.nameETBaseTwoKeyNav)
        .isKeyPredicate(0, "PropertyInt16", "1")
        .isKeyPredicate(1, "PropertyString", "'2'");
  }

  @Test
  public void run_EsNamePpCp() throws Exception {
    testUri.run("ESTwoKeyNav(PropertyInt16=1,PropertyString='2')/PropertyComp")
        .isKind(UriInfoKind.resource).goPath()
        .first()
        .isEntitySet("ESTwoKeyNav")
        .isKeyPredicate(0, "PropertyInt16", "1")
        .isKeyPredicate(1, "PropertyString", "'2'")
        .n()
        .isComplex("PropertyComp");

    testUri.run("ESTwoKeyNav(PropertyInt16=1,PropertyString='2')/PropertyComp/PropertyComp")
        .isKind(UriInfoKind.resource).goPath()
        .first()
        .isEntitySet("ESTwoKeyNav")
        .isKeyPredicate(0, "PropertyInt16", "1")
        .isKeyPredicate(1, "PropertyString", "'2'")
        .n()
        .isComplex("PropertyComp")
        .n()
        .isComplex("PropertyComp");
  }

  @Test
  public void runEsNamePpCpColl() throws Exception {
    testUri.run("ESMixPrimCollComp(5)/CollPropertyComp")
        .isKind(UriInfoKind.resource).goPath()
        .first()
        .isEntitySet("ESMixPrimCollComp")
        .isKeyPredicate(0, "PropertyInt16", "5")
        .n()
        .isComplex("CollPropertyComp")
        .isType(ComplexTypeProvider.nameCTTwoPrim, true);

    testUri.run("ESKeyNav(1)/NavPropertyETTwoKeyNavOne/CollPropertyComp")
        .isKind(UriInfoKind.resource).goPath()
        .first()
        .isEntitySet("ESKeyNav")
        .n()
        .isNavProperty("NavPropertyETTwoKeyNavOne", EntityTypeProvider.nameETTwoKeyNav, false)
        .n()
        .isComplex("CollPropertyComp")
        .isType(ComplexTypeProvider.nameCTPrimComp, true);

    testUri.run("ESKeyNav(1)/NavPropertyETTwoKeyNavOne/CollPropertyComp/$count")
        .isKind(UriInfoKind.resource).goPath()
        .first()
        .isEntitySet("ESKeyNav")
        .n()
        .isNavProperty("NavPropertyETTwoKeyNavOne", EntityTypeProvider.nameETTwoKeyNav, false)
        .n()
        .isComplex("CollPropertyComp")
        .isType(ComplexTypeProvider.nameCTPrimComp, true)
        .n()
        .isCount();
  }

  @Test
  public void runEsNamePpCpCast() throws Exception {
    testUri.run("ESTwoKeyNav(PropertyInt16=1,PropertyString='2')/olingo.odata.test1.ETBaseTwoKeyNav/PropertyComp")
        .isKind(UriInfoKind.resource).goPath()
        .first()
        .isEntitySet("ESTwoKeyNav")
        .isKeyPredicate(0, "PropertyInt16", "1")
        .isKeyPredicate(1, "PropertyString", "'2'")
        .isType(EntityTypeProvider.nameETTwoKeyNav)
        .isTypeFilterOnEntry(EntityTypeProvider.nameETBaseTwoKeyNav)
        .n()
        .isComplex("PropertyComp");

    testUri
        .run("ESTwoKeyNav(PropertyInt16=1,PropertyString='2')/olingo.odata.test1.ETBaseTwoKeyNav"
            + "/PropertyComp/PropertyComp")
        .isKind(UriInfoKind.resource).goPath()
        .first()
        .isEntitySet("ESTwoKeyNav")
        .isType(EntityTypeProvider.nameETTwoKeyNav)
        .isTypeFilterOnEntry(EntityTypeProvider.nameETBaseTwoKeyNav)
        .isKeyPredicate(0, "PropertyInt16", "1")
        .isKeyPredicate(1, "PropertyString", "'2'")
        .n()
        .isComplex("PropertyComp")
        .n()
        .isComplex("PropertyComp");

    testUri
        .run("ESTwoKeyNav(PropertyInt16=1,PropertyString='2')/olingo.odata.test1.ETBaseTwoKeyNav"
            + "/PropertyCompTwoPrim/olingo.odata.test1.CTBase")
        .isKind(UriInfoKind.resource).goPath()
        .first()
        .isEntitySet("ESTwoKeyNav")
        .isType(EntityTypeProvider.nameETTwoKeyNav)
        .isKeyPredicate(0, "PropertyInt16", "1")
        .isKeyPredicate(1, "PropertyString", "'2'")

        .isTypeFilterOnEntry(EntityTypeProvider.nameETBaseTwoKeyNav)
        .n()
        .isComplex("PropertyCompTwoPrim")
        .isType(ComplexTypeProvider.nameCTTwoPrim)
        .isTypeFilter(ComplexTypeProvider.nameCTBase);

    testUri
        .run("ESTwoKeyNav(PropertyInt16=1,PropertyString='2')/olingo.odata.test1.ETBaseTwoKeyNav"
            + "/PropertyCompTwoPrim/olingo.odata.test1.CTTwoBase")
        .isKind(UriInfoKind.resource).goPath()
        .first()
        .isEntitySet("ESTwoKeyNav")
        .isType(EntityTypeProvider.nameETTwoKeyNav)
        .isKeyPredicate(0, "PropertyInt16", "1")
        .isKeyPredicate(1, "PropertyString", "'2'")
        .isTypeFilterOnEntry(EntityTypeProvider.nameETBaseTwoKeyNav)
        .n()
        .isComplex("PropertyCompTwoPrim")
        .isType(ComplexTypeProvider.nameCTTwoPrim)
        .isTypeFilter(ComplexTypeProvider.nameCTTwoBase);
  }

  @Test
  public void runNsNamePpNp() throws Exception {
    testUri.run("ESKeyNav(1)/NavPropertyETTwoKeyNavMany")
        .isKind(UriInfoKind.resource).goPath()
        .first()
        .isEntitySet("ESKeyNav")
        .isKeyPredicate(0, "PropertyInt16", "1")
        .n()
        .isNavProperty("NavPropertyETTwoKeyNavMany", EntityTypeProvider.nameETTwoKeyNav, true);

    testUri.run("ESKeyNav(1)/NavPropertyETKeyNavMany(2)")
        .isKind(UriInfoKind.resource).goPath()
        .first()
        .isEntitySet("ESKeyNav")
        .isKeyPredicate(0, "PropertyInt16", "1")
        .n()
        .isNavProperty("NavPropertyETKeyNavMany", EntityTypeProvider.nameETKeyNav, false)
        .isKeyPredicate(0, "PropertyInt16", "2");

    testUri.run("ESKeyNav(PropertyInt16=1)/NavPropertyETKeyNavMany(PropertyInt16=2)")
        .isKind(UriInfoKind.resource).goPath()
        .first()
        .isEntitySet("ESKeyNav")
        .isKeyPredicate(0, "PropertyInt16", "1")
        .n()
        .isNavProperty("NavPropertyETKeyNavMany", EntityTypeProvider.nameETKeyNav, false)
        .isKeyPredicate(0, "PropertyInt16", "2");

    testUri.run("ESKeyNav(1)/NavPropertyETKeyNavMany(2)/PropertyInt16")
        .isKind(UriInfoKind.resource).goPath()
        .first()
        .isEntitySet("ESKeyNav")
        .isKeyPredicate(0, "PropertyInt16", "1")
        .n()
        .isNavProperty("NavPropertyETKeyNavMany", EntityTypeProvider.nameETKeyNav, false)
        .isKeyPredicate(0, "PropertyInt16", "2")
        .n()
        .isPrimitiveProperty("PropertyInt16", PropertyProvider.nameInt16, false);

    testUri.run("ESKeyNav(1)/NavPropertyETKeyNavMany(2)/PropertyCompNav")
        .isKind(UriInfoKind.resource).goPath()
        .first()
        .isEntitySet("ESKeyNav")
        .isKeyPredicate(0, "PropertyInt16", "1")
        .n()
        .isNavProperty("NavPropertyETKeyNavMany", EntityTypeProvider.nameETKeyNav, false)
        .isKeyPredicate(0, "PropertyInt16", "2")
        .n()
        .isComplex("PropertyCompNav");

    testUri.run("ESKeyNav(1)/NavPropertyETKeyNavMany(2)/NavPropertyETKeyNavOne")
        .isKind(UriInfoKind.resource).goPath()
        .first()
        .isEntitySet("ESKeyNav")
        .isKeyPredicate(0, "PropertyInt16", "1")
        .n()
        .isNavProperty("NavPropertyETKeyNavMany", EntityTypeProvider.nameETKeyNav, false)
        .isKeyPredicate(0, "PropertyInt16", "2")
        .n()
        .isNavProperty("NavPropertyETKeyNavOne", EntityTypeProvider.nameETKeyNav, false);

    testUri.run("ESKeyNav(1)/NavPropertyETTwoKeyNavMany(PropertyInt16=2,PropertyString='3')"
        + "/NavPropertyETKeyNavMany(4)")
        .isKind(UriInfoKind.resource).goPath()
        .first()
        .isEntitySet("ESKeyNav")
        .isKeyPredicate(0, "PropertyInt16", "1")
        .n()
        .isNavProperty("NavPropertyETTwoKeyNavMany", EntityTypeProvider.nameETTwoKeyNav, false)
        .isKeyPredicate(0, "PropertyInt16", "2")
        .isKeyPredicate(1, "PropertyString", "'3'")
        .n()
        .isNavProperty("NavPropertyETKeyNavMany", EntityTypeProvider.nameETKeyNav, false)
        .isKeyPredicate(0, "PropertyInt16", "4");

    testUri.run("ESKeyNav(1)/PropertyCompNav/NavPropertyETTwoKeyNavOne")
        .isKind(UriInfoKind.resource).goPath()
        .first()
        .isEntitySet("ESKeyNav")
        .isKeyPredicate(0, "PropertyInt16", "1")
        .n()
        .isComplex("PropertyCompNav")
        .n()
        .isNavProperty("NavPropertyETTwoKeyNavOne", EntityTypeProvider.nameETTwoKeyNav, false);

    testUri.run("ESKeyNav(1)/NavPropertyETTwoKeyNavMany(PropertyInt16=2,PropertyString='(3)')"
        + "/PropertyComp/PropertyComp/PropertyInt16")
        .isKind(UriInfoKind.resource).goPath()
        .first()
        .isEntitySet("ESKeyNav")
        .isKeyPredicate(0, "PropertyInt16", "1")
        .n()
        .isNavProperty("NavPropertyETTwoKeyNavMany", EntityTypeProvider.nameETTwoKeyNav, false)
        .isKeyPredicate(0, "PropertyInt16", "2")
        .isKeyPredicate(1, "PropertyString", "'(3)'")
        .n()
        .isComplex("PropertyComp")
        .n()
        .isComplex("PropertyComp")
        .n()
        .isPrimitiveProperty("PropertyInt16", PropertyProvider.nameInt16, false);

    testUri.run("ESKeyNav(1)/NavPropertyETMediaMany(2)/$value")
        .isKind(UriInfoKind.resource).goPath()
        .first()
        .isEntitySet("ESKeyNav")
        .isKeyPredicate(0, "PropertyInt16", "1")
        .n()
        .isNavProperty("NavPropertyETMediaMany", EntityTypeProvider.nameETMedia, false)
        .isKeyPredicate(0, "PropertyInt16", "2")
        .n()
        .isValue();

    testUri.run("ESKeyNav(1)/NavPropertyETTwoKeyNavMany(PropertyInt16=2,PropertyString='3')"
        + "/NavPropertyETKeyNavOne/NavPropertyETMediaOne/$value")
        .isKind(UriInfoKind.resource).goPath()
        .first()
        .isEntitySet("ESKeyNav")
        .isKeyPredicate(0, "PropertyInt16", "1")
        .n()
        .isNavProperty("NavPropertyETTwoKeyNavMany", EntityTypeProvider.nameETTwoKeyNav, false)
        .isKeyPredicate(0, "PropertyInt16", "2")
        .isKeyPredicate(1, "PropertyString", "'3'")
        .n()
        .isNavProperty("NavPropertyETKeyNavOne", EntityTypeProvider.nameETKeyNav, false)
        .n()
        .isNavProperty("NavPropertyETMediaOne", EntityTypeProvider.nameETMedia, false)
        .n()
        .isValue();

    testUri.run("ESKeyNav(1)/NavPropertyETTwoKeyNavMany(PropertyInt16=2,PropertyString='3')"
        + "/NavPropertyETKeyNavOne/$ref")
        .isKind(UriInfoKind.resource).goPath()
        .first()
        .isEntitySet("ESKeyNav")
        .isKeyPredicate(0, "PropertyInt16", "1")
        .n()
        .isNavProperty("NavPropertyETTwoKeyNavMany", EntityTypeProvider.nameETTwoKeyNav, false)
        .isKeyPredicate(0, "PropertyInt16", "2")
        .isKeyPredicate(1, "PropertyString", "'3'")
        .n()
        .isNavProperty("NavPropertyETKeyNavOne", EntityTypeProvider.nameETKeyNav, false)
        .n()
        .isRef();
  }

  @Test
  public void runEsNamePpNpCast() throws Exception {
    testUri.run("ESTwoKeyNav(PropertyInt16=1,PropertyString='2')/olingo.odata.test1.ETBaseTwoKeyNav"
        + "/NavPropertyETKeyNavMany")
        .isKind(UriInfoKind.resource).goPath()
        .first()
        .isEntitySet("ESTwoKeyNav")
        .isType(EntityTypeProvider.nameETTwoKeyNav)
        .isKeyPredicate(0, "PropertyInt16", "1")
        .isKeyPredicate(1, "PropertyString", "'2'")
        .isTypeFilterOnEntry(EntityTypeProvider.nameETBaseTwoKeyNav)
        .n()
        .isNavProperty("NavPropertyETKeyNavMany", EntityTypeProvider.nameETKeyNav, true);

    testUri.run("ESTwoKeyNav(PropertyInt16=1,PropertyString='2')/olingo.odata.test1.ETBaseTwoKeyNav"
        + "/NavPropertyETKeyNavMany(3)")
        .isKind(UriInfoKind.resource).goPath()
        .first()
        .isEntitySet("ESTwoKeyNav")
        .isType(EntityTypeProvider.nameETTwoKeyNav)
        .isKeyPredicate(0, "PropertyInt16", "1")
        .isKeyPredicate(1, "PropertyString", "'2'")
        .isTypeFilterOnEntry(EntityTypeProvider.nameETBaseTwoKeyNav)
        .n()
        .isNavProperty("NavPropertyETKeyNavMany", EntityTypeProvider.nameETKeyNav, false)
        .isKeyPredicate(0, "PropertyInt16", "3");

    testUri.run("ESTwoKeyNav(PropertyInt16=1,PropertyString='2')/olingo.odata.test1.ETBaseTwoKeyNav"
        + "/NavPropertyETTwoKeyNavMany/olingo.odata.test1.ETTwoBaseTwoKeyNav(PropertyInt16=3,PropertyString='4')")
        .isKind(UriInfoKind.resource).goPath()
        .first()
        .isEntitySet("ESTwoKeyNav")
        .isType(EntityTypeProvider.nameETTwoKeyNav)
        .isKeyPredicate(0, "PropertyInt16", "1")
        .isKeyPredicate(1, "PropertyString", "'2'")
        .isTypeFilterOnEntry(EntityTypeProvider.nameETBaseTwoKeyNav)
        .n()
        .isNavProperty("NavPropertyETTwoKeyNavMany", EntityTypeProvider.nameETTwoKeyNav, false)
        .isKeyPredicate(0, "PropertyInt16", "3")
        .isKeyPredicate(1, "PropertyString", "'4'")
        .isTypeFilterOnCollection(EntityTypeProvider.nameETTwoBaseTwoKeyNav);

    testUri.run("ESKeyNav(1)/NavPropertyETTwoKeyNavMany(PropertyInt16=2,PropertyString='3')"
        + "/NavPropertyETTwoKeyNavMany/olingo.odata.test1.ETBaseTwoKeyNav(PropertyInt16=4,PropertyString='5')"
        + "/olingo.odata.test1.ETTwoBaseTwoKeyNav/NavPropertyETBaseTwoKeyNavMany")
        .isKind(UriInfoKind.resource).goPath()
        .first()
        .isEntitySet("ESKeyNav")
        .isKeyPredicate(0, "PropertyInt16", "1")
        .n()
        .isNavProperty("NavPropertyETTwoKeyNavMany", EntityTypeProvider.nameETTwoKeyNav, false)
        .isKeyPredicate(0, "PropertyInt16", "2")
        .isKeyPredicate(1, "PropertyString", "'3'")
        .n()
        .isNavProperty("NavPropertyETTwoKeyNavMany", EntityTypeProvider.nameETTwoKeyNav, false)
        .isType(EntityTypeProvider.nameETTwoKeyNav)
        .isTypeFilterOnCollection(EntityTypeProvider.nameETBaseTwoKeyNav)
        .isKeyPredicate(0, "PropertyInt16", "4")
        .isKeyPredicate(1, "PropertyString", "'5'")
        .isTypeFilterOnEntry(EntityTypeProvider.nameETTwoBaseTwoKeyNav)
        .n()
        .isNavProperty("NavPropertyETBaseTwoKeyNavMany", EntityTypeProvider.nameETBaseTwoKeyNav, true);

    testUri.run("ESKeyNav(1)/NavPropertyETTwoKeyNavMany(PropertyInt16=2,PropertyString='3')/"
        + "NavPropertyETTwoKeyNavMany/olingo.odata.test1.ETBaseTwoKeyNav(PropertyInt16=4,PropertyString='5')/"
        + "NavPropertyETKeyNavMany")
        .isKind(UriInfoKind.resource).goPath()
        .first()
        .isEntitySet("ESKeyNav")
        .isKeyPredicate(0, "PropertyInt16", "1")
        .n()
        .isNavProperty("NavPropertyETTwoKeyNavMany", EntityTypeProvider.nameETTwoKeyNav, false)
        .isKeyPredicate(0, "PropertyInt16", "2")
        .isKeyPredicate(1, "PropertyString", "'3'")
        .n()
        .isNavProperty("NavPropertyETTwoKeyNavMany", EntityTypeProvider.nameETTwoKeyNav, false)
        .isTypeFilterOnCollection(EntityTypeProvider.nameETBaseTwoKeyNav)
        .isKeyPredicate(0, "PropertyInt16", "4")
        .isKeyPredicate(1, "PropertyString", "'5'")
        .n()
        .isNavProperty("NavPropertyETKeyNavMany", EntityTypeProvider.nameETKeyNav, true);
  }

  @Test
  public void runEsNamePpNpRc() throws Exception {
    // checks for using referential constrains to fill missing keys
    testUri.run("ESKeyNav(1)/NavPropertyETTwoKeyNavMany('2')").goPath()
        .first()
        .isEntitySet("ESKeyNav")
        .isKeyPredicate(0, "PropertyInt16", "1")
        .n()
        .isNavProperty("NavPropertyETTwoKeyNavMany", EntityTypeProvider.nameETTwoKeyNav, false)
        .isKeyPredicateRef(0, "PropertyInt16", "PropertyInt16")
        .isKeyPredicate(1, "PropertyString", "'2'");

    testUri.run("ESKeyNav(PropertyInt16=1)/NavPropertyETTwoKeyNavMany(PropertyString='2')").goPath()
        .first()
        .isEntitySet("ESKeyNav")
        .isKeyPredicate(0, "PropertyInt16", "1")
        .n()
        .isNavProperty("NavPropertyETTwoKeyNavMany", EntityTypeProvider.nameETTwoKeyNav, false)
        .isKeyPredicateRef(0, "PropertyInt16", "PropertyInt16")
        .isKeyPredicate(1, "PropertyString", "'2'");

  }

  @Test
  public void runEsNamePpSp() throws Exception {
    testUri.run("ESAllPrim(1)/PropertyByte")
        .isKind(UriInfoKind.resource).goPath()
        .first()
        .isEntitySet("ESAllPrim")
        .isKeyPredicate(0, "PropertyInt16", "1")
        .n()
        .isPrimitiveProperty("PropertyByte", PropertyProvider.nameByte, false);

    testUri.run("ESAllPrim(1)/PropertyByte/$value")
        .isKind(UriInfoKind.resource).goPath()
        .first()
        .isEntitySet("ESAllPrim")
        .isKeyPredicate(0, "PropertyInt16", "1")
        .n()
        .isPrimitiveProperty("PropertyByte", PropertyProvider.nameByte, false)
        .n()
        .isValue();

    testUri.run("ESMixPrimCollComp(1)/PropertyComp/PropertyString")
        .isKind(UriInfoKind.resource).goPath()
        .first()
        .isEntitySet("ESMixPrimCollComp")
        .isKeyPredicate(0, "PropertyInt16", "1")
        .n()
        .isComplex("PropertyComp")
        .n()
        .isPrimitiveProperty("PropertyString", PropertyProvider.nameString, false);
  }

  @Test
  public void runEsNamePpSpColl() throws Exception {
    testUri.run("ESCollAllPrim(1)/CollPropertyString")
        .isKind(UriInfoKind.resource).goPath()
        .first()
        .isEntitySet("ESCollAllPrim")
        .isKeyPredicate(0, "PropertyInt16", "1")
        .n()
        .isPrimitiveProperty("CollPropertyString", PropertyProvider.nameString, true);

    testUri.run("ESKeyNav(1)/NavPropertyETTwoKeyNavMany(PropertyInt16=2,PropertyString='3')/CollPropertyString")
        .isKind(UriInfoKind.resource).goPath()
        .first()
        .isEntitySet("ESKeyNav")
        .isKeyPredicate(0, "PropertyInt16", "1")
        .n()
        .isNavProperty("NavPropertyETTwoKeyNavMany", EntityTypeProvider.nameETTwoKeyNav, false)
        .n()
        .isPrimitiveProperty("CollPropertyString", PropertyProvider.nameString, true);

    testUri.run("ESKeyNav(1)/NavPropertyETTwoKeyNavMany(PropertyInt16=2,PropertyString='3')/CollPropertyString/$count")
        .isKind(UriInfoKind.resource).goPath()
        .first()
        .isEntitySet("ESKeyNav")
        .isKeyPredicate(0, "PropertyInt16", "1")
        .n()
        .isNavProperty("NavPropertyETTwoKeyNavMany", EntityTypeProvider.nameETTwoKeyNav, false)
        .isKeyPredicate(0, "PropertyInt16", "2")
        .isKeyPredicate(1, "PropertyString", "'3'")
        .n()
        .isPrimitiveProperty("CollPropertyString", PropertyProvider.nameString, true)
        .n()
        .isCount();

  }

  @Test
  public void runEsNameRef() throws Exception {
    testUri.run("ESAllPrim/$ref")
        .isKind(UriInfoKind.resource).goPath()
        .first()
        .isEntitySet("ESAllPrim")
        .n()
        .isRef();

    testUri.run("ESAllPrim(-32768)/$ref")
        .isKind(UriInfoKind.resource).goPath()
        .first()
        .isEntitySet("ESAllPrim")
        .isKeyPredicate(0, "PropertyInt16", "-32768")
        .n()
        .isRef();
    testUri.run("ESKeyNav(1)/NavPropertyETTwoKeyNavMany/$ref")
        .isKind(UriInfoKind.resource).goPath()
        .first()
        .isEntitySet("ESKeyNav")
        .isKeyPredicate(0, "PropertyInt16", "1")
        .n()
        .isNavProperty("NavPropertyETTwoKeyNavMany", EntityTypeProvider.nameETTwoKeyNav, true)
        .n()
        .isRef();
    testUri.run("ESKeyNav(1)/NavPropertyETTwoKeyNavMany(PropertyInt16=1,PropertyString='2')/$ref")
        .isKind(UriInfoKind.resource).goPath()
        .first()
        .isEntitySet("ESKeyNav")
        .isKeyPredicate(0, "PropertyInt16", "1")
        .n()
        .isNavProperty("NavPropertyETTwoKeyNavMany", EntityTypeProvider.nameETTwoKeyNav, false)
        .isKeyPredicate(0, "PropertyInt16", "1")
        .isKeyPredicate(1, "PropertyString", "'2'")
        .n()
        .isRef();
  }

  @Test
  public void runFunctionImpBf() throws Exception {

    testUri.run("FICRTString()/olingo.odata.test1.BFCStringRTESTwoKeyNav()");
  }

  @Test
  public void runFunctionImpCastBf() throws Exception {

    testUri.run("FICRTETTwoKeyNavParam(ParameterInt16=1)/olingo.odata.test1.ETBaseTwoKeyNav"
        + "/olingo.odata.test1.BFCETBaseTwoKeyNavRTETTwoKeyNav()")
        .isKind(UriInfoKind.resource).goPath()
        .first()
        .isFunctionImport("FICRTETTwoKeyNavParam")
        .isFunction("UFCRTETTwoKeyNavParam")
        .isParameter(0, "ParameterInt16", "1")
        .isType(EntityTypeProvider.nameETTwoKeyNav)
        .isTypeFilterOnEntry(EntityTypeProvider.nameETBaseTwoKeyNav)
        .n()
        .isFunction("BFCETBaseTwoKeyNavRTETTwoKeyNav");

    testUri.run("FICRTCollESTwoKeyNavParam(ParameterInt16=1)"
        + "/olingo.odata.test1.ETBaseTwoKeyNav(PropertyInt16=2,PropertyString='3')"
        + "/olingo.odata.test1.BFCETBaseTwoKeyNavRTETTwoKeyNav()")
        .isKind(UriInfoKind.resource).goPath()
        .first()
        .isFunctionImport("FICRTCollESTwoKeyNavParam")
        .isFunction("UFCRTCollETTwoKeyNavParam")
        .isParameter(0, "ParameterInt16", "1")
        .isType(EntityTypeProvider.nameETTwoKeyNav)
        .isTypeFilterOnCollection(EntityTypeProvider.nameETBaseTwoKeyNav)
        .isKeyPredicate(0, "PropertyInt16", "2")
        .isKeyPredicate(1, "PropertyString", "'3'")
        .n()
        .isFunction("BFCETBaseTwoKeyNavRTETTwoKeyNav");

    testUri.run("FICRTCollCTTwoPrimTwoParam(ParameterInt16=1,ParameterString=null)")
        .isKind(UriInfoKind.resource).goPath()
        .first()
        .isFunctionImport("FICRTCollCTTwoPrimTwoParam")
        .isFunction("UFCRTCollCTTwoPrimTwoParam")
        .isParameter(0, "ParameterInt16", "1")
        .isParameter(1, "ParameterString", null);
  }

  @Test
  public void runFunctionImpEntity() throws Exception {

    testUri.run("FICRTETKeyNav()")
        .isKind(UriInfoKind.resource).goPath()
        .first()
        .isFunctionImport("FICRTETKeyNav")
        .isFunction("UFCRTETKeyNav")
        .isType(EntityTypeProvider.nameETKeyNav);

    testUri.run("FICRTETTwoKeyNavParam(ParameterInt16=1)")
        .isKind(UriInfoKind.resource).goPath()
        .first()
        .isFunctionImport("FICRTETTwoKeyNavParam")
        .isParameter(0, "ParameterInt16", "1");

    testUri.run("FICRTESMedia(ParameterInt16=1)/$value")
        .isKind(UriInfoKind.resource).goPath()
        .first()
        .isFunctionImport("FICRTESMedia")
        .isFunction("UFCRTETMedia")
        .n()
        .isValue();

    testUri.run("FICRTETKeyNav()/$ref")
        .isKind(UriInfoKind.resource).goPath()
        .first()
        .isFunctionImport("FICRTETKeyNav")
        .isFunction("UFCRTETKeyNav")
        .n()
        .isRef();
    testUri.run("FICRTETTwoKeyNavParam(ParameterInt16=1)/$ref")
        .isKind(UriInfoKind.resource).goPath()
        .first()
        .isFunctionImport("FICRTETTwoKeyNavParam")
        .isFunction("UFCRTETTwoKeyNavParam")
        .n()
        .isRef();

    testUri.run("FICRTETTwoKeyNavParam(ParameterInt16=1)/olingo.odata.test1.ETBaseTwoKeyNav")
        .isKind(UriInfoKind.resource).goPath()
        .first()
        .isFunctionImport("FICRTETTwoKeyNavParam")
        .isFunction("UFCRTETTwoKeyNavParam")
        .isParameter(0, "ParameterInt16", "1")
        .isType(EntityTypeProvider.nameETTwoKeyNav)
        .isTypeFilterOnEntry(EntityTypeProvider.nameETBaseTwoKeyNav);

    testUri.run("FICRTETTwoKeyNavParam(ParameterInt16=1)/olingo.odata.test1.ETBaseTwoKeyNav")
        .isKind(UriInfoKind.resource).goPath()
        .first()
        .isFunctionImport("FICRTETTwoKeyNavParam")
        .isFunction("UFCRTETTwoKeyNavParam")
        .isParameter(0, "ParameterInt16", "1")
        .isType(EntityTypeProvider.nameETTwoKeyNav)
        .isTypeFilterOnEntry(EntityTypeProvider.nameETBaseTwoKeyNav);

    testUri.run("FICRTCollESTwoKeyNavParam(ParameterInt16=1)"
        + "/olingo.odata.test1.ETBaseTwoKeyNav(PropertyInt16=2,PropertyString='3')")
        .isKind(UriInfoKind.resource).goPath()
        .first()
        .isFunctionImport("FICRTCollESTwoKeyNavParam")
        .isFunction("UFCRTCollETTwoKeyNavParam")
        .isParameter(0, "ParameterInt16", "1")
        .isType(EntityTypeProvider.nameETTwoKeyNav)
        .isTypeFilterOnCollection(EntityTypeProvider.nameETBaseTwoKeyNav)
        .isKeyPredicate(0, "PropertyInt16", "2")
        .isKeyPredicate(1, "PropertyString", "'3'");
  }

  @Test
  public void runFunctionImpEs() throws Exception {
    /**/
    testUri.run("FICRTESMixPrimCollCompTwoParam(ParameterInt16=1,ParameterString='2')")
        .isKind(UriInfoKind.resource).goPath()
        .first()
        .isFunctionImport("FICRTESMixPrimCollCompTwoParam")
        .isFunction("UFCRTESMixPrimCollCompTwoParam")
        .isParameter(0, "ParameterInt16", "1")
        .isParameter(1, "ParameterString", "'2'")
        .isType(EntityTypeProvider.nameETMixPrimCollComp);

    testUri.run("FICRTESMixPrimCollCompTwoParam(ParameterInt16=1,ParameterString='2')")
        .isKind(UriInfoKind.resource).goPath()
        .first()
        .isFunctionImport("FICRTESMixPrimCollCompTwoParam")
        .isFunction("UFCRTESMixPrimCollCompTwoParam")
        .isParameter(0, "ParameterInt16", "1")
        .isParameter(1, "ParameterString", "'2'")
        .isType(EntityTypeProvider.nameETMixPrimCollComp);

    testUri.run("FICRTESMixPrimCollCompTwoParam(ParameterInt16=1,ParameterString='2')/$count")
        .isKind(UriInfoKind.resource).goPath()
        .first()
        .isFunctionImport("FICRTESMixPrimCollCompTwoParam")
        .isFunction("UFCRTESMixPrimCollCompTwoParam")
        .isParameter(0, "ParameterInt16", "1")
        .isParameter(1, "ParameterString", "'2'")
        .isType(EntityTypeProvider.nameETMixPrimCollComp)
        .n()
        .isCount();
  }

  @Test
  public void runFunctionImpError() {
    testUri.runEx("FICRTCollCTTwoPrimTwoParam")
        .isExSyntax(UriParserSyntaxException.MessageKeys.SYNTAX);
    testUri.runEx("FICRTCollCTTwoPrimTwoParam()").isExSemantic(MessageKeys.FUNCTION_NOT_FOUND);
    testUri.runEx("FICRTCollCTTwoPrimTwoParam(invalidParam=2)").isExSemantic(MessageKeys.FUNCTION_NOT_FOUND);
  }

  @Test
  public void runFunctionImpEsAlias() throws Exception {

    testUri.run("FICRTCollESTwoKeyNavParam(ParameterInt16=@parameterAlias)", "@parameterAlias=1");
    testUri.run("FICRTCollESTwoKeyNavParam(ParameterInt16=@parameterAlias)/$count", "@parameterAlias=1");
    testUri.runEx("FICRTCollESTwoKeyNavParam(ParameterInt16=@invalidAlias)", "@validAlias=1")
        .isExValidation(UriValidationException.MessageKeys.MISSING_PARAMETER);
  }

  @Test
  public void runFunctionImpEsCast() throws Exception {

    testUri.run("FICRTCollESTwoKeyNavParam(ParameterInt16=1)/olingo.odata.test1.ETBaseTwoKeyNav")
        .isKind(UriInfoKind.resource).goPath()
        .first()
        .isFunctionImport("FICRTCollESTwoKeyNavParam")
        .isFunction("UFCRTCollETTwoKeyNavParam")
        .isParameter(0, "ParameterInt16", "1")
        .isType(EntityTypeProvider.nameETTwoKeyNav)
        .isTypeFilterOnCollection(EntityTypeProvider.nameETBaseTwoKeyNav);

    testUri.run("FICRTCollESTwoKeyNavParam(ParameterInt16=1)/olingo.odata.test1.ETBaseTwoKeyNav/$count")
        .isKind(UriInfoKind.resource).goPath()
        .first()
        .isFunctionImport("FICRTCollESTwoKeyNavParam")
        .isFunction("UFCRTCollETTwoKeyNavParam")
        .isParameter(0, "ParameterInt16", "1")
        .isType(EntityTypeProvider.nameETTwoKeyNav)
        .isTypeFilterOnCollection(EntityTypeProvider.nameETBaseTwoKeyNav)
        .n()
        .isCount();

    testUri.run("FICRTCollESTwoKeyNavParam(ParameterInt16=1)"
        + "/olingo.odata.test1.ETBaseTwoKeyNav(PropertyInt16=2,PropertyString='3')")
        .isKind(UriInfoKind.resource).goPath()
        .first()
        .isFunctionImport("FICRTCollESTwoKeyNavParam")
        .isFunction("UFCRTCollETTwoKeyNavParam")
        .isParameter(0, "ParameterInt16", "1")
        .isType(EntityTypeProvider.nameETTwoKeyNav)
        .isTypeFilterOnCollection(EntityTypeProvider.nameETBaseTwoKeyNav)
        .isKeyPredicate(0, "PropertyInt16", "2")
        .isKeyPredicate(1, "PropertyString", "'3'");

    testUri.run("FICRTCollESTwoKeyNavParam(ParameterInt16=1)"
        + "/olingo.odata.test1.ETBaseTwoKeyNav(PropertyInt16=2,PropertyString='3')"
        + "/olingo.odata.test1.ETTwoBaseTwoKeyNav")
        .isKind(UriInfoKind.resource).goPath()
        .first()
        .isFunctionImport("FICRTCollESTwoKeyNavParam")
        .isFunction("UFCRTCollETTwoKeyNavParam")
        .isParameter(0, "ParameterInt16", "1")
        .isType(EntityTypeProvider.nameETTwoKeyNav)
        .isTypeFilterOnCollection(EntityTypeProvider.nameETBaseTwoKeyNav)
        .isKeyPredicate(0, "PropertyInt16", "2")
        .isKeyPredicate(1, "PropertyString", "'3'")
        .isTypeFilterOnEntry(EntityTypeProvider.nameETTwoBaseTwoKeyNav);

  }

  @Test
  public void runSingletonEntityValue() throws Exception {
    testUri.run("SIMedia/$value")
        .isKind(UriInfoKind.resource).goPath()
        .first()
        .isSingleton("SIMedia")
        .n().isValue();
  }

  @Test
  public void runSingletonPpNpCast() throws Exception {
    testUri.run("SINav/olingo.odata.test1.ETBaseTwoKeyNav/NavPropertyETKeyNavMany")
        .isKind(UriInfoKind.resource).goPath()
        .first()
        .isSingleton("SINav")
        .isType(EntityTypeProvider.nameETTwoKeyNav)
        .isTypeFilter(EntityTypeProvider.nameETBaseTwoKeyNav)
        .n()
        .isNavProperty("NavPropertyETKeyNavMany", EntityTypeProvider.nameETKeyNav, true);

    testUri.run("SINav/olingo.odata.test1.ETBaseTwoKeyNav/NavPropertyETKeyNavMany(1)")
        .isKind(UriInfoKind.resource).goPath()
        .first()
        .isSingleton("SINav")
        .isType(EntityTypeProvider.nameETTwoKeyNav)
        .isTypeFilter(EntityTypeProvider.nameETBaseTwoKeyNav)
        .n()
        .isNavProperty("NavPropertyETKeyNavMany", EntityTypeProvider.nameETKeyNav, false)
        .isKeyPredicate(0, "PropertyInt16", "1");

  }

  @Test
  public void runSingletonPpCpCast() throws Exception {
    testUri.run("SINav/olingo.odata.test1.ETBaseTwoKeyNav/PropertyComp")
        .isKind(UriInfoKind.resource).goPath()
        .first()
        .isSingleton("SINav")
        .isType(EntityTypeProvider.nameETTwoKeyNav)
        .isTypeFilter(EntityTypeProvider.nameETBaseTwoKeyNav)
        .n()
        .isComplex("PropertyComp");

    testUri.run("SINav/olingo.odata.test1.ETBaseTwoKeyNav/PropertyComp/PropertyComp")
        .isKind(UriInfoKind.resource).goPath()
        .first()
        .isSingleton("SINav")
        .isType(EntityTypeProvider.nameETTwoKeyNav)
        .isTypeFilter(EntityTypeProvider.nameETBaseTwoKeyNav)
        .n()
        .isComplex("PropertyComp")
        .n()
        .isComplex("PropertyComp");

    testUri.run("SINav/olingo.odata.test1.ETBaseTwoKeyNav/PropertyCompTwoPrim/olingo.odata.test1.CTBase")
        .isKind(UriInfoKind.resource).goPath()
        .first()
        .isSingleton("SINav")
        .isType(EntityTypeProvider.nameETTwoKeyNav)
        .isTypeFilter(EntityTypeProvider.nameETBaseTwoKeyNav)
        .n()
        .isComplex("PropertyCompTwoPrim")
        .isType(ComplexTypeProvider.nameCTTwoPrim)
        .isTypeFilter(ComplexTypeProvider.nameCTBase);

  }

  @Test
  public void runSingletonPpSpCast() throws Exception {
    testUri.run("SINav/olingo.odata.test1.ETBaseTwoKeyNav/PropertyInt16")
        .isKind(UriInfoKind.resource).goPath()
        .first()
        .isSingleton("SINav")
        .isType(EntityTypeProvider.nameETTwoKeyNav)
        .isTypeFilter(EntityTypeProvider.nameETBaseTwoKeyNav)
        .n()
        .isPrimitiveProperty("PropertyInt16", PropertyProvider.nameInt16, false);

    testUri.run("SINav/olingo.odata.test1.ETBaseTwoKeyNav/CollPropertyString")
        .isKind(UriInfoKind.resource).goPath()
        .first()
        .isSingleton("SINav")
        .isType(EntityTypeProvider.nameETTwoKeyNav)
        .isTypeFilter(EntityTypeProvider.nameETBaseTwoKeyNav)
        .n()
        .isPrimitiveProperty("CollPropertyString", PropertyProvider.nameString, true)
        .isType(PropertyProvider.nameString, true);

  }

  @Test
  public void runSingletonEntityPpNp() throws Exception {
    testUri.run("SINav/NavPropertyETKeyNavMany")
        .isKind(UriInfoKind.resource).goPath()
        .first()
        .isSingleton("SINav")
        .n()
        .isNavProperty("NavPropertyETKeyNavMany", EntityTypeProvider.nameETKeyNav, true);

    testUri.run("SINav/NavPropertyETTwoKeyNavMany(PropertyInt16=1,PropertyString='2')")
        .isKind(UriInfoKind.resource).goPath()
        .first()
        .isSingleton("SINav")
        .n()
        .isNavProperty("NavPropertyETTwoKeyNavMany", EntityTypeProvider.nameETTwoKeyNav, false)
        .isKeyPredicate(0, "PropertyInt16", "1")
        .isKeyPredicate(1, "PropertyString", "'2'");

  }

  @Test
  public void runSingletonEntityPpCp() throws Exception {
    testUri.run("SINav/PropertyComp")
        .isKind(UriInfoKind.resource).goPath()
        .first()
        .isSingleton("SINav")
        .n()
        .isComplex("PropertyComp");

    testUri.run("SINav/PropertyComp/PropertyComp")
        .isKind(UriInfoKind.resource).goPath()
        .first()
        .isSingleton("SINav")
        .n()
        .isComplex("PropertyComp")
        .n()
        .isComplex("PropertyComp");

  }

  @Test
  public void runSingletonEntityPpCpColl() throws Exception {
    testUri.run("SINav/CollPropertyComp")
        .isKind(UriInfoKind.resource).goPath()
        .first()
        .isSingleton("SINav")
        .n()
        .isComplex("CollPropertyComp")
        .isType(ComplexTypeProvider.nameCTPrimComp, true);

    testUri.run("SINav/CollPropertyComp/$count")
        .isKind(UriInfoKind.resource).goPath()
        .first()
        .isSingleton("SINav")
        .n()
        .isComplex("CollPropertyComp")
        .isType(ComplexTypeProvider.nameCTPrimComp, true)
        .n()
        .isCount();
  }

  @Test
  public void runSingletonEntityPpSp() throws Exception {
    testUri.run("SINav/PropertyString")
        .isKind(UriInfoKind.resource).goPath()
        .first()
        .isSingleton("SINav")
        .n()
        .isPrimitiveProperty("PropertyString", PropertyProvider.nameString, false);
  }

  @Test
  public void runSingletonEntityPpSpColl() throws Exception {
    testUri.run("SINav/CollPropertyString")

        .isKind(UriInfoKind.resource).goPath()
        .first()
        .isSingleton("SINav")
        .n()
        .isPrimitiveProperty("CollPropertyString", PropertyProvider.nameString, true);
    testUri.run("SINav/CollPropertyString/$count")
        .isKind(UriInfoKind.resource).goPath()
        .first()
        .isSingleton("SINav")
        .n()
        .isPrimitiveProperty("CollPropertyString", PropertyProvider.nameString, true)
        .n()
        .isCount();
  }

  @Test
  public void runExpand() throws Exception {

    testUri.run("ESKeyNav(1)", "$expand=*")
        .isKind(UriInfoKind.resource).goPath().goExpand()
        .first()
        .isSegmentStar();

    testUri.run("ESKeyNav(1)", "$expand=*/$ref")
        .isKind(UriInfoKind.resource).goPath().goExpand()
        .first()
        .isSegmentStar()
        .isSegmentRef();

    testUri.run("ESKeyNav(1)", "$expand=*/$ref,NavPropertyETKeyNavMany")
        .isKind(UriInfoKind.resource).goPath().goExpand()
        .first()
        .isSegmentStar().isSegmentRef()
        .next()
        .goPath().first()
        .isNavProperty("NavPropertyETKeyNavMany", EntityTypeProvider.nameETKeyNav, true);

    testUri.run("ESKeyNav(1)", "$expand=*($levels=3)")
        .isKind(UriInfoKind.resource).goPath().goExpand()
        .first()
        .isSegmentStar()
        .isLevelText("3");

    testUri.run("ESKeyNav(1)", "$expand=*($levels=max)")
        .isKind(UriInfoKind.resource).goPath().goExpand()
        .first()
        .isSegmentStar()
        .isLevelText("max");

    testUri.run("ESKeyNav(1)", "$expand=NavPropertyETKeyNavMany/$ref")
        .isKind(UriInfoKind.resource).goPath().goExpand()
        .first()
        .goPath().first()
        .isNavProperty("NavPropertyETKeyNavMany", EntityTypeProvider.nameETKeyNav, true)
        .isType(EntityTypeProvider.nameETKeyNav, true)
        .n().isRef();

    testUri.run("ESKeyNav(1)", "$expand=NavPropertyETKeyNavOne/$ref")
        .isKind(UriInfoKind.resource).goPath().goExpand()
        .first()
        .goPath().first()
        .isNavProperty("NavPropertyETKeyNavOne", EntityTypeProvider.nameETKeyNav, false)
        .isType(EntityTypeProvider.nameETKeyNav, false)
        .n().isRef();

    testUri.run("ESKeyNav(1)", "$expand=NavPropertyETKeyNavMany/$ref($filter=PropertyInt16 eq 1)")
        .isKind(UriInfoKind.resource).goPath().goExpand()
        .first()
        .goPath().first()
        .isNavProperty("NavPropertyETKeyNavMany", EntityTypeProvider.nameETKeyNav, true)
        .isType(EntityTypeProvider.nameETKeyNav, true)
        .n().isRef()
        .goUpExpandValidator().isFilterSerialized("<<PropertyInt16> eq <1>>");

    testUri.run("ESKeyNav(1)", "$expand=NavPropertyETKeyNavMany/$ref($orderby=PropertyInt16)")
        .isKind(UriInfoKind.resource).goPath().goExpand()
        .first()
        .goPath().first()
        .isNavProperty("NavPropertyETKeyNavMany", EntityTypeProvider.nameETKeyNav, true)
        .isType(EntityTypeProvider.nameETKeyNav, true)
        .n().isRef()
        .goUpExpandValidator()
        .isSortOrder(0, false)
        .goOrder(0).goPath().isPrimitiveProperty("PropertyInt16", PropertyProvider.nameInt16, false);

    testUri.run("ESKeyNav(1)", "$expand=NavPropertyETKeyNavMany/$ref($skip=1)")
        .isKind(UriInfoKind.resource).goPath().goExpand()
        .first()
        .goPath().first()
        .isNavProperty("NavPropertyETKeyNavMany", EntityTypeProvider.nameETKeyNav, true)
        .isType(EntityTypeProvider.nameETKeyNav, true)
        .n().isRef()
        .goUpExpandValidator()
        .isSkipText("1");

    testUri.run("ESKeyNav(1)", "$expand=NavPropertyETKeyNavMany/$ref($top=2)")
        .isKind(UriInfoKind.resource).goPath().goExpand()
        .first()
        .goPath().first()
        .isNavProperty("NavPropertyETKeyNavMany", EntityTypeProvider.nameETKeyNav, true)
        .isType(EntityTypeProvider.nameETKeyNav, true)
        .n().isRef()
        .goUpExpandValidator()
        .isTopText("2");

    testUri.run("ESKeyNav(1)", "$expand=NavPropertyETKeyNavMany/$ref($count=true)")
        .isKind(UriInfoKind.resource).goPath().goExpand()
        .first()
        .goPath().first()
        .isNavProperty("NavPropertyETKeyNavMany", EntityTypeProvider.nameETKeyNav, true)
        .isType(EntityTypeProvider.nameETKeyNav, true)
        .n().isRef()
        .goUpExpandValidator()
        .isInlineCountText("true");

    testUri.run("ESKeyNav(1)", "$expand=NavPropertyETKeyNavMany/$ref($skip=1;$top=3)")
        .isKind(UriInfoKind.resource).goPath().goExpand()
        .first()
        .goPath().first()
        .isNavProperty("NavPropertyETKeyNavMany", EntityTypeProvider.nameETKeyNav, true)
        .isType(EntityTypeProvider.nameETKeyNav, true)
        .n().isRef()
        .goUpExpandValidator()
        .isSkipText("1")
        .isTopText("3");

    testUri.run("ESKeyNav(1)", "$expand=NavPropertyETKeyNavMany/$ref($skip=1%3b$top=3)")
        .isKind(UriInfoKind.resource).goPath().goExpand()
        .first()
        .goPath().first()
        .isNavProperty("NavPropertyETKeyNavMany", EntityTypeProvider.nameETKeyNav, true)
        .isType(EntityTypeProvider.nameETKeyNav, true)
        .n().isRef()
        .goUpExpandValidator()
        .isSkipText("1")
        .isTopText("3");

    testUri.run("ESKeyNav(1)", "$expand=NavPropertyETKeyNavMany/$count")
        .isKind(UriInfoKind.resource).goPath().goExpand()
        .first()
        .goPath().first()
        .isNavProperty("NavPropertyETKeyNavMany", EntityTypeProvider.nameETKeyNav, true)
        .isType(EntityTypeProvider.nameETKeyNav, true)
        .n().isCount();

    testUri.run("ESKeyNav(1)", "$expand=NavPropertyETKeyNavOne/$count")
        .isKind(UriInfoKind.resource).goPath().goExpand()
        .first()
        .goPath().first()
        .isNavProperty("NavPropertyETKeyNavOne", EntityTypeProvider.nameETKeyNav, false)
        .isType(EntityTypeProvider.nameETKeyNav, false)
        .n().isCount();

    testUri.run("ESKeyNav(1)", "$expand=NavPropertyETKeyNavMany/$count($filter=PropertyInt16 gt 1)")
        .isKind(UriInfoKind.resource).goPath().goExpand()
        .first()
        .goPath().first()
        .isNavProperty("NavPropertyETKeyNavMany", EntityTypeProvider.nameETKeyNav, true)
        .isType(EntityTypeProvider.nameETKeyNav, true)
        .n().isCount()
        .goUpExpandValidator()
        .isFilterSerialized("<<PropertyInt16> gt <1>>");

    testUri.run("ESKeyNav(1)", "$expand=NavPropertyETKeyNavMany($filter=PropertyInt16 eq 1)")
        .isKind(UriInfoKind.resource).goPath().goExpand()
        .first()
        .goPath().first()
        .isNavProperty("NavPropertyETKeyNavMany", EntityTypeProvider.nameETKeyNav, true)
        .isType(EntityTypeProvider.nameETKeyNav, true)
        .goUpExpandValidator()
        .isFilterSerialized("<<PropertyInt16> eq <1>>");

    testUri.run("ESKeyNav(1)", "$expand=NavPropertyETKeyNavMany($orderby=PropertyInt16)")
        .isKind(UriInfoKind.resource).goPath().goExpand()
        .first()
        .goPath().first()
        .isNavProperty("NavPropertyETKeyNavMany", EntityTypeProvider.nameETKeyNav, true)
        .isType(EntityTypeProvider.nameETKeyNav, true)
        .goUpExpandValidator()
        .isSortOrder(0, false)
        .goOrder(0).goPath().isPrimitiveProperty("PropertyInt16", PropertyProvider.nameInt16, false);

    testUri.run("ESKeyNav(1)", "$expand=NavPropertyETKeyNavMany($skip=1)")
        .isKind(UriInfoKind.resource).goPath().goExpand()
        .first()
        .goPath().first()
        .isNavProperty("NavPropertyETKeyNavMany", EntityTypeProvider.nameETKeyNav, true)
        .isType(EntityTypeProvider.nameETKeyNav, true)
        .goUpExpandValidator()
        .isSkipText("1");

    testUri.run("ESKeyNav(1)", "$expand=NavPropertyETKeyNavMany($top=2)")
        .isKind(UriInfoKind.resource).goPath().goExpand()
        .first()
        .goPath().first()
        .isNavProperty("NavPropertyETKeyNavMany", EntityTypeProvider.nameETKeyNav, true)
        .isType(EntityTypeProvider.nameETKeyNav, true)
        .goUpExpandValidator()
        .isTopText("2");

    testUri.run("ESKeyNav(1)", "$expand=NavPropertyETKeyNavMany($count=true)")
        .isKind(UriInfoKind.resource).goPath().goExpand()
        .first()
        .goPath().first()
        .isNavProperty("NavPropertyETKeyNavMany", EntityTypeProvider.nameETKeyNav, true)
        .isType(EntityTypeProvider.nameETKeyNav, true)
        .goUpExpandValidator()
        .isInlineCountText("true");

    testUri.run("ESKeyNav(1)", "$expand=NavPropertyETKeyNavMany($select=PropertyString)")
        .isKind(UriInfoKind.resource).goPath().goExpand()
        .first()
        .goPath().first()
        .isNavProperty("NavPropertyETKeyNavMany", EntityTypeProvider.nameETKeyNav, true)
        .isType(EntityTypeProvider.nameETKeyNav, true)
        .goUpExpandValidator()
        .isSelectText("PropertyString")
        .goSelectItem(0).isPrimitiveProperty("PropertyString", PropertyProvider.nameString, false);

    testUri.run("ESKeyNav(1)", "$expand=NavPropertyETKeyNavMany($expand=NavPropertyETTwoKeyNavOne)")
        .isKind(UriInfoKind.resource).goPath().goExpand()
        .first()
        .goPath().first()
        .isNavProperty("NavPropertyETKeyNavMany", EntityTypeProvider.nameETKeyNav, true)
        .isType(EntityTypeProvider.nameETKeyNav, true)
        .goUpExpandValidator()
        .goExpand()
        .goPath().first()
        .isNavProperty("NavPropertyETTwoKeyNavOne", EntityTypeProvider.nameETTwoKeyNav, false);

    testUri.run("ESKeyNav(1)", "$expand=NavPropertyETKeyNavMany($expand=NavPropertyETKeyNavMany)")
        .isKind(UriInfoKind.resource).goPath().goExpand()
        .first()
        .goPath().first()
        .isNavProperty("NavPropertyETKeyNavMany", EntityTypeProvider.nameETKeyNav, true)
        .isType(EntityTypeProvider.nameETKeyNav, true)
        .goUpExpandValidator()
        .goExpand()
        .goPath().first()
        .isNavProperty("NavPropertyETKeyNavMany", EntityTypeProvider.nameETKeyNav, true);

    testUri.run("ESKeyNav(1)", "$expand=NavPropertyETKeyNavOne($levels=5)")
        .isKind(UriInfoKind.resource).goPath().goExpand()
        .first()
        .goPath().first()
        .isNavProperty("NavPropertyETKeyNavOne", EntityTypeProvider.nameETKeyNav, false)
        .isType(EntityTypeProvider.nameETKeyNav, false)
        .goUpExpandValidator()
        .isLevelText("5");

    testUri.run("ESKeyNav(1)", "$expand=NavPropertyETKeyNavMany($select=PropertyString)")
        .isKind(UriInfoKind.resource).goPath().goExpand()
        .first()
        .goPath().first()
        .isNavProperty("NavPropertyETKeyNavMany", EntityTypeProvider.nameETKeyNav, true)
        .isType(EntityTypeProvider.nameETKeyNav, true)
        .goUpExpandValidator()
        .isSelectText("PropertyString")
        .goSelectItem(0).isPrimitiveProperty("PropertyString", PropertyProvider.nameString, false);

    testUri.run("ESKeyNav(1)", "$expand=NavPropertyETKeyNavOne($levels=max)")
        .isKind(UriInfoKind.resource).goPath().goExpand()
        .first()
        .goPath().first()
        .isNavProperty("NavPropertyETKeyNavOne", EntityTypeProvider.nameETKeyNav, false)
        .isType(EntityTypeProvider.nameETKeyNav, false)
        .goUpExpandValidator()
        .isLevelText("max");

    testUri.run("ESKeyNav(1)", "$expand=NavPropertyETKeyNavMany($skip=1;$top=2)")
        .isKind(UriInfoKind.resource).goPath().goExpand()
        .first()
        .goPath().first()
        .isNavProperty("NavPropertyETKeyNavMany", EntityTypeProvider.nameETKeyNav, true)
        .isType(EntityTypeProvider.nameETKeyNav, true)
        .goUpExpandValidator()
        .isSkipText("1")
        .isTopText("2");

    testUri.run("ESKeyNav(1)", "$expand=NavPropertyETKeyNavMany($skip=1%3b$top=2)")
        .isKind(UriInfoKind.resource).goPath().goExpand()
        .first()
        .goPath().first()
        .isNavProperty("NavPropertyETKeyNavMany", EntityTypeProvider.nameETKeyNav, true)
        .isType(EntityTypeProvider.nameETKeyNav, true)
        .goUpExpandValidator()
        .isSkipText("1")
        .isTopText("2");

    testUri.run("ESTwoKeyNav(PropertyInt16=1,PropertyString='Hugo')", "$expand=NavPropertyETKeyNavMany")
        .isKind(UriInfoKind.resource).goPath()
        .first()
        .isKeyPredicate(0, "PropertyInt16", "1")
        .isKeyPredicate(1, "PropertyString", "'Hugo'")
        .goExpand()
        .first()
        .goPath().first()
        .isNavProperty("NavPropertyETKeyNavMany", EntityTypeProvider.nameETKeyNav, true)
        .isType(EntityTypeProvider.nameETKeyNav, true);

    testUri.run("ESTwoKeyNav", "$expand=olingo.odata.test1.ETBaseTwoKeyNav/NavPropertyETKeyNavMany")
        .isKind(UriInfoKind.resource).goPath().first()
        .goExpand().first()
        .isExpandStartType(EntityTypeProvider.nameETBaseTwoKeyNav)
        .goPath().first()
        .isNavProperty("NavPropertyETKeyNavMany", EntityTypeProvider.nameETKeyNav, true);

    testUri.run("ESTwoKeyNav(PropertyInt16=1,PropertyString='Hugo')",
        "$expand=olingo.odata.test1.ETBaseTwoKeyNav/NavPropertyETKeyNavMany")
        .isKind(UriInfoKind.resource).goPath().first()
        .isKeyPredicate(0, "PropertyInt16", "1")
        .isKeyPredicate(1, "PropertyString", "'Hugo'")
        .goExpand().first()
        .isExpandStartType(EntityTypeProvider.nameETBaseTwoKeyNav)
        .goPath().first()
        // .isType(EntityTypeProvider.nameETTwoKeyNav)
        // .isTypeFilterOnEntry(EntityTypeProvider.nameETBaseTwoKeyNav)
        // .n()
        .isNavProperty("NavPropertyETKeyNavMany", EntityTypeProvider.nameETKeyNav, true);

    testUri.run("ESTwoKeyNav(PropertyInt16=1,PropertyString='2')",
        "$expand=olingo.odata.test1.ETBaseTwoKeyNav/NavPropertyETTwoKeyNavMany")
        .isKind(UriInfoKind.resource).goPath().first()
        .isKeyPredicate(0, "PropertyInt16", "1")
        .isKeyPredicate(1, "PropertyString", "'2'")
        .goExpand().first()
        .isExpandStartType(EntityTypeProvider.nameETBaseTwoKeyNav)
        .goPath().first()
        // .isType(EntityTypeProvider.nameETTwoKeyNav)
        // .isTypeFilterOnEntry(EntityTypeProvider.nameETBaseTwoKeyNav)
        // .n()
        .isNavProperty("NavPropertyETTwoKeyNavMany", EntityTypeProvider.nameETTwoKeyNav, true);

    testUri.run("ESTwoKeyNav(PropertyInt16=1,PropertyString='2')",
        "$expand=olingo.odata.test1.ETBaseTwoKeyNav"
            + "/NavPropertyETTwoKeyNavMany/olingo.odata.test1.ETTwoBaseTwoKeyNav")
        .isKind(UriInfoKind.resource).goPath().first()
        .isKeyPredicate(0, "PropertyInt16", "1")
        .isKeyPredicate(1, "PropertyString", "'2'")
        .goExpand().first()
        .isExpandStartType(EntityTypeProvider.nameETBaseTwoKeyNav)
        .goPath().first()
        // .isType(EntityTypeProvider.nameETTwoKeyNav)
        // .isTypeFilterOnEntry(EntityTypeProvider.nameETBaseTwoKeyNav)
        // .n()
        .isNavProperty("NavPropertyETTwoKeyNavMany", EntityTypeProvider.nameETTwoKeyNav, true)
        .isTypeFilterOnCollection(EntityTypeProvider.nameETTwoBaseTwoKeyNav);

    testUri.run("ESTwoKeyNav", "$expand=olingo.odata.test1.ETBaseTwoKeyNav/PropertyCompNav/NavPropertyETTwoKeyNavOne")
        .isKind(UriInfoKind.resource).goPath().first()
        .goExpand().first()
        .isExpandStartType(EntityTypeProvider.nameETBaseTwoKeyNav)
        .goPath().first()
        // .isType(EntityTypeProvider.nameETTwoKeyNav)
        // .isTypeFilterOnCollection(EntityTypeProvider.nameETBaseTwoKeyNav)
        // .n()
        .isComplex("PropertyCompNav")
        .isType(ComplexTypeProvider.nameCTBasePrimCompNav)
        .n()
        .isNavProperty("NavPropertyETTwoKeyNavOne", EntityTypeProvider.nameETTwoKeyNav, false);

    testUri.run("ESTwoKeyNav", "$expand=olingo.odata.test1.ETBaseTwoKeyNav/PropertyCompNav"
        + "/olingo.odata.test1.CTTwoBasePrimCompNav/NavPropertyETTwoKeyNavOne")
        .isKind(UriInfoKind.resource).goPath().first()
        .goExpand().first()
        .isExpandStartType(EntityTypeProvider.nameETBaseTwoKeyNav)
        .goPath().first()
        // .isType(EntityTypeProvider.nameETTwoKeyNav)
        // .isTypeFilterOnCollection(EntityTypeProvider.nameETBaseTwoKeyNav)
        // .n()
        .isComplex("PropertyCompNav")
        .isType(ComplexTypeProvider.nameCTBasePrimCompNav)
        .n()
        .isNavProperty("NavPropertyETTwoKeyNavOne", EntityTypeProvider.nameETTwoKeyNav, false);

    testUri.run("ESKeyNav(1)", "$expand=NavPropertyETKeyNavMany/$ref,NavPropertyETTwoKeyNavMany($skip=2;$top=1)")
        .isKind(UriInfoKind.resource).goPath().first()
        .goExpand().first()
        .goPath()
        .first()
        .isNavProperty("NavPropertyETKeyNavMany", EntityTypeProvider.nameETKeyNav, true)
        .n().isRef()
        .goUpExpandValidator()
        .next()
        .goPath()
        .first().isNavProperty("NavPropertyETTwoKeyNavMany", EntityTypeProvider.nameETTwoKeyNav, true)
        .goUpExpandValidator()
        .isSkipText("2")
        .isTopText("1");

    testUri.run("ESTwoKeyNav(PropertyInt16=1,PropertyString='2')", "$expand=olingo.odata.test1.ETBaseTwoKeyNav"
        + "/NavPropertyETTwoKeyNavMany/olingo.odata.test1.ETTwoBaseTwoKeyNav($select=PropertyString)")
        .isKind(UriInfoKind.resource).goPath()
        .first()
        .isKeyPredicate(0, "PropertyInt16", "1")
        .isKeyPredicate(1, "PropertyString", "'2'")
        .goExpand().first()
        .isExpandStartType(EntityTypeProvider.nameETBaseTwoKeyNav)
        .goPath().first()
        // .isUriPathInfoKind(UriResourceKind.startingTypeFilter)
        // .isType(EntityTypeProvider.nameETTwoKeyNav)
        // .isTypeFilterOnEntry(EntityTypeProvider.nameETBaseTwoKeyNav)
        // .n().isNavProperty("NavPropertyETTwoKeyNavMany", EntityTypeProvider.nameETTwoKeyNav, true)
        .isType(EntityTypeProvider.nameETTwoKeyNav)
        .isTypeFilterOnCollection(EntityTypeProvider.nameETTwoBaseTwoKeyNav)
        .goUpExpandValidator()
        .goSelectItem(0).isPrimitiveProperty("PropertyString", PropertyProvider.nameString, false);

    testUri.run("ESKeyNav", "$expand=NavPropertyETKeyNavOne($expand=NavPropertyETKeyNavMany("
        + "$expand=NavPropertyETKeyNavOne))")
        .isKind(UriInfoKind.resource)
        .goPath().first()
        .goExpand().first()
        .goPath().first()
        .isNavProperty("NavPropertyETKeyNavOne", EntityTypeProvider.nameETKeyNav, false)
        .isType(EntityTypeProvider.nameETKeyNav)
        .goUpExpandValidator()
        .goExpand().first()
        .goPath().first()
        .isNavProperty("NavPropertyETKeyNavMany", EntityTypeProvider.nameETKeyNav, true)
        .isType(EntityTypeProvider.nameETKeyNav)
        .goUpExpandValidator()
        .goExpand().first()
        .goPath().first()
        .isNavProperty("NavPropertyETKeyNavOne", EntityTypeProvider.nameETKeyNav, false)
        .isType(EntityTypeProvider.nameETKeyNav);

    testUri.run("ESTwoKeyNav(PropertyInt16=1,PropertyString='2')", "$select=olingo.odata.test1.ETBaseTwoKeyNav"
        + "/PropertyInt16")
        .isKind(UriInfoKind.resource).goPath()
        .first()
        .isKeyPredicate(0, "PropertyInt16", "1")
        .isKeyPredicate(1, "PropertyString", "'2'")
        .isSelectStartType(0, EntityTypeProvider.nameETBaseTwoKeyNav)
        .goSelectItem(0)
        .first()
        .isPrimitiveProperty("PropertyInt16", PropertyProvider.nameInt16, false);

    testUri.run("ESKeyNav", "$expand=NavPropertyETKeyNavOne($select=PropertyInt16)")
        .isKind(UriInfoKind.resource)
        .goPath().first()
        .goExpand().first()
        .goPath().first()
        .isNavProperty("NavPropertyETKeyNavOne", EntityTypeProvider.nameETKeyNav, false)
        .isType(EntityTypeProvider.nameETKeyNav)
        .goUpExpandValidator()
        .isSelectText("PropertyInt16")
        .goSelectItem(0).isPrimitiveProperty("PropertyInt16", PropertyProvider.nameInt16, false);

    testUri.run("ESKeyNav", "$expand=NavPropertyETKeyNavOne($select=PropertyCompNav/PropertyInt16)")
        .isKind(UriInfoKind.resource)
        .goPath().first()
        .goExpand().first()
        .goPath().first()
        .isNavProperty("NavPropertyETKeyNavOne", EntityTypeProvider.nameETKeyNav, false)
        .isType(EntityTypeProvider.nameETKeyNav)
        .goUpExpandValidator()
        .isSelectText("PropertyCompNav/PropertyInt16");

    testUri.runEx("ESKeyNav", "$expand=undefined")
        .isExSemantic(MessageKeys.EXPRESSION_PROPERTY_NOT_IN_TYPE);
    testUri.runEx("ESTwoKeyNav", "$expand=PropertyCompNav/undefined")
        .isExSemantic(MessageKeys.EXPRESSION_PROPERTY_NOT_IN_TYPE);
  }

  @Test
  public void runDuplicatedSystemQueryOptionsInExpand() throws UriParserException, UriValidationException {
    testUri.runEx("ESKeyNav", "$expand=NavPropertyETKeyNavOne($select=PropertyInt16;$select=PropertyInt16)")
        .isExSyntax(UriParserSyntaxException.MessageKeys.DOUBLE_SYSTEM_QUERY_OPTION);

    testUri.runEx("ESKeyNav", "$expand=NavPropertyETKeyNavOne($filter=true;$filter=true)")
        .isExSyntax(UriParserSyntaxException.MessageKeys.DOUBLE_SYSTEM_QUERY_OPTION);

    testUri.runEx("ESKeyNav", "$expand=NavPropertyETKeyNavOne($orderby=PropertyInt16;$orderby=PropertyInt16)")
        .isExSyntax(UriParserSyntaxException.MessageKeys.DOUBLE_SYSTEM_QUERY_OPTION);

    testUri.runEx("ESKeyNav", "$expand=NavPropertyETKeyNavOne($levels=2;$levels=3)")
        .isExSyntax(UriParserSyntaxException.MessageKeys.DOUBLE_SYSTEM_QUERY_OPTION);

    testUri.runEx("ESKeyNav", "$expand=NavPropertyETKeyNavOne($expand=*;$expand=*)")
        .isExSyntax(UriParserSyntaxException.MessageKeys.DOUBLE_SYSTEM_QUERY_OPTION);

    testUri.runEx("ESKeyNav", "$expand=NavPropertyETKeyNavOne($count=true;$count=true)")
        .isExSyntax(UriParserSyntaxException.MessageKeys.DOUBLE_SYSTEM_QUERY_OPTION);

    testUri.runEx("ESKeyNav", "$expand=NavPropertyETKeyNavOne($top=1;$top=1)")
        .isExSyntax(UriParserSyntaxException.MessageKeys.DOUBLE_SYSTEM_QUERY_OPTION);

    testUri.runEx("ESKeyNav", "$expand=NavPropertyETKeyNavOne($skip=2;$skip=2)")
        .isExSyntax(UriParserSyntaxException.MessageKeys.DOUBLE_SYSTEM_QUERY_OPTION);
  }

  @Test
  @Ignore("$search currently not implemented")
  public void runDuplicatedSearchExpand() throws UriParserException, UriValidationException {
    testUri.runEx("ESKeyNav", "$expand=NavPropertyETKeyNavOne($search=Test;$search=Test)")
        .isExSyntax(UriParserSyntaxException.MessageKeys.DOUBLE_SYSTEM_QUERY_OPTION);
  }

  @Test
  public void runTop() throws Exception {
    // top
    testUri.run("ESKeyNav", "$top=1")
        .isKind(UriInfoKind.resource).goPath()
        .isEntitySet("ESKeyNav")
        .isTopText("1");

    testUri.run("ESKeyNav", "$top=0")
        .isKind(UriInfoKind.resource).goPath()
        .isEntitySet("ESKeyNav")
        .isTopText("0");

    testUri.run("ESKeyNav", "$top=-3")
        .isKind(UriInfoKind.resource).goPath()
        .isEntitySet("ESKeyNav")
        .isTopText("-3");

    testUri.runEx("ESKeyNav", "$top=undefined")
        .isExSyntax(UriParserSyntaxException.MessageKeys.WRONG_VALUE_FOR_SYSTEM_QUERY_OPTION);
    testUri.runEx("ESKeyNav", "$top=")
        .isExSyntax(UriParserSyntaxException.MessageKeys.WRONG_VALUE_FOR_SYSTEM_QUERY_OPTION);
  }

  @Test
  public void runFormat() throws Exception {
    // format
    testUri.run("ESKeyNav(1)", "$format=atom")
        .isKind(UriInfoKind.resource).goPath()
        .isFormatText("atom");
    testUri.run("ESKeyNav(1)", "$format=json")
        .isKind(UriInfoKind.resource).goPath()
        .isFormatText("json");
    testUri.run("ESKeyNav(1)", "$format=xml")
        .isKind(UriInfoKind.resource).goPath()
        .isFormatText("xml");
    testUri.run("ESKeyNav(1)", "$format=IANA_content_type/must_contain_a_slash")
        .isKind(UriInfoKind.resource).goPath()
        .isFormatText("IANA_content_type/must_contain_a_slash");
    testUri.run("ESKeyNav(1)", "$format=Test_all_valid_signsSpecified_for_format_signs%26-._~$@%27/Aa123%26-._~$@%27")
        .isKind(UriInfoKind.resource).goPath()
        .isFormatText("Test_all_valid_signsSpecified_for_format_signs&-._~$@'/Aa123&-._~$@'");
    testUri.run("ESKeyNav(1)", "$format=" + ContentType.APPLICATION_ATOM_XML_ENTRY_UTF8)
        .isKind(UriInfoKind.resource).goPath()
        .isFormatText(ContentType.APPLICATION_ATOM_XML_ENTRY_UTF8.toContentTypeString());
    testUri.runEx("ESKeyNav(1)", "$format=noSlash")
        .isExSyntax(UriParserSyntaxException.MessageKeys.WRONG_VALUE_FOR_SYSTEM_QUERY_OPTION_FORMAT);
    testUri.runEx("ESKeyNav(1)", "$format=slashAtEnd/")
        .isExSyntax(UriParserSyntaxException.MessageKeys.WRONG_VALUE_FOR_SYSTEM_QUERY_OPTION_FORMAT);
    testUri.runEx("ESKeyNav(1)", "$format=/startsWithSlash")
        .isExSyntax(UriParserSyntaxException.MessageKeys.WRONG_VALUE_FOR_SYSTEM_QUERY_OPTION_FORMAT);
    testUri.runEx("ESKeyNav(1)", "$format=two/Slashes/tooMuch")
        .isExSyntax(UriParserSyntaxException.MessageKeys.WRONG_VALUE_FOR_SYSTEM_QUERY_OPTION_FORMAT);
    testUri.runEx("ESKeyNav(1)", "$format=")
        .isExSyntax(UriParserSyntaxException.MessageKeys.WRONG_VALUE_FOR_SYSTEM_QUERY_OPTION_FORMAT);
  }

  @Test
  public void runCount() throws Exception {
    // count
    testUri.run("ESAllPrim", "$count=true")
        .isKind(UriInfoKind.resource).goPath()
        .isInlineCountText("true");
    testUri.run("ESAllPrim", "$count=false")
        .isKind(UriInfoKind.resource).goPath()
        .isInlineCountText("false");
    testUri.runEx("ESAllPrim", "$count=undefined")
        .isExSyntax(UriParserSyntaxException.MessageKeys.WRONG_VALUE_FOR_SYSTEM_QUERY_OPTION);
    testUri.runEx("ESAllPrim", "$count=")
        .isExSyntax(UriParserSyntaxException.MessageKeys.WRONG_VALUE_FOR_SYSTEM_QUERY_OPTION);
  }

  @Test
  public void skip() throws Exception {
    // skip
    testUri.run("ESAllPrim", "$skip=3")
        .isKind(UriInfoKind.resource).goPath()
        .isSkipText("3");
    testUri.run("ESAllPrim", "$skip=0")
        .isKind(UriInfoKind.resource).goPath()
        .isSkipText("0");
    testUri.run("ESAllPrim", "$skip=-3")
        .isKind(UriInfoKind.resource).goPath()
        .isSkipText("-3");
    testUri.runEx("ESAllPrim", "$skip=F")
        .isExSyntax(UriParserSyntaxException.MessageKeys.WRONG_VALUE_FOR_SYSTEM_QUERY_OPTION);
    testUri.runEx("ESAllPrim", "$skip=")
        .isExSyntax(UriParserSyntaxException.MessageKeys.WRONG_VALUE_FOR_SYSTEM_QUERY_OPTION);
  }

  @Test
  public void skiptoken() throws Exception {
    testUri.run("ESAllPrim", "$skiptoken=foo")
        .isKind(UriInfoKind.resource).goPath()
        .isSkipTokenText("foo");
  }

  @Test
  public void notExistingSystemQueryOption() throws Exception {
    testUri.runEx("ESAllPrim", "$wrong=error")
        .isExSyntax(UriParserSyntaxException.MessageKeys.UNKNOWN_SYSTEM_QUERY_OPTION);
  }

  @Test
  public void misc() throws Exception {

    testUri.run("")
        .isKind(UriInfoKind.service);
    testUri.run("/")
        .isKind(UriInfoKind.service);

    testUri.run("$all")
        .isKind(UriInfoKind.all);

    testUri.run("$metadata")
        .isKind(UriInfoKind.metadata);

    testUri.run("$batch")
        .isKind(UriInfoKind.batch);

    testUri.run("$crossjoin(ESKeyNav)")
        .isKind(UriInfoKind.crossjoin)
        .isCrossJoinEntityList(Arrays.asList("ESKeyNav"));

    testUri.runEx("$metadata/$ref").isExSyntax(UriParserSyntaxException.MessageKeys.MUST_BE_LAST_SEGMENT);
    testUri.runEx("$batch/$ref").isExSyntax(UriParserSyntaxException.MessageKeys.MUST_BE_LAST_SEGMENT);
    testUri.runEx("$crossjoin(ESKeyNav)/$ref").isExSyntax(UriParserSyntaxException.MessageKeys.MUST_BE_LAST_SEGMENT);
    testUri.runEx("$all/$ref").isExSyntax(UriParserSyntaxException.MessageKeys.MUST_BE_LAST_SEGMENT);
    testUri.runEx("$entity/olingo.odata.test1.ETKeyNav/$ref")
        .isExSyntax(UriParserSyntaxException.MessageKeys.MUST_BE_LAST_SEGMENT);

    testUri.runEx("$wrong").isExSyntax(UriParserSyntaxException.MessageKeys.SYNTAX);
    testUri.runEx("", "$wrong").isExSyntax(UriParserSyntaxException.MessageKeys.UNKNOWN_SYSTEM_QUERY_OPTION);

    testUri.run("ESKeyNav")
        .isKind(UriInfoKind.resource)
        .goPath().first()
        .isEntitySet("ESKeyNav");
    testUri.run("ESKeyNav(1)")
        .isKind(UriInfoKind.resource)
        .goPath().first()
        .isEntitySet("ESKeyNav")
        .isKeyPredicate(0, "PropertyInt16", "1");
    testUri.runEx("ESKeyNav()").isExSemantic(MessageKeys.WRONG_NUMBER_OF_KEY_PROPERTIES);

    testUri.run("SINav")
        .isKind(UriInfoKind.resource)
        .goPath().first()
        .isSingleton("SINav");

    testUri.run("FICRTESMixPrimCollCompTwoParam(ParameterInt16=1,ParameterString='2')")
        .isKind(UriInfoKind.resource)
        .goPath()
        .isFunctionImport("FICRTESMixPrimCollCompTwoParam")
        .isType(EntityTypeProvider.nameETMixPrimCollComp)
        .isParameter(0, "ParameterInt16", "1")
        .isParameter(1, "ParameterString", "'2'");

    testUri.run("FICRTETKeyNav()")
        .isKind(UriInfoKind.resource)
        .goPath().first()
        .isFunctionImport("FICRTETKeyNav")
        .isType(EntityTypeProvider.nameETKeyNav);

    testUri.run("FICRTCollCTTwoPrim()")
        .isKind(UriInfoKind.resource)
        .goPath().first()
        .isFunctionImport("FICRTCollCTTwoPrim")
        .isType(ComplexTypeProvider.nameCTTwoPrim);

    testUri.run("FICRTCTAllPrimTwoParam(ParameterInt16=1,ParameterString='2')")
        .isKind(UriInfoKind.resource)
        .goPath().first()
        .isFunctionImport("FICRTCTAllPrimTwoParam")
        .isType(ComplexTypeProvider.nameCTAllPrim)
        .isParameter(0, "ParameterInt16", "1")
        .isParameter(1, "ParameterString", "'2'");

    testUri.run("FICRTCollStringTwoParam(ParameterInt16=1,ParameterString='2')")
        .isKind(UriInfoKind.resource)
        .goPath().first()
        .isFunctionImport("FICRTCollStringTwoParam")
        .isType(PropertyProvider.nameString)
        .isParameter(0, "ParameterInt16", "1")
        .isParameter(1, "ParameterString", "'2'");

    testUri.run("FICRTStringTwoParam(ParameterInt16=1)")
        .isKind(UriInfoKind.resource)
        .goPath().first()
        .isFunctionImport("FICRTStringTwoParam")
        .isFunction("UFCRTStringTwoParam")
        .isType(PropertyProvider.nameString)
        .isParameter(0, "ParameterInt16", "1");

    testUri.run("FICRTStringTwoParam(ParameterInt16=1,ParameterString='2')")
        .isKind(UriInfoKind.resource)
        .goPath().first()
        .isFunctionImport("FICRTStringTwoParam")
        .isFunction("UFCRTStringTwoParam")
        .isType(PropertyProvider.nameString)
        .isParameter(0, "ParameterInt16", "1");

    testUri.run(ContainerProvider.AIRT_STRING)
        .isKind(UriInfoKind.resource)
        .goPath().first()
        .isActionImport(ContainerProvider.AIRT_STRING);

    testUri.run(ContainerProvider.AIRT_COLL_ES_ALL_PRIM_PARAM)
        .isKind(UriInfoKind.resource)
        .goPath().first()
        .isActionImport(ContainerProvider.AIRT_COLL_ES_ALL_PRIM_PARAM);

    testUri.run(ContainerProvider.AIRT)
        .isKind(UriInfoKind.resource)
        .goPath().first()
        .isActionImport(ContainerProvider.AIRT);

    testUri.run("ESKeyNav/$count")
        .isKind(UriInfoKind.resource)
        .goPath().first()
        .isEntitySet("ESKeyNav")
        .n().isCount();

    testUri.run("ESKeyNav/$ref")
        .isKind(UriInfoKind.resource)
        .goPath().first()
        .isEntitySet("ESKeyNav")
        .n().isRef();

    testUri.run("ESTwoKeyNav/olingo.odata.test1.BFCESTwoKeyNavRTESTwoKeyNav()")
        .isKind(UriInfoKind.resource)
        .goPath().first()
        .isEntitySet("ESTwoKeyNav")
        .n().isFunction("BFCESTwoKeyNavRTESTwoKeyNav");

    testUri.run("ESAllPrim/olingo.odata.test1.BAESAllPrimRTETAllPrim")
        .isKind(UriInfoKind.resource)
        .goPath().first()
        .isEntitySet("ESAllPrim")
        .n().isAction("BAESAllPrimRTETAllPrim");

    testUri.run("ESTwoKeyNav/olingo.odata.test1.BFCESTwoKeyNavRTESTwoKeyNav()")
        .isKind(UriInfoKind.resource)
        .goPath().first()
        .isEntitySet("ESTwoKeyNav")
        .n().isFunction("BFCESTwoKeyNavRTESTwoKeyNav");

    testUri.run("ESTwoKeyNav/olingo.odata.test1.ETBaseTwoKeyNav")
        .isKind(UriInfoKind.resource)
        .goPath().first()
        .isEntitySet("ESTwoKeyNav")
        .isTypeFilterOnCollection(EntityTypeProvider.nameETBaseTwoKeyNav);

    testUri.run("ESTwoKeyNav/$count")
        .isKind(UriInfoKind.resource)
        .goPath().first()
        .isEntitySet("ESTwoKeyNav")
        .n()
        .isCount();

    testUri.run("ESTwoKeyNav/$ref")
        .isKind(UriInfoKind.resource)
        .goPath().first()
        .isEntitySet("ESTwoKeyNav")
        .n()
        .isRef();

    testUri.run("ESKeyNav(1)")
        .isKind(UriInfoKind.resource)
        .goPath().first()
        .isEntitySet("ESKeyNav")
        .isKeyPredicate(0, "PropertyInt16", "1");

    testUri.run("ESKeyNav(1)/$ref")
        .isKind(UriInfoKind.resource)
        .goPath().first()
        .isEntitySet("ESKeyNav")
        .isKeyPredicate(0, "PropertyInt16", "1")
        .n()
        .isRef();

    testUri.run("ESMedia(1)/$value")
        .isKind(UriInfoKind.resource)
        .goPath().first()
        .isEntitySet("ESMedia")
        .n()
        .isValue();

    testUri.run("ESAllPrim/olingo.odata.test1.BAESAllPrimRTETAllPrim")
        .isKind(UriInfoKind.resource)
        .goPath().first()
        .isEntitySet("ESAllPrim")
        .n().isAction("BAESAllPrimRTETAllPrim");

    testUri.run("ESTwoKeyNav/olingo.odata.test1.BFCESTwoKeyNavRTESTwoKeyNav()")
        .isKind(UriInfoKind.resource)
        .goPath().first()
        .isEntitySet("ESTwoKeyNav")
        .n().isFunction("BFCESTwoKeyNavRTESTwoKeyNav");

    testUri.run("ESTwoKeyNav(PropertyInt16=1,PropertyString='2')/olingo.odata.test1.ETBaseTwoKeyNav")
        .isKind(UriInfoKind.resource)
        .goPath().first()
        .isEntitySet("ESTwoKeyNav")
        .isKeyPredicate(0, "PropertyInt16", "1")
        .isKeyPredicate(1, "PropertyString", "'2'")
        .isType(EntityTypeProvider.nameETTwoKeyNav)
        .isTypeFilterOnEntry(EntityTypeProvider.nameETBaseTwoKeyNav);

    testUri.run("ESTwoKeyNav(PropertyInt16=1,PropertyString='2')/olingo.odata.test1.ETBaseTwoKeyNav/$ref")
        .isKind(UriInfoKind.resource)
        .goPath().first()
        .isEntitySet("ESTwoKeyNav")
        .isKeyPredicate(0, "PropertyInt16", "1")
        .isKeyPredicate(1, "PropertyString", "'2'")
        .isType(EntityTypeProvider.nameETTwoKeyNav)
        .isTypeFilterOnEntry(EntityTypeProvider.nameETBaseTwoKeyNav)
        .n().isRef();

    testUri.run("ESTwoKeyNav(PropertyInt16=1,PropertyString='2')/olingo.odata.test1.ETBaseTwoKeyNav/$value")
        .goPath().first()
        .isEntitySet("ESTwoKeyNav")
        .isKeyPredicate(0, "PropertyInt16", "1")
        .isKeyPredicate(1, "PropertyString", "'2'")
        .isType(EntityTypeProvider.nameETTwoKeyNav)
        .isTypeFilterOnEntry(EntityTypeProvider.nameETBaseTwoKeyNav)
        .n().isValue();

  }

  @Test
  public void testFilter() throws UriParserException {

    testFilter.runOnETTwoKeyNav("PropertyString")
        .is("<PropertyString>")
        .isType(PropertyProvider.nameString);

    testFilter.runOnETTwoKeyNav("PropertyComp/PropertyInt16")
        .is("<PropertyComp/PropertyInt16>")
        .isType(PropertyProvider.nameInt16);

    testFilter.runOnETTwoKeyNav("PropertyComp/PropertyComp/PropertyDate")
        .is("<PropertyComp/PropertyComp/PropertyDate>")
        .isType(PropertyProvider.nameDate);

    testFilter.runOnETTwoKeyNav("NavPropertyETTwoKeyNavOne")
        .is("<NavPropertyETTwoKeyNavOne>")
        .isType(EntityTypeProvider.nameETTwoKeyNav);

    testFilter.runOnETTwoKeyNav("NavPropertyETTwoKeyNavOne/PropertyString")
        .is("<NavPropertyETTwoKeyNavOne/PropertyString>")
        .isType(PropertyProvider.nameString);

    testFilter.runOnETTwoKeyNav("NavPropertyETTwoKeyNavOne/PropertyComp")
        .is("<NavPropertyETTwoKeyNavOne/PropertyComp>")
        .isType(ComplexTypeProvider.nameCTPrimComp);

    testFilter.runOnETTwoKeyNav("NavPropertyETTwoKeyNavOne/PropertyComp/PropertyComp")
        .is("<NavPropertyETTwoKeyNavOne/PropertyComp/PropertyComp>")
        .isType(ComplexTypeProvider.nameCTAllPrim);

    testFilter.runOnETTwoKeyNav("NavPropertyETTwoKeyNavOne/PropertyComp/PropertyInt16")
        .is("<NavPropertyETTwoKeyNavOne/PropertyComp/PropertyInt16>")
        .isType(PropertyProvider.nameInt16);

    testFilter.runOnETTwoKeyNav("NavPropertyETTwoKeyNavOne/PropertyComp/PropertyInt16 eq 1")
        .is("<<NavPropertyETTwoKeyNavOne/PropertyComp/PropertyInt16> eq <1>>")
        .root().left()
        .isType(PropertyProvider.nameInt16)
        .root().right()
        .isLiteral("1");

    testFilter.runOnETTwoKeyNav("NavPropertyETKeyNavMany(1)/NavPropertyETTwoKeyNavMany(PropertyString='2')/"
        + "PropertyString eq 'SomeString'")
        .is("<<NavPropertyETKeyNavMany/NavPropertyETTwoKeyNavMany/PropertyString> eq <'SomeString'>>")
        .root().left()
        .isType(PropertyProvider.nameString)
        .isMember().goPath()
        .first()
        .isNavProperty("NavPropertyETKeyNavMany", EntityTypeProvider.nameETKeyNav, false)
        .isKeyPredicate(0, "PropertyInt16", "1")
        .n()
        .isNavProperty("NavPropertyETTwoKeyNavMany", EntityTypeProvider.nameETTwoKeyNav, false)
        .isKeyPredicateRef(0, "PropertyInt16", "PropertyInt16")
        .isKeyPredicate(1, "PropertyString", "'2'")
        .n()
        .isPrimitiveProperty("PropertyString", PropertyProvider.nameString, false)
        .goUpFilterValidator()
        .root().right();

    testFilter.runOnETTwoKeyNav("olingo.odata.test1.ETBaseTwoKeyNav/PropertyDate eq 2013-11-12")
        .is("<<PropertyDate> eq <2013-11-12>>")
        .root().left()
        .isType(PropertyProvider.nameDate)
        .isMember().isMemberStartType(EntityTypeProvider.nameETBaseTwoKeyNav).goPath()
        // .first().isUriPathInfoKind(UriResourceKind.startingTypeFilter)
        // .isType(EntityTypeProvider.nameETTwoKeyNav).isTypeFilterOnCollection(EntityTypeProvider.nameETBaseTwoKeyNav)
        // .n().isPrimitiveProperty("PropertyDate", PropertyProvider.nameDate, false)
        .first().isPrimitiveProperty("PropertyDate", PropertyProvider.nameDate, false)
        .goUpFilterValidator()
        .root().right()
        .isLiteral("2013-11-12");

    testFilter.runOnCTTwoPrim("olingo.odata.test1.CTBase/AdditionalPropString eq 'SomeString'")
        .is("<<AdditionalPropString> eq <'SomeString'>>")
        .root().left()
        .isType(PropertyProvider.nameString)
        .isMember().isMemberStartType(ComplexTypeProvider.nameCTBase).goPath()
        // .first().isUriPathInfoKind(UriResourceKind.startingTypeFilter)
        // .isType(EntityTypeProvider.nameCTTwoPrim).isTypeFilterOnEntry(ComplexTypeProvider.nameCTBase)
        // .n().isPrimitiveProperty("AdditionalPropString", PropertyProvider.nameString, false)
        .first().isPrimitiveProperty("AdditionalPropString", PropertyProvider.nameString, false)
        .goUpFilterValidator()
        .root().right()
        .isLiteral("'SomeString'");

    testFilter
        .runOnETTwoKeyNav("NavPropertyETTwoKeyNavOne/olingo.odata.test1.ETBaseTwoKeyNav/PropertyDate eq 2013-11-12")
        .is("<<NavPropertyETTwoKeyNavOne/olingo.odata.test1.ETBaseTwoKeyNav/PropertyDate> eq <2013-11-12>>")
        .root().left()
        .isType(PropertyProvider.nameDate)
        .root().right()
        .isLiteral("2013-11-12");

    testFilter
        .runOnETTwoKeyNav("PropertyCompTwoPrim/olingo.odata.test1.CTTwoBase/AdditionalPropString eq 'SomeString'")
        .is("<<PropertyCompTwoPrim/olingo.odata.test1.CTTwoBase/AdditionalPropString> eq <'SomeString'>>")
        .root().left()
        .isType(PropertyProvider.nameString)
        .root().right()
        .isLiteral("'SomeString'");

    testFilter.runOnETTwoKeyNavEx("invalid")
        .isExSemantic(MessageKeys.EXPRESSION_PROPERTY_NOT_IN_TYPE);
    // TODO: This should throw an exception because the top node of the filter tree must be boolean.
    // testFilter.runOnETTwoKeyNavEx("PropertyComp")
    // .isExSemantic(MessageKeys.XYZ);
    testFilter.runOnETTwoKeyNavEx("PropertyComp/invalid")
        .isExSemantic(MessageKeys.EXPRESSION_PROPERTY_NOT_IN_TYPE);
    testFilter.runOnETTwoKeyNavEx("concat('a','b')/invalid").isExSyntax(UriParserSyntaxException.MessageKeys.SYNTAX);
    testFilter.runOnETTwoKeyNavEx("PropertyComp/concat('a','b')")
        .isExSyntax(UriParserSyntaxException.MessageKeys.SYNTAX);
    // TODO: These should throw exceptions because the types are incompatible.
    // testFilter.runOnETTwoKeyNavEx("PropertyComp/PropertyInt16 eq '1'")
    // .isExSyntax(UriParserSyntaxException.MessageKeys.SYNTAX);
    // testFilter.runOnETTwoKeyNavEx("PropertyComp/PropertyComp/PropertyDate eq 1")
    // .isExSyntax(UriParserSyntaxException.MessageKeys.SYNTAX);
    // testFilter.runOnETTwoKeyNavEx("PropertyComp/PropertyComp/PropertyString eq 1")
    // .isExSyntax(UriParserSyntaxException.MessageKeys.SYNTAX);
    testFilter.runOnETTwoKeyNavEx("PropertyComp/PropertyInt64 eq 1")
        .isExSemantic(MessageKeys.EXPRESSION_PROPERTY_NOT_IN_TYPE);
    testFilter.runOnETTwoKeyNavEx("NavPropertyETKeyNavMany/PropertyInt16 gt 42")
        .isExSemantic(MessageKeys.PROPERTY_AFTER_COLLECTION);
    testFilter.runOnETTwoKeyNavEx("NavPropertyETKeyNavMany/NavPropertyETTwoKeyNavOne eq null")
        .isExSemantic(MessageKeys.PROPERTY_AFTER_COLLECTION);

    testFilter.runOnETAllPrim("PropertySByte eq PropertySByte")
        .is("<<PropertySByte> eq <PropertySByte>>")
        .isBinary(BinaryOperatorKind.EQ)
        .root().left()
        .isType(PropertyProvider.nameSByte)
        .root().right()
        .isType(PropertyProvider.nameSByte);

    testFilter.runOnETAllPrim("PropertySByte ne PropertySByte")
        .is("<<PropertySByte> ne <PropertySByte>>")
        .isBinary(BinaryOperatorKind.NE)
        .root().left()
        .isType(PropertyProvider.nameSByte)
        .root().right()
        .isType(PropertyProvider.nameSByte);

    testFilter.runOnETAllPrim("PropertySByte add PropertySByte")
        .is("<<PropertySByte> add <PropertySByte>>")
        .root().left()
        .isType(PropertyProvider.nameSByte)
        .root().right()
        .isType(PropertyProvider.nameSByte);

    testFilter.runOnETAllPrim("PropertyByte add PropertyByte")
        .is("<<PropertyByte> add <PropertyByte>>")
        .root().left()
        .isType(PropertyProvider.nameByte)
        .root().right()
        .isType(PropertyProvider.nameByte);
    testFilter.runOnETAllPrim("PropertyInt16 add PropertyInt16")
        .is("<<PropertyInt16> add <PropertyInt16>>")
        .root().left()
        .isType(PropertyProvider.nameInt16)
        .root().right()
        .isType(PropertyProvider.nameInt16);
    testFilter.runOnETAllPrim("PropertyInt32 add PropertyInt32")
        .is("<<PropertyInt32> add <PropertyInt32>>")
        .root().left()
        .isType(PropertyProvider.nameInt32)
        .root().right()
        .isType(PropertyProvider.nameInt32);

    testFilter.runOnETAllPrim("PropertyInt64 add PropertyInt64")
        .is("<<PropertyInt64> add <PropertyInt64>>")
        .root().left()
        .isType(PropertyProvider.nameInt64)
        .root().right()
        .isType(PropertyProvider.nameInt64);
    testFilter.runOnETAllPrim("PropertySingle add PropertySingle")
        .is("<<PropertySingle> add <PropertySingle>>")
        .root().left()
        .isType(PropertyProvider.nameSingle)
        .root().right()
        .isType(PropertyProvider.nameSingle);
    testFilter.runOnETAllPrim("PropertyDouble add PropertyDouble")
        .is("<<PropertyDouble> add <PropertyDouble>>")
        .root().left()
        .isType(PropertyProvider.nameDouble)
        .root().right()
        .isType(PropertyProvider.nameDouble);
    testFilter.runOnETAllPrim("PropertyDecimal add PropertyDecimal")
        .is("<<PropertyDecimal> add <PropertyDecimal>>")
        .root().left()
        .isType(PropertyProvider.nameDecimal)
        .root().right()
        .isType(PropertyProvider.nameDecimal);
    testFilter.runOnETAllPrim("PropertySByte add PropertyDecimal")
        .is("<<PropertySByte> add <PropertyDecimal>>")
        .root().left()
        .isType(PropertyProvider.nameSByte)
        .root().right()
        .isType(PropertyProvider.nameDecimal);
    testFilter.runOnETAllPrim("PropertySByte add PropertyInt32")
        .is("<<PropertySByte> add <PropertyInt32>>")
        .root().left()
        .isType(PropertyProvider.nameSByte)
        .root().right()
        .isType(PropertyProvider.nameInt32);
    testFilter.runOnETAllPrim("PropertySByte add PropertyInt64")
        .is("<<PropertySByte> add <PropertyInt64>>")
        .root().left()
        .isType(PropertyProvider.nameSByte)
        .root().right()
        .isType(PropertyProvider.nameInt64);
    testFilter.runOnETAllPrim("PropertyDateTimeOffset add PropertyDuration")
        .is("<<PropertyDateTimeOffset> add <PropertyDuration>>")
        .root().left()
        .isType(PropertyProvider.nameDateTimeOffset)
        .root().right()
        .isType(PropertyProvider.nameDuration);
    testFilter.runOnETAllPrim("PropertyDuration add PropertyDuration")
        .is("<<PropertyDuration> add <PropertyDuration>>")
        .root().left()
        .isType(PropertyProvider.nameDuration)
        .root().right()
        .isType(PropertyProvider.nameDuration);
    testFilter.runOnETAllPrim("PropertyDate add PropertyDuration")
        .is("<<PropertyDate> add <PropertyDuration>>")
        .root().left()
        .isType(PropertyProvider.nameDate)
        .root().right()
        .isType(PropertyProvider.nameDuration);
    testFilter.runOnETAllPrim("PropertySByte sub PropertySByte")
        .is("<<PropertySByte> sub <PropertySByte>>")
        .root().left()
        .isType(PropertyProvider.nameSByte)
        .root().right()
        .isType(PropertyProvider.nameSByte);
    testFilter.runOnETAllPrim("PropertyByte sub PropertyByte")
        .is("<<PropertyByte> sub <PropertyByte>>")
        .root().left()
        .isType(PropertyProvider.nameByte)
        .root().right()
        .isType(PropertyProvider.nameByte);
    testFilter.runOnETAllPrim("PropertyInt16 sub PropertyInt16")
        .is("<<PropertyInt16> sub <PropertyInt16>>")
        .root().left()
        .isType(PropertyProvider.nameInt16)
        .root().right()
        .isType(PropertyProvider.nameInt16);
    testFilter.runOnETAllPrim("PropertyInt32 sub PropertyInt32")
        .is("<<PropertyInt32> sub <PropertyInt32>>")
        .root().left()
        .isType(PropertyProvider.nameInt32)
        .root().right()
        .isType(PropertyProvider.nameInt32);
    testFilter.runOnETAllPrim("PropertyInt64 sub PropertyInt64")
        .is("<<PropertyInt64> sub <PropertyInt64>>")
        .root().left()
        .isType(PropertyProvider.nameInt64)
        .root().right()
        .isType(PropertyProvider.nameInt64);
    testFilter.runOnETAllPrim("PropertySingle sub PropertySingle")
        .is("<<PropertySingle> sub <PropertySingle>>")
        .root().left()
        .isType(PropertyProvider.nameSingle)
        .root().right()
        .isType(PropertyProvider.nameSingle);
    testFilter.runOnETAllPrim("PropertyDouble sub PropertyDouble")
        .is("<<PropertyDouble> sub <PropertyDouble>>")
        .root().left()
        .isType(PropertyProvider.nameDouble)
        .root().right()
        .isType(PropertyProvider.nameDouble);
    testFilter.runOnETAllPrim("PropertyDecimal sub PropertyDecimal")
        .is("<<PropertyDecimal> sub <PropertyDecimal>>")
        .root().left()
        .isType(PropertyProvider.nameDecimal)
        .root().right()
        .isType(PropertyProvider.nameDecimal);
    testFilter.runOnETAllPrim("PropertyDecimal sub PropertyInt32")
        .is("<<PropertyDecimal> sub <PropertyInt32>>")
        .root().left()
        .isType(PropertyProvider.nameDecimal)
        .root().right()
        .isType(PropertyProvider.nameInt32);
    testFilter.runOnETAllPrim("PropertyDecimal sub PropertyInt64")
        .is("<<PropertyDecimal> sub <PropertyInt64>>")
        .root().left()
        .isType(PropertyProvider.nameDecimal)
        .root().right()
        .isType(PropertyProvider.nameInt64);
    testFilter.runOnETAllPrim("PropertyDecimal sub PropertyByte")
        .is("<<PropertyDecimal> sub <PropertyByte>>")
        .root().left()
        .isType(PropertyProvider.nameDecimal)
        .root().right()
        .isType(PropertyProvider.nameByte);
    testFilter.runOnETAllPrim("PropertyDateTimeOffset sub PropertyDuration")
        .is("<<PropertyDateTimeOffset> sub <PropertyDuration>>")
        .root().left()
        .isType(PropertyProvider.nameDateTimeOffset)
        .root().right()
        .isType(PropertyProvider.nameDuration);
    testFilter.runOnETAllPrim("PropertyDuration sub PropertyDuration")
        .is("<<PropertyDuration> sub <PropertyDuration>>")
        .root().left()
        .isType(PropertyProvider.nameDuration)
        .root().right()
        .isType(PropertyProvider.nameDuration);
    testFilter.runOnETAllPrim("PropertyDateTimeOffset sub PropertyDateTimeOffset")
        .is("<<PropertyDateTimeOffset> sub <PropertyDateTimeOffset>>")
        .root().left()
        .isType(PropertyProvider.nameDateTimeOffset)
        .root().right()
        .isType(PropertyProvider.nameDateTimeOffset);
    testFilter.runOnETAllPrim("PropertyDate sub PropertyDuration")
        .is("<<PropertyDate> sub <PropertyDuration>>")
        .root().left()
        .isType(PropertyProvider.nameDate)
        .root().right()
        .isType(PropertyProvider.nameDuration);
    testFilter.runOnETAllPrim("PropertyDate sub PropertyDate")
        .is("<<PropertyDate> sub <PropertyDate>>")
        .root().left()
        .isType(PropertyProvider.nameDate)
        .root().right()
        .isType(PropertyProvider.nameDate);
    testFilter.runOnETAllPrim("PropertySByte mul PropertySByte")
        .is("<<PropertySByte> mul <PropertySByte>>")
        .root().left()
        .isType(PropertyProvider.nameSByte)
        .root().right()
        .isType(PropertyProvider.nameSByte);
    testFilter.runOnETAllPrim("PropertyByte mul PropertyByte")
        .is("<<PropertyByte> mul <PropertyByte>>")
        .root().left()
        .isType(PropertyProvider.nameByte)
        .root().right()
        .isType(PropertyProvider.nameByte);
    testFilter.runOnETAllPrim("PropertyInt16 mul PropertyInt16")
        .is("<<PropertyInt16> mul <PropertyInt16>>")
        .root().left()
        .isType(PropertyProvider.nameInt16)
        .root().right()
        .isType(PropertyProvider.nameInt16);
    testFilter.runOnETAllPrim("PropertyInt32 mul PropertyInt32")
        .is("<<PropertyInt32> mul <PropertyInt32>>")
        .root().left()
        .isType(PropertyProvider.nameInt32)
        .root().right()
        .isType(PropertyProvider.nameInt32);
    testFilter.runOnETAllPrim("PropertyInt64 mul PropertyInt64")
        .is("<<PropertyInt64> mul <PropertyInt64>>")
        .root().left()
        .isType(PropertyProvider.nameInt64)
        .root().right()
        .isType(PropertyProvider.nameInt64);
    testFilter.runOnETAllPrim("PropertySingle mul PropertySingle")
        .is("<<PropertySingle> mul <PropertySingle>>")
        .root().left()
        .isType(PropertyProvider.nameSingle)
        .root().right()
        .isType(PropertyProvider.nameSingle);
    testFilter.runOnETAllPrim("PropertyDouble mul PropertyDouble")
        .is("<<PropertyDouble> mul <PropertyDouble>>")
        .root().left()
        .isType(PropertyProvider.nameDouble)
        .root().right()
        .isType(PropertyProvider.nameDouble);
    testFilter.runOnETAllPrim("PropertyDecimal mul PropertyDecimal")
        .is("<<PropertyDecimal> mul <PropertyDecimal>>")
        .root().left()
        .isType(PropertyProvider.nameDecimal)
        .root().right()
        .isType(PropertyProvider.nameDecimal);
    testFilter.runOnETAllPrim("PropertyInt64 mul PropertyInt32")
        .is("<<PropertyInt64> mul <PropertyInt32>>")
        .root().left()
        .isType(PropertyProvider.nameInt64)
        .root().right()
        .isType(PropertyProvider.nameInt32);
    testFilter.runOnETAllPrim("PropertyInt64 mul PropertySByte")
        .is("<<PropertyInt64> mul <PropertySByte>>")
        .root().left()
        .isType(PropertyProvider.nameInt64)
        .root().right()
        .isType(PropertyProvider.nameSByte);
    testFilter.runOnETAllPrim("PropertyInt64 mul PropertyDecimal")
        .is("<<PropertyInt64> mul <PropertyDecimal>>")
        .root().left()
        .isType(PropertyProvider.nameInt64)
        .root().right()
        .isType(PropertyProvider.nameDecimal);
    testFilter.runOnETAllPrim("PropertySByte div PropertySByte")
        .is("<<PropertySByte> div <PropertySByte>>")
        .root().left()
        .isType(PropertyProvider.nameSByte)
        .root().right()
        .isType(PropertyProvider.nameSByte);
    testFilter.runOnETAllPrim("PropertyByte div PropertyByte")
        .is("<<PropertyByte> div <PropertyByte>>")
        .root().left()
        .isType(PropertyProvider.nameByte)
        .root().right()
        .isType(PropertyProvider.nameByte);
    testFilter.runOnETAllPrim("PropertyInt16 div PropertyInt16")
        .is("<<PropertyInt16> div <PropertyInt16>>")
        .root().left()
        .isType(PropertyProvider.nameInt16)
        .root().right()
        .isType(PropertyProvider.nameInt16);
    testFilter.runOnETAllPrim("PropertyInt32 div PropertyInt32")
        .is("<<PropertyInt32> div <PropertyInt32>>")
        .root().left()
        .isType(PropertyProvider.nameInt32)
        .root().right()
        .isType(PropertyProvider.nameInt32);
    testFilter.runOnETAllPrim("PropertyInt64 div PropertyInt64")
        .is("<<PropertyInt64> div <PropertyInt64>>")
        .root().left()
        .isType(PropertyProvider.nameInt64)
        .root().right()
        .isType(PropertyProvider.nameInt64);
    testFilter.runOnETAllPrim("PropertySingle div PropertySingle")
        .is("<<PropertySingle> div <PropertySingle>>")
        .root().left()
        .isType(PropertyProvider.nameSingle)
        .root().right()
        .isType(PropertyProvider.nameSingle);
    testFilter.runOnETAllPrim("PropertyDouble div PropertyDouble")
        .is("<<PropertyDouble> div <PropertyDouble>>")
        .root().left()
        .isType(PropertyProvider.nameDouble)
        .root().right()
        .isType(PropertyProvider.nameDouble);
    testFilter.runOnETAllPrim("PropertyDecimal div PropertyDecimal")
        .is("<<PropertyDecimal> div <PropertyDecimal>>")
        .root().left()
        .isType(PropertyProvider.nameDecimal)
        .root().right()
        .isType(PropertyProvider.nameDecimal);
    testFilter.runOnETAllPrim("PropertyByte div PropertyInt32")
        .is("<<PropertyByte> div <PropertyInt32>>")
        .root().left()
        .isType(PropertyProvider.nameByte)
        .root().right()
        .isType(PropertyProvider.nameInt32);
    testFilter.runOnETAllPrim("PropertyByte div PropertyDecimal")
        .is("<<PropertyByte> div <PropertyDecimal>>")
        .root().left()
        .isType(PropertyProvider.nameByte)
        .root().right()
        .isType(PropertyProvider.nameDecimal);
    testFilter.runOnETAllPrim("PropertyByte div PropertySByte")
        .is("<<PropertyByte> div <PropertySByte>>")
        .root().left()
        .isType(PropertyProvider.nameByte)
        .root().right()
        .isType(PropertyProvider.nameSByte);

    testFilter.runOnETAllPrim("PropertyByte div 0")
        .is("<<PropertyByte> div <0>>");

    testFilter.runOnETAllPrim("0 div 0")
        .is("<<0> div <0>>");

    testFilter.runOnETAllPrim("PropertySByte mod PropertySByte")
        .is("<<PropertySByte> mod <PropertySByte>>")
        .root().left()
        .isType(PropertyProvider.nameSByte)
        .root().right()
        .isType(PropertyProvider.nameSByte);
    testFilter.runOnETAllPrim("PropertyByte mod PropertyByte")
        .is("<<PropertyByte> mod <PropertyByte>>")
        .root().left()
        .isType(PropertyProvider.nameByte)
        .root().right()
        .isType(PropertyProvider.nameByte);
    testFilter.runOnETAllPrim("PropertyInt16 mod PropertyInt16")
        .is("<<PropertyInt16> mod <PropertyInt16>>")
        .root().left()
        .isType(PropertyProvider.nameInt16)
        .root().right()
        .isType(PropertyProvider.nameInt16);
    testFilter.runOnETAllPrim("PropertyInt32 mod PropertyInt32")
        .is("<<PropertyInt32> mod <PropertyInt32>>")
        .root().left()
        .isType(PropertyProvider.nameInt32)
        .root().right()
        .isType(PropertyProvider.nameInt32);
    testFilter.runOnETAllPrim("PropertyInt64 mod PropertyInt64")
        .is("<<PropertyInt64> mod <PropertyInt64>>")
        .root().left()
        .isType(PropertyProvider.nameInt64)
        .root().right()
        .isType(PropertyProvider.nameInt64);
    testFilter.runOnETAllPrim("PropertySingle mod PropertySingle")
        .is("<<PropertySingle> mod <PropertySingle>>")
        .root().left()
        .isType(PropertyProvider.nameSingle)
        .root().right()
        .isType(PropertyProvider.nameSingle);
    testFilter.runOnETAllPrim("PropertyDouble mod PropertyDouble")
        .is("<<PropertyDouble> mod <PropertyDouble>>")
        .root().left()
        .isType(PropertyProvider.nameDouble)
        .root().right()
        .isType(PropertyProvider.nameDouble);
    testFilter.runOnETAllPrim("PropertyDecimal mod PropertyDecimal")
        .is("<<PropertyDecimal> mod <PropertyDecimal>>")
        .root().left()
        .isType(PropertyProvider.nameDecimal)
        .root().right()
        .isType(PropertyProvider.nameDecimal);

    //
    testFilter.runOnETAllPrim("PropertyDecimal ge PropertyDecimal")
        .is("<<PropertyDecimal> ge <PropertyDecimal>>")
        .isBinary(BinaryOperatorKind.GE)
        .root().left()
        .isType(PropertyProvider.nameDecimal)
        .root().right()
        .isType(PropertyProvider.nameDecimal);
    testFilter.runOnETAllPrim("PropertyDecimal lt PropertyDecimal")
        .is("<<PropertyDecimal> lt <PropertyDecimal>>")
        .isBinary(BinaryOperatorKind.LT)
        .root().left()
        .isType(PropertyProvider.nameDecimal)
        .root().right()
        .isType(PropertyProvider.nameDecimal);
    testFilter.runOnETAllPrim("PropertyDecimal le PropertyDecimal")
        .is("<<PropertyDecimal> le <PropertyDecimal>>")
        .isBinary(BinaryOperatorKind.LE)
        .root().left()
        .isType(PropertyProvider.nameDecimal)
        .root().right()
        .isType(PropertyProvider.nameDecimal);

    testFilter.runOnETAllPrim("PropertyDecimal sub NaN")
        .right().isLiteral("NaN").isType(PropertyProvider.nameDecimal);
    testFilter.runOnETAllPrim("PropertyDecimal sub -INF")
        .right().isLiteral("-INF").isType(PropertyProvider.nameDecimal);
    testFilter.runOnETAllPrim("PropertyDecimal sub INF")
        .right().isLiteral("INF").isType(PropertyProvider.nameDecimal);
  }

  @Test
  public void testFilterProperties() throws UriParserException {
    testFilter.runOnETAllPrim("PropertyByte mod 0")
        .is("<<PropertyByte> mod <0>>");

    testFilter.runOnETAllPrim("olingo.odata.test1.UFCRTETTwoKeyNavParamCTTwoPrim(ParameterCTTwoPrim=@ParamAlias)")
        .is("<UFCRTETTwoKeyNavParamCTTwoPrim>")
        .goPath()
        .first()
        .isFunction("UFCRTETTwoKeyNavParamCTTwoPrim")
        .isParameterAlias(0, "ParameterCTTwoPrim", "@ParamAlias");

    testFilter.runOnETTwoKeyNav("PropertyComp/olingo.odata.test1.BFCCTPrimCompRTESTwoKeyNavParam"
        + "(ParameterString=PropertyComp/PropertyComp/PropertyString)(PropertyInt16=1,PropertyString='2')"
        + "/PropertyString eq 'SomeString'")
        .is("<<PropertyComp/BFCCTPrimCompRTESTwoKeyNavParam/PropertyString> eq <'SomeString'>>")
        .root().left().goPath()
        .first()
        .isComplexProperty("PropertyComp", ComplexTypeProvider.nameCTPrimComp, false)
        .n()
        .isFunction("BFCCTPrimCompRTESTwoKeyNavParam")
        .isParameter(0, "ParameterString", "PropertyComp/PropertyComp/PropertyString")
        .goParameter(0)
        .isMember()
        .goPath()
        .first().isComplex("PropertyComp")
        .n().isComplex("PropertyComp")
        .n().isPrimitiveProperty("PropertyString", PropertyProvider.nameString, false).goUpFilterValidator()
        .goUpToResourceValidator()
        .isKeyPredicate(0, "PropertyInt16", "1")
        .isKeyPredicate(1, "PropertyString", "'2'")
        .n()
        .isPrimitiveProperty("PropertyString", PropertyProvider.nameString, false);

    testFilter.runOnETTwoKeyNav("PropertyComp/olingo.odata.test1.BFCCTPrimCompRTETTwoKeyNavParam"
        + "(ParameterString=null)/PropertyString eq 'SomeString'")
        .is("<<PropertyComp/BFCCTPrimCompRTETTwoKeyNavParam/PropertyString> eq <'SomeString'>>")
        .root().left().goPath()
        .first()
        .isComplexProperty("PropertyComp", ComplexTypeProvider.nameCTPrimComp, false)
        .n()
        .isFunction("BFCCTPrimCompRTETTwoKeyNavParam")
        .goParameter(0)
        .isNull()
        .goUpToResourceValidator()
        .n()
        .isPrimitiveProperty("PropertyString", PropertyProvider.nameString, false);

    testFilter.runOnETTwoKeyNav("NavPropertyETTwoKeyNavMany/olingo.odata.test1.BFCESTwoKeyNavRTString()"
        + " eq 'SomeString'")
        .is("<<NavPropertyETTwoKeyNavMany/BFCESTwoKeyNavRTString> eq <'SomeString'>>")
        .root().left().goPath()
        .first()
        .isNavProperty("NavPropertyETTwoKeyNavMany", EntityTypeProvider.nameETTwoKeyNav, true)
        .n()
        .isFunction("BFCESTwoKeyNavRTString");

    testFilter.runOnETTwoKeyNav("$it/olingo.odata.test1.BFESTwoKeyNavRTESTwoKeyNav()/PropertyString eq 'SomeString'")
        .is("<<$it/BFESTwoKeyNavRTESTwoKeyNav/PropertyString> eq <'SomeString'>>")
        .root().left().goPath()
        .first()
        .isIt()
        .n()
        .isFunction("BFESTwoKeyNavRTESTwoKeyNav")
        .n()
        .isPrimitiveProperty("PropertyString", PropertyProvider.nameString, false);

    testFilter.runOnETTwoKeyNav("olingo.odata.test1.BFESTwoKeyNavRTESTwoKeyNav()/PropertyString eq 'SomeString'")
        .is("<<BFESTwoKeyNavRTESTwoKeyNav/PropertyString> eq <'SomeString'>>")
        .root().left().goPath()
        .first()
        .isFunction("BFESTwoKeyNavRTESTwoKeyNav")
        .n()
        .isPrimitiveProperty("PropertyString", PropertyProvider.nameString, false);

    testFilter.runOnETTwoKeyNav("NavPropertyETTwoKeyNavOne/olingo.odata.test1.BFCETTwoKeyNavRTETTwoKeyNav()"
        + "/PropertyComp/PropertyComp/PropertyString eq 'Walldorf'")
        .is("<<NavPropertyETTwoKeyNavOne/BFCETTwoKeyNavRTETTwoKeyNav/PropertyComp/PropertyComp/PropertyString> "
            + "eq <'Walldorf'>>")
        .root().left().goPath()
        .first()
        .isNavProperty("NavPropertyETTwoKeyNavOne", EntityTypeProvider.nameETTwoKeyNav, false)
        .n()
        .isFunction("BFCETTwoKeyNavRTETTwoKeyNav")
        .n()
        .isComplexProperty("PropertyComp", ComplexTypeProvider.nameCTPrimComp, false)
        .n()
        .isComplexProperty("PropertyComp", ComplexTypeProvider.nameCTAllPrim, false)
        .n()
        .isPrimitiveProperty("PropertyString", PropertyProvider.nameString, false);

    testFilter.runOnETTwoKeyNav("PropertyComp/olingo.odata.test1.BFCCTPrimCompRTESTwoKeyNavParam"
        + "(ParameterString='1')"
        + "/olingo.odata.test1.ETBaseTwoKeyNav(PropertyInt16=2,PropertyString='3')"
        + "/PropertyString eq 'SomeString'")
        .is("<<PropertyComp/BFCCTPrimCompRTESTwoKeyNavParam/olingo.odata.test1.ETBaseTwoKeyNav/PropertyString> "
            + "eq <'SomeString'>>")
        .root().left().goPath()
        .first()
        .isComplexProperty("PropertyComp", ComplexTypeProvider.nameCTPrimComp, false)
        .n()
        .isFunction("BFCCTPrimCompRTESTwoKeyNavParam")
        .isTypeFilterOnCollection(EntityTypeProvider.nameETBaseTwoKeyNav)
        .isKeyPredicate(0, "PropertyInt16", "2")
        .isKeyPredicate(1, "PropertyString", "'3'")
        .n()
        .isPrimitiveProperty("PropertyString", PropertyProvider.nameString, false);

    testFilter.runOnETTwoKeyNavSingle("$it/olingo.odata.test1.BFCETTwoKeyNavRTCTTwoPrim()/olingo.odata.test1.CTBase"
        + "/PropertyString eq 'SomeString'")
        .is("<<$it/BFCETTwoKeyNavRTCTTwoPrim/olingo.odata.test1.CTBase/PropertyString> eq <'SomeString'>>")
        .root().left().goPath()
        .first()
        .isIt()
        .n()
        .isFunction("BFCETTwoKeyNavRTCTTwoPrim")
        .isTypeFilterOnEntry(ComplexTypeProvider.nameCTBase)
        .n()
        .isPrimitiveProperty("PropertyString", PropertyProvider.nameString, false);

    testFilter.runOnETTwoKeyNav("olingo.odata.test1.UFCRTETTwoKeyNavParam(ParameterInt16=1)/PropertyInt16 eq 2")
        .is("<<UFCRTETTwoKeyNavParam/PropertyInt16> eq <2>>")
        .root().left().goPath()
        .first()
        .isFunction("UFCRTETTwoKeyNavParam")
        .isParameter(0, "ParameterInt16", "1")
        .n()
        .isPrimitiveProperty("PropertyInt16", PropertyProvider.nameInt16, false);

    testFilter.runOnETTwoKeyNav("olingo.odata.test1.UFCRTETTwoKeyNavParam(ParameterInt16=@Param1Alias)"
        + "/PropertyInt16 eq 2")
        .root().left().goPath()
        .first()
        .isFunction("UFCRTETTwoKeyNavParam")
        .isParameterAlias(0, "ParameterInt16", "@Param1Alias")
        .n()
        .isPrimitiveProperty("PropertyInt16", PropertyProvider.nameInt16, false);

    testFilter.runOnETTwoKeyNav("olingo.odata.test1.UFCRTETTwoKeyNavParam(ParameterInt16=1)"
        + "/PropertyComp/PropertyComp/PropertyString eq 'SomeString'")
        .root().left().goPath()
        .first()
        .isFunction("UFCRTETTwoKeyNavParam")
        .isParameter(0, "ParameterInt16", "1")
        .n()
        .isComplexProperty("PropertyComp", ComplexTypeProvider.nameCTPrimComp, false)
        .n()
        .isComplexProperty("PropertyComp", ComplexTypeProvider.nameCTAllPrim, false)
        .n()
        .isPrimitiveProperty("PropertyString", PropertyProvider.nameString, false);

    testFilter.runOnETTwoKeyNav("olingo.odata.test1.UFCRTETTwoKeyNavParam(ParameterInt16=PropertyInt16)"
        + "/PropertyComp/PropertyComp/PropertyString eq 'SomeString'")
        .root().left().goPath()
        .first()
        .isFunction("UFCRTETTwoKeyNavParam")
        .isParameter(0, "ParameterInt16", "PropertyInt16")
        .n()
        .isComplexProperty("PropertyComp", ComplexTypeProvider.nameCTPrimComp, false)
        .n()
        .isComplexProperty("PropertyComp", ComplexTypeProvider.nameCTAllPrim, false)
        .n()
        .isPrimitiveProperty("PropertyString", PropertyProvider.nameString, false);
  }

  @Test
  public void testFilterPMethods() throws ExpressionVisitException, ODataApplicationException, UriParserException {

    testFilter.runOnETKeyNav("indexof(PropertyString,'47') eq 5")
        .is("<<indexof(<PropertyString>,<'47'>)> eq <5>>")
        .root().left()
        .isMethod(MethodKind.INDEXOF, 2)
        .isParameterText(0, "<PropertyString>")
        .isParameterText(1, "<'47'>");

    testFilter.runOnETKeyNav("tolower(PropertyString) eq 'foo'")
        .is("<<tolower(<PropertyString>)> eq <'foo'>>")
        .root().left()
        .isMethod(MethodKind.TOLOWER, 1)
        .isParameterText(0, "<PropertyString>");

    testFilter.runOnETKeyNav("toupper(PropertyString) eq 'FOO'")
        .is("<<toupper(<PropertyString>)> eq <'FOO'>>")
        .root().left()
        .isMethod(MethodKind.TOUPPER, 1)
        .isParameterText(0, "<PropertyString>");

    testFilter.runOnETKeyNav("trim(PropertyString) eq 'fooba'")
        .is("<<trim(<PropertyString>)> eq <'fooba'>>")
        .root().left()
        .isMethod(MethodKind.TRIM, 1)
        .isParameterText(0, "<PropertyString>");

    testFilter.runOnETKeyNav("substring(PropertyString,4) eq 'foo'")
        .is("<<substring(<PropertyString>,<4>)> eq <'foo'>>")
        .root().left()
        .isMethod(MethodKind.SUBSTRING, 2)
        .isParameterText(0, "<PropertyString>")
        .isParameterText(1, "<4>");

    testFilter.runOnETKeyNav("substring(PropertyString,4) eq 'foo'")
        .is("<<substring(<PropertyString>,<4>)> eq <'foo'>>")
        .root().left()
        .isMethod(MethodKind.SUBSTRING, 2)
        .isParameterText(0, "<PropertyString>")
        .isParameterText(1, "<4>");

    testFilter.runOnETKeyNav("substring(PropertyString,2,4) eq 'foo'")
        .is("<<substring(<PropertyString>,<2>,<4>)> eq <'foo'>>")
        .root().left()
        .isMethod(MethodKind.SUBSTRING, 3)
        .isParameterText(0, "<PropertyString>")
        .isParameterText(1, "<2>")
        .isParameterText(2, "<4>");

    testFilter.runOnETKeyNav("concat(PropertyString,PropertyCompTwoPrim/PropertyString) eq 'foo'")
        .is("<<concat(<PropertyString>,<PropertyCompTwoPrim/PropertyString>)> eq <'foo'>>")
        .root().left()
        .isMethod(MethodKind.CONCAT, 2)
        .isParameterText(0, "<PropertyString>")
        .isParameterText(1, "<PropertyCompTwoPrim/PropertyString>");

    testFilter.runOnETKeyNav("concat(PropertyString,'bar') eq 'foobar'")
        .is("<<concat(<PropertyString>,<'bar'>)> eq <'foobar'>>")
        .root().left()
        .isMethod(MethodKind.CONCAT, 2)
        .isParameterText(0, "<PropertyString>")
        .isParameterText(1, "<'bar'>");

    testFilter.runOnETKeyNav("concat(PropertyString,'bar') eq 'foobar'")
        .is("<<concat(<PropertyString>,<'bar'>)> eq <'foobar'>>")
        .root().left()
        .isMethod(MethodKind.CONCAT, 2)
        .isParameterText(0, "<PropertyString>")
        .isParameterText(1, "<'bar'>");

    testFilter.runOnETKeyNav("concat(PropertyString, cast(PropertyCompAllPrim/PropertyInt16,Edm.String))")
        .is("<concat(<PropertyString>,<cast(<PropertyCompAllPrim/PropertyInt16>,<Edm.String>)>)>")
        .isMethod(MethodKind.CONCAT, 2)
        .isParameterText(0, "<PropertyString>")
        .isParameterText(1, "<cast(<PropertyCompAllPrim/PropertyInt16>,<Edm.String>)>")
        .goParameter(1)
        .isMethod(MethodKind.CAST, 2)
        .isParameterText(0, "<PropertyCompAllPrim/PropertyInt16>")
        .isParameterText(1, "<Edm.String>");

    testFilter.runOnETKeyNav("length(PropertyString) eq 32")
        .is("<<length(<PropertyString>)> eq <32>>")
        .root().left()
        .isMethod(MethodKind.LENGTH, 1)
        .isParameterText(0, "<PropertyString>");

    testFilter.runOnETAllPrim("year(PropertyDate) eq 2013")
        .is("<<year(<PropertyDate>)> eq <2013>>")
        .root().left()
        .isMethod(MethodKind.YEAR, 1)
        .isParameterText(0, "<PropertyDate>");

    testFilter.runOnETAllPrim("year(2013-09-25) eq 2013")
        .is("<<year(<2013-09-25>)> eq <2013>>")
        .root().left()
        .isMethod(MethodKind.YEAR, 1)
        .isParameterText(0, "<2013-09-25>");

    testFilter.runOnETAllPrim("year(PropertyDateTimeOffset) eq 2013")
        .is("<<year(<PropertyDateTimeOffset>)> eq <2013>>")
        .root().left()
        .isMethod(MethodKind.YEAR, 1)
        .isParameterText(0, "<PropertyDateTimeOffset>");

    testFilter.runOnETAllPrim("year(2013-09-25T12:34:56.123456789012-10:24) eq 2013")
        .is("<<year(<2013-09-25T12:34:56.123456789012-10:24>)> eq <2013>>")
        .root().left()
        .isMethod(MethodKind.YEAR, 1)
        .isParameterText(0, "<2013-09-25T12:34:56.123456789012-10:24>");

    testFilter.runOnETAllPrim("month(PropertyDate) eq 9")
        .is("<<month(<PropertyDate>)> eq <9>>")
        .root().left()
        .isMethod(MethodKind.MONTH, 1)
        .isParameterText(0, "<PropertyDate>");

    testFilter.runOnETAllPrim("month(2013-09-25) eq 9")
        .is("<<month(<2013-09-25>)> eq <9>>")
        .root().left()
        .isMethod(MethodKind.MONTH, 1)
        .isParameterText(0, "<2013-09-25>");

    testFilter.runOnETAllPrim("month(PropertyDateTimeOffset) eq 9")
        .is("<<month(<PropertyDateTimeOffset>)> eq <9>>")
        .root().left()
        .isMethod(MethodKind.MONTH, 1)
        .isParameterText(0, "<PropertyDateTimeOffset>");

    testFilter.runOnETAllPrim("month(2013-09-25T12:34:56.123456789012-10:24) eq 9")
        .is("<<month(<2013-09-25T12:34:56.123456789012-10:24>)> eq <9>>")
        .root().left()
        .isMethod(MethodKind.MONTH, 1)
        .isParameterText(0, "<2013-09-25T12:34:56.123456789012-10:24>");

    testFilter.runOnETAllPrim("day(PropertyDate) eq 25")
        .is("<<day(<PropertyDate>)> eq <25>>")
        .root().left()
        .isMethod(MethodKind.DAY, 1)
        .isParameterText(0, "<PropertyDate>");

    testFilter.runOnETAllPrim("day(2013-09-25) eq 25")
        .is("<<day(<2013-09-25>)> eq <25>>")
        .root().left()
        .isMethod(MethodKind.DAY, 1)
        .isParameterText(0, "<2013-09-25>");

    testFilter.runOnETAllPrim("day(PropertyDateTimeOffset) eq 25")
        .is("<<day(<PropertyDateTimeOffset>)> eq <25>>")
        .root().left()
        .isMethod(MethodKind.DAY, 1)
        .isParameterText(0, "<PropertyDateTimeOffset>");

    testFilter.runOnETAllPrim("day(2013-09-25T12:34:56.123456789012-10:24) eq 25")
        .is("<<day(<2013-09-25T12:34:56.123456789012-10:24>)> eq <25>>")
        .root().left()
        .isMethod(MethodKind.DAY, 1)
        .isParameterText(0, "<2013-09-25T12:34:56.123456789012-10:24>");

    testFilter.runOnETAllPrim("hour(PropertyDateTimeOffset) eq 2")
        .is("<<hour(<PropertyDateTimeOffset>)> eq <2>>")
        .root().left()
        .isMethod(MethodKind.HOUR, 1)
        .isParameterText(0, "<PropertyDateTimeOffset>");

    testFilter.runOnETAllPrim("hour(PropertyDateTimeOffset) eq 2")
        .is("<<hour(<PropertyDateTimeOffset>)> eq <2>>")
        .root().left()
        .isMethod(MethodKind.HOUR, 1)
        .isParameterText(0, "<PropertyDateTimeOffset>");

    testFilter.runOnETAllPrim("hour(2013-09-25T12:34:56.123456789012-10:24) eq 2")
        .is("<<hour(<2013-09-25T12:34:56.123456789012-10:24>)> eq <2>>")
        .root().left()
        .isMethod(MethodKind.HOUR, 1)
        .isParameterText(0, "<2013-09-25T12:34:56.123456789012-10:24>");

    testFilter.runOnETAllPrim("hour(PropertyTimeOfDay) eq 2")
        .is("<<hour(<PropertyTimeOfDay>)> eq <2>>")
        .root().left()
        .isMethod(MethodKind.HOUR, 1)
        .isParameterText(0, "<PropertyTimeOfDay>");

    testFilter.runOnETAllPrim("hour(12:34:55.123456789012) eq 12")
        .is("<<hour(<12:34:55.123456789012>)> eq <12>>")
        .root().left()
        .isMethod(MethodKind.HOUR, 1)
        .isParameterText(0, "<12:34:55.123456789012>");

    testFilter.runOnETAllPrim("minute(PropertyDateTimeOffset) eq 34")
        .is("<<minute(<PropertyDateTimeOffset>)> eq <34>>")
        .root().left()
        .isMethod(MethodKind.MINUTE, 1)
        .isParameterText(0, "<PropertyDateTimeOffset>");

    testFilter.runOnETAllPrim("minute(2013-09-25T12:34:56.123456789012-10:24) eq 34")
        .is("<<minute(<2013-09-25T12:34:56.123456789012-10:24>)> eq <34>>")
        .root().left()
        .isMethod(MethodKind.MINUTE, 1)
        .isParameterText(0, "<2013-09-25T12:34:56.123456789012-10:24>");

    testFilter.runOnETAllPrim("minute(PropertyTimeOfDay) eq 34")
        .is("<<minute(<PropertyTimeOfDay>)> eq <34>>")
        .root().left()
        .isMethod(MethodKind.MINUTE, 1)
        .isParameterText(0, "<PropertyTimeOfDay>");

    testFilter.runOnETAllPrim("minute(12:34:55.123456789012) eq 34")
        .is("<<minute(<12:34:55.123456789012>)> eq <34>>")
        .root().left()
        .isMethod(MethodKind.MINUTE, 1)
        .isParameterText(0, "<12:34:55.123456789012>");

    testFilter.runOnETAllPrim("second(PropertyDateTimeOffset) eq 56")
        .is("<<second(<PropertyDateTimeOffset>)> eq <56>>")
        .root().left()
        .isMethod(MethodKind.SECOND, 1)
        .isParameterText(0, "<PropertyDateTimeOffset>");

    testFilter.runOnETAllPrim("second(2013-09-25T12:34:56.123456789012-10:24) eq 56")
        .is("<<second(<2013-09-25T12:34:56.123456789012-10:24>)> eq <56>>")
        .root().left()
        .isMethod(MethodKind.SECOND, 1)
        .isParameterText(0, "<2013-09-25T12:34:56.123456789012-10:24>");

    testFilter.runOnETAllPrim("second(PropertyTimeOfDay) eq 56")
        .is("<<second(<PropertyTimeOfDay>)> eq <56>>")
        .root().left()
        .isMethod(MethodKind.SECOND, 1)
        .isParameterText(0, "<PropertyTimeOfDay>");

    testFilter.runOnETAllPrim("second(12:34:55.123456789012) eq 56")
        .is("<<second(<12:34:55.123456789012>)> eq <56>>")
        .root().left()
        .isMethod(MethodKind.SECOND, 1)
        .isParameterText(0, "<12:34:55.123456789012>");

    testFilter.runOnETAllPrim("fractionalseconds(PropertyDateTimeOffset) eq 123456789012")
        .is("<<fractionalseconds(<PropertyDateTimeOffset>)> eq <123456789012>>")
        .root().left()
        .isMethod(MethodKind.FRACTIONALSECONDS, 1)
        .isParameterText(0, "<PropertyDateTimeOffset>");

    testFilter.runOnETAllPrim("fractionalseconds(2013-09-25T12:34:56.123456789012-10:24) eq 123456789012")
        .is("<<fractionalseconds(<2013-09-25T12:34:56.123456789012-10:24>)> eq <123456789012>>")
        .root().left()
        .isMethod(MethodKind.FRACTIONALSECONDS, 1)
        .isParameterText(0, "<2013-09-25T12:34:56.123456789012-10:24>");

    testFilter.runOnETAllPrim("fractionalseconds(PropertyTimeOfDay) eq 123456789012")
        .is("<<fractionalseconds(<PropertyTimeOfDay>)> eq <123456789012>>")
        .root().left()
        .isMethod(MethodKind.FRACTIONALSECONDS, 1)
        .isParameterText(0, "<PropertyTimeOfDay>");

    testFilter.runOnETAllPrim("fractionalseconds(12:34:55.123456789012) eq 123456789012")
        .is("<<fractionalseconds(<12:34:55.123456789012>)> eq <123456789012>>")
        .root().left()
        .isMethod(MethodKind.FRACTIONALSECONDS, 1)
        .isParameterText(0, "<12:34:55.123456789012>");

    testFilter.runOnETAllPrim("totalseconds(PropertyDuration) eq 4711")
        .is("<<totalseconds(<PropertyDuration>)> eq <4711>>")
        .root().left()
        .isMethod(MethodKind.TOTALSECONDS, 1)
        .isParameterText(0, "<PropertyDuration>");

    testFilter.runOnETAllPrim("totalseconds(duration'P10DT5H34M21.123456789012S') eq 4711")
        .is("<<totalseconds(<duration'P10DT5H34M21.123456789012S'>)> eq <4711>>")
        .root().left()
        .isMethod(MethodKind.TOTALSECONDS, 1)
        .isParameterText(0, "<duration'P10DT5H34M21.123456789012S'>");

    testFilter.runOnETAllPrim("date(PropertyDateTimeOffset) eq 2013-09-25")
        .is("<<date(<PropertyDateTimeOffset>)> eq <2013-09-25>>")
        .root().left()
        .isMethod(MethodKind.DATE, 1)
        .isParameterText(0, "<PropertyDateTimeOffset>");

    testFilter.runOnETAllPrim("date(2013-09-25T12:34:56.123456789012-10:24) eq 2013-09-25")
        .is("<<date(<2013-09-25T12:34:56.123456789012-10:24>)> eq <2013-09-25>>")
        .root().left()
        .isMethod(MethodKind.DATE, 1)
        .isParameterText(0, "<2013-09-25T12:34:56.123456789012-10:24>");

    testFilter.runOnETAllPrim("time(PropertyDateTimeOffset) eq 12:34:55.123456789012")
        .is("<<time(<PropertyDateTimeOffset>)> eq <12:34:55.123456789012>>")
        .root().left()
        .isMethod(MethodKind.TIME, 1)
        .isParameterText(0, "<PropertyDateTimeOffset>");

    testFilter.runOnETAllPrim("time(2013-09-25T12:34:56.123456789012-10:24) eq 12:34:55.123456789012")
        .is("<<time(<2013-09-25T12:34:56.123456789012-10:24>)> eq <12:34:55.123456789012>>")
        .root().left()
        .isMethod(MethodKind.TIME, 1)
        .isParameterText(0, "<2013-09-25T12:34:56.123456789012-10:24>");

    testFilter.runOnETAllPrim("round(PropertyDouble) eq 17")
        .is("<<round(<PropertyDouble>)> eq <17>>")
        .root().left()
        .isMethod(MethodKind.ROUND, 1)
        .isParameterText(0, "<PropertyDouble>");

    testFilter.runOnETAllPrim("round(17.45e1) eq 17")
        .is("<<round(<17.45e1>)> eq <17>>")
        .root().left()
        .isMethod(MethodKind.ROUND, 1)
        .isParameterText(0, "<17.45e1>");

    testFilter.runOnETAllPrim("round(PropertyDecimal) eq 17")
        .is("<<round(<PropertyDecimal>)> eq <17>>")
        .root().left()
        .isMethod(MethodKind.ROUND, 1)
        .isParameterText(0, "<PropertyDecimal>");

    testFilter.runOnETAllPrim("round(17.45) eq 17")
        .is("<<round(<17.45>)> eq <17>>")
        .root().left()
        .isMethod(MethodKind.ROUND, 1)
        .isParameterText(0, "<17.45>");

    testFilter.runOnETAllPrim("floor(PropertyDouble) eq 17")
        .is("<<floor(<PropertyDouble>)> eq <17>>")
        .root().left()
        .isMethod(MethodKind.FLOOR, 1)
        .isParameterText(0, "<PropertyDouble>");

    testFilter.runOnETAllPrim("floor(17.45e1) eq 17")
        .is("<<floor(<17.45e1>)> eq <17>>")
        .root().left()
        .isMethod(MethodKind.FLOOR, 1)
        .isParameterText(0, "<17.45e1>");

    testFilter.runOnETAllPrim("floor(PropertyDecimal) eq 17")
        .is("<<floor(<PropertyDecimal>)> eq <17>>")
        .root().left()
        .isMethod(MethodKind.FLOOR, 1)
        .isParameterText(0, "<PropertyDecimal>");

    testFilter.runOnETAllPrim("floor(17.45) eq 17")
        .is("<<floor(<17.45>)> eq <17>>")
        .root().left()
        .isMethod(MethodKind.FLOOR, 1)
        .isParameterText(0, "<17.45>");

    testFilter.runOnETAllPrim("ceiling(PropertyDouble) eq 18")
        .is("<<ceiling(<PropertyDouble>)> eq <18>>")
        .root().left()
        .isMethod(MethodKind.CEILING, 1)
        .isParameterText(0, "<PropertyDouble>");

    testFilter.runOnETAllPrim("ceiling(17.55e1) eq 18")
        .is("<<ceiling(<17.55e1>)> eq <18>>")
        .root().left()
        .isMethod(MethodKind.CEILING, 1)
        .isParameterText(0, "<17.55e1>");

    testFilter.runOnETAllPrim("ceiling(PropertyDecimal) eq 18")
        .is("<<ceiling(<PropertyDecimal>)> eq <18>>")
        .root().left()
        .isMethod(MethodKind.CEILING, 1)
        .isParameterText(0, "<PropertyDecimal>");

    testFilter.runOnETAllPrim("ceiling(17.55) eq 18")
        .is("<<ceiling(<17.55>)> eq <18>>")
        .root().left()
        .isMethod(MethodKind.CEILING, 1)
        .isParameterText(0, "<17.55>");

    testFilter.runOnETAllPrim("totaloffsetminutes(PropertyDateTimeOffset) eq 4711")
        .is("<<totaloffsetminutes(<PropertyDateTimeOffset>)> eq <4711>>")
        .root().left()
        .isMethod(MethodKind.TOTALOFFSETMINUTES, 1)
        .isParameterText(0, "<PropertyDateTimeOffset>");

    testFilter.runOnETAllPrim("totaloffsetminutes(2013-09-25T12:34:56.123456789012-10:24) eq 4711")
        .is("<<totaloffsetminutes(<2013-09-25T12:34:56.123456789012-10:24>)> eq <4711>>")
        .root().left()
        .isMethod(MethodKind.TOTALOFFSETMINUTES, 1)
        .isParameterText(0, "<2013-09-25T12:34:56.123456789012-10:24>");

    testFilter.runOnETAllPrim("mindatetime()")
        .is("<mindatetime()>")
        .isMethod(MethodKind.MINDATETIME, 0);

    testFilter.runOnETAllPrim("mindatetime() eq 2013-09-25T12:34:56.123456789012-10:24")
        .is("<<mindatetime()> eq <2013-09-25T12:34:56.123456789012-10:24>>")
        .root().left()
        .isMethod(MethodKind.MINDATETIME, 0);

    testFilter.runOnETAllPrim("maxdatetime()")
        .is("<maxdatetime()>")
        .isMethod(MethodKind.MAXDATETIME, 0);

    testFilter.runOnETAllPrim("maxdatetime() eq 2013-09-25T12:34:56.123456789012-10:24")
        .is("<<maxdatetime()> eq <2013-09-25T12:34:56.123456789012-10:24>>")
        .root().left()
        .isMethod(MethodKind.MAXDATETIME, 0);

    testFilter.runOnETAllPrim("now()")
        .is("<now()>")
        .isMethod(MethodKind.NOW, 0);

    testFilter.runOnETAllPrim("now() eq 2013-09-25T12:34:56.123456789012-10:24")
        .is("<<now()> eq <2013-09-25T12:34:56.123456789012-10:24>>")
        .root().left()
        .isMethod(MethodKind.NOW, 0);

    testFilter.runOnETTwoKeyNav("$it/PropertyString eq 'SomeString'")
        .is("<<$it/PropertyString> eq <'SomeString'>>")
        .root().left()
        .goPath()
        .first().isUriPathInfoKind(UriResourceKind.it)
        .isType(EntityTypeProvider.nameETTwoKeyNav, true)
        .n().isPrimitiveProperty("PropertyString", PropertyProvider.nameString, false);

    testFilter.runOnCTTwoPrim("$it/PropertyString eq 'SomeString'")
        .is("<<$it/PropertyString> eq <'SomeString'>>")
        .root().left()
        .goPath()
        .first().isUriPathInfoKind(UriResourceKind.it)
        .isType(ComplexTypeProvider.nameCTTwoPrim, false)
        .n().isPrimitiveProperty("PropertyString", PropertyProvider.nameString, false);

    testFilter.runOnString("$it eq 'Walldorf'")
        .is("<<$it> eq <'Walldorf'>>")
        .root().left()
        .goPath()
        .first().isUriPathInfoKind(UriResourceKind.it)
        .isType(PropertyProvider.nameString, false);

    testFilter.runOnString("endswith($it,'sap.com')")
        .is("<endswith(<$it>,<'sap.com'>)>")
        .isMethod(MethodKind.ENDSWITH, 2)
        .isParameterText(0, "<$it>")
        .isParameterText(1, "<'sap.com'>")
        .goParameter(0)
        .goPath()
        .first().isUriPathInfoKind(UriResourceKind.it)
        .isType(PropertyProvider.nameString, false);

    testFilter.runOnString("endswith($it,'sap.com') eq false")
        .is("<<endswith(<$it>,<'sap.com'>)> eq <false>>")
        .root().left()
        .isMethod(MethodKind.ENDSWITH, 2)
        .isParameterText(0, "<$it>")
        .isParameterText(1, "<'sap.com'>")
        .goParameter(0)
        .goPath()
        .first().isUriPathInfoKind(UriResourceKind.it)
        .isType(PropertyProvider.nameString, false);

    testFilter.runOnETTwoKeyNav("endswith($it/CollPropertyString,'sap.com')")
        .is("<endswith(<$it/CollPropertyString>,<'sap.com'>)>")
        .isMethod(MethodKind.ENDSWITH, 2)
        .isParameterText(0, "<$it/CollPropertyString>")
        .isParameterText(1, "<'sap.com'>")
        .goParameter(0)
        .goPath()
        .first().isUriPathInfoKind(UriResourceKind.it)
        .isType(EntityTypeProvider.nameETTwoKeyNav, true)
        .n().isPrimitiveProperty("CollPropertyString", PropertyProvider.nameString, true);

    testFilter.runOnETTwoKeyNav("PropertyComp/PropertyComp/PropertyInt16 eq $root"
        + "/ESTwoKeyNav(PropertyInt16=1,PropertyString='2')/PropertyInt16")
        .is("<<PropertyComp/PropertyComp/PropertyInt16> eq <$root/ESTwoKeyNav/PropertyInt16>>")
        .root().left()
        .goPath()
        .first().isComplex("PropertyComp").isType(ComplexTypeProvider.nameCTPrimComp, false)
        .n().isComplex("PropertyComp").isType(ComplexTypeProvider.nameCTAllPrim, false)
        .n().isPrimitiveProperty("PropertyInt16", PropertyProvider.nameInt16, false)
        .goUpFilterValidator()
        .root().right()
        .goPath()
        .first().isUriPathInfoKind(UriResourceKind.root)
        .n().isEntitySet("ESTwoKeyNav")
        .isKeyPredicate(0, "PropertyInt16", "1")
        .isKeyPredicate(1, "PropertyString", "'2'")
        .n().isPrimitiveProperty("PropertyInt16", PropertyProvider.nameInt16, false);

    testFilter.runOnETKeyNav("cast(olingo.odata.test1.ETBaseTwoKeyNav)")
        .is("<cast(<olingo.odata.test1.ETBaseTwoKeyNav>)>")
        .root()
        .isMethod(MethodKind.CAST, 1)
        .isParameterText(0, "<olingo.odata.test1.ETBaseTwoKeyNav>")
        .goParameter(0)
        .isTypedLiteral(EntityTypeProvider.nameETBaseTwoKeyNav);

    testFilter.runOnETKeyNav("cast(PropertyCompTwoPrim,olingo.odata.test1.CTBase)")
        .is("<cast(<PropertyCompTwoPrim>,<olingo.odata.test1.CTBase>)>")
        .root()
        .isMethod(MethodKind.CAST, 2)
        .isParameterText(0, "<PropertyCompTwoPrim>")
        .isParameterText(1, "<olingo.odata.test1.CTBase>")
        .goParameter(0).goPath().first()
        .isComplex("PropertyCompTwoPrim").isType(ComplexTypeProvider.nameCTTwoPrim, false)
        .goUpFilterValidator()
        .root()
        .goParameter(1)
        .isTypedLiteral(ComplexTypeProvider.nameCTBase);

    testFilter.runOnETKeyNav("cast($it,olingo.odata.test1.CTBase)")
        .is("<cast(<$it>,<olingo.odata.test1.CTBase>)>")
        .root()
        .isMethod(MethodKind.CAST, 2)
        .isParameterText(0, "<$it>")
        .isParameterText(1, "<olingo.odata.test1.CTBase>")
        .goParameter(0).goPath().first()
        .isIt().isType(EntityTypeProvider.nameETKeyNav, false)
        .goUpFilterValidator()
        .root()
        .goParameter(1).isTypedLiteral(ComplexTypeProvider.nameCTBase);

    testFilter.runOnETKeyNav("cast($it,olingo.odata.test1.CTBase) eq cast($it,olingo.odata.test1.CTBase)"
        )
        .is("<<cast(<$it>,<olingo.odata.test1.CTBase>)> eq <cast(<$it>,<olingo.odata.test1.CTBase>)>>")
        .root().left()
        .isMethod(MethodKind.CAST, 2)
        .isParameterText(0, "<$it>")
        .isParameterText(1, "<olingo.odata.test1.CTBase>")
        .goParameter(0).goPath().first()
        .isIt().isType(EntityTypeProvider.nameETKeyNav, false)
        .goUpFilterValidator()
        .root().left()
        .goParameter(1).isTypedLiteral(ComplexTypeProvider.nameCTBase)
        .root().right()
        .isMethod(MethodKind.CAST, 2)
        .isParameterText(0, "<$it>")
        .isParameterText(1, "<olingo.odata.test1.CTBase>")
        .goParameter(0).goPath().first()
        .isIt().isType(EntityTypeProvider.nameETKeyNav, false)
        .goUpFilterValidator()
        .root().right()
        .goParameter(1).isTypedLiteral(ComplexTypeProvider.nameCTBase);

    testFilter.runOnInt32("cast(Edm.Int32)")
        .is("<cast(<Edm.Int32>)>")
        .isMethod(MethodKind.CAST, 1)
        .goParameter(0).isTypedLiteral(PropertyProvider.nameInt32);

    testFilter.runOnDateTimeOffset("cast(Edm.DateTimeOffset)")
        .is("<cast(<Edm.DateTimeOffset>)>")
        .isMethod(MethodKind.CAST, 1)
        .goParameter(0).isTypedLiteral(PropertyProvider.nameDateTimeOffset);

    testFilter.runOnDuration("cast(Edm.Duration)")
        .is("<cast(<Edm.Duration>)>")
        .isMethod(MethodKind.CAST, 1)
        .goParameter(0).isTypedLiteral(PropertyProvider.nameDuration);

    testFilter.runOnTimeOfDay("cast(Edm.TimeOfDay)")
        .is("<cast(<Edm.TimeOfDay>)>")
        .isMethod(MethodKind.CAST, 1)
        .goParameter(0).isTypedLiteral(PropertyProvider.nameTimeOfDay);

    testFilter.runOnETKeyNav("cast(CollPropertyInt16,Edm.Int32)")
        .is("<cast(<CollPropertyInt16>,<Edm.Int32>)>")
        .isMethod(MethodKind.CAST, 2)
        .goParameter(0).goPath().first()
        .isPrimitiveProperty("CollPropertyInt16", PropertyProvider.nameInt16, true)
        .goUpFilterValidator().root()
        .goParameter(1).isTypedLiteral(PropertyProvider.nameInt32);

    testFilter.runOnETTwoKeyNav(
        "cast(PropertyComp/PropertyComp/PropertyDateTimeOffset,Edm.DateTimeOffset)")
        .is("<cast(<PropertyComp/PropertyComp/PropertyDateTimeOffset>,<Edm.DateTimeOffset>)>")
        .isMethod(MethodKind.CAST, 2)
        .goParameter(0).goPath()
        .first().isComplexProperty("PropertyComp", ComplexTypeProvider.nameCTPrimComp, false)
        .n().isComplexProperty("PropertyComp", ComplexTypeProvider.nameCTAllPrim, false)
        .n().isPrimitiveProperty("PropertyDateTimeOffset", PropertyProvider.nameDateTimeOffset, false)
        .goUpFilterValidator().root()
        .goParameter(1).isTypedLiteral(PropertyProvider.nameDateTimeOffset);

    testFilter.runOnETTwoKeyNav("cast(PropertyComp/PropertyComp/PropertyDuration,Edm.Duration)")
        .is("<cast(<PropertyComp/PropertyComp/PropertyDuration>,<Edm.Duration>)>")
        .isMethod(MethodKind.CAST, 2)
        .goParameter(0).goPath()
        .first().isComplexProperty("PropertyComp", ComplexTypeProvider.nameCTPrimComp, false)
        .n().isComplexProperty("PropertyComp", ComplexTypeProvider.nameCTAllPrim, false)
        .n().isPrimitiveProperty("PropertyDuration", PropertyProvider.nameDuration, false)
        .goUpFilterValidator().root()
        .goParameter(1).isTypedLiteral(PropertyProvider.nameDuration);

    testFilter.runOnETTwoKeyNav("cast(PropertyComp/PropertyComp/PropertyTimeOfDay,Edm.TimeOfDay)")
        .is("<cast(<PropertyComp/PropertyComp/PropertyTimeOfDay>,<Edm.TimeOfDay>)>")
        .isMethod(MethodKind.CAST, 2)
        .goParameter(0).goPath()
        .first().isComplexProperty("PropertyComp", ComplexTypeProvider.nameCTPrimComp, false)
        .n().isComplexProperty("PropertyComp", ComplexTypeProvider.nameCTAllPrim, false)
        .n().isPrimitiveProperty("PropertyTimeOfDay", PropertyProvider.nameTimeOfDay, false)
        .goUpFilterValidator().root()
        .goParameter(1).isTypedLiteral(PropertyProvider.nameTimeOfDay);

    testFilter.runOnETKeyNav("cast(PropertyCompAllPrim,olingo.odata.test1.CTTwoPrim)")
        .is("<cast(<PropertyCompAllPrim>,<olingo.odata.test1.CTTwoPrim>)>")
        .isMethod(MethodKind.CAST, 2)
        .goParameter(0).goPath()
        .first().isComplexProperty("PropertyCompAllPrim", ComplexTypeProvider.nameCTAllPrim, false)
        .goUpFilterValidator().root()
        .goParameter(1).isTypedLiteral(ComplexTypeProvider.nameCTTwoPrim);

    // testFilter.runOnETKeyNav(" Xcast(PropertyCompTwoPrim,olingo.odata.test1.CTAllPrim)");

    testFilter.runOnETKeyNav("cast(NavPropertyETKeyNavOne,olingo.odata.test1.ETKeyPrimNav)")
        .is("<cast(<NavPropertyETKeyNavOne>,<olingo.odata.test1.ETKeyPrimNav>)>")
        .isMethod(MethodKind.CAST, 2)
        .goParameter(0).goPath()
        .first().isNavProperty("NavPropertyETKeyNavOne", EntityTypeProvider.nameETKeyNav, false)
        .goUpFilterValidator().root()
        .goParameter(1).isTypedLiteral(EntityTypeProvider.nameETKeyPrimNav);

    testFilter.runOnETKeyNavEx("cast(NavPropertyETKeyPrimNavOne,olingo.odata.test1.ETKeyNav)")
        .isExSemantic(MessageKeys.EXPRESSION_PROPERTY_NOT_IN_TYPE);
    testFilter.runOnETKeyNav("any()")
        .isMember().goPath().first().isUriPathInfoKind(UriResourceKind.lambdaAny);
  }

  @Test
  public void runLamdbaFunctions() throws ExpressionVisitException, ODataApplicationException, UriParserException {

    testFilter.runOnETKeyNav("any(d:d/PropertyInt16 eq 1)")
        .is("<<ANY;<<d/PropertyInt16> eq <1>>>>")
        .root().goPath()
        .first().isUriPathInfoKind(UriResourceKind.lambdaAny)
        .goLambdaExpression()
        .isBinary(BinaryOperatorKind.EQ)
        .left().goPath()
        .first().isUriPathInfoKind(UriResourceKind.lambdaVariable)
        .isType(EntityTypeProvider.nameETKeyNav, false)
        .n().isPrimitiveProperty("PropertyInt16", PropertyProvider.nameInt16, false);

    testFilter.runOnETKeyNav("NavPropertyETTwoKeyNavMany/any(d:d/PropertyString eq 'SomeString')")
        .is("<NavPropertyETTwoKeyNavMany/<ANY;<<d/PropertyString> eq <'SomeString'>>>>")
        .root().goPath()
        .first().isNavProperty("NavPropertyETTwoKeyNavMany", EntityTypeProvider.nameETTwoKeyNav, true)
        .n().isUriPathInfoKind(UriResourceKind.lambdaAny)
        .goLambdaExpression()
        .isBinary(BinaryOperatorKind.EQ)
        .left().goPath()
        .first().isUriPathInfoKind(UriResourceKind.lambdaVariable)
        .isType(EntityTypeProvider.nameETTwoKeyNav, false)
        .n().isPrimitiveProperty("PropertyString", PropertyProvider.nameString, false);

    testFilter.runOnETKeyNav("NavPropertyETTwoKeyNavMany/any()")
        .is("<NavPropertyETTwoKeyNavMany/<ANY;>>");

    testFilter.runOnETKeyNav("NavPropertyETTwoKeyNavOne/CollPropertyString/any(d:d eq 'SomeString')")
        .is("<NavPropertyETTwoKeyNavOne/CollPropertyString/<ANY;<<d> eq <'SomeString'>>>>")
        .root().goPath()
        .first().isNavProperty("NavPropertyETTwoKeyNavOne", EntityTypeProvider.nameETTwoKeyNav, false)
        .n().isPrimitiveProperty("CollPropertyString", PropertyProvider.nameString, true)
        .n().isUriPathInfoKind(UriResourceKind.lambdaAny)
        .goLambdaExpression()
        .isBinary(BinaryOperatorKind.EQ)
        .left().goPath()
        .first().isUriPathInfoKind(UriResourceKind.lambdaVariable)
        .isType(PropertyProvider.nameString, false);

    testFilter.runOnETKeyNav(" NavPropertyETTwoKeyNavOne/olingo.odata.test1.BFCETTwoKeyNavRTESTwoKeyNav()"
        + "/any(d:d/PropertyComp/PropertyInt16 eq 6)")
        .is("<NavPropertyETTwoKeyNavOne/BFCETTwoKeyNavRTESTwoKeyNav/<ANY;<<d/PropertyComp/PropertyInt16> eq <6>>>>")
        .root().goPath()
        .first().isNavProperty("NavPropertyETTwoKeyNavOne", EntityTypeProvider.nameETTwoKeyNav, false)
        .n().isFunction("BFCETTwoKeyNavRTESTwoKeyNav")
        .n().isUriPathInfoKind(UriResourceKind.lambdaAny)
        .goLambdaExpression()
        .isBinary(BinaryOperatorKind.EQ)
        .left().goPath()
        .first().isUriPathInfoKind(UriResourceKind.lambdaVariable)
        .isType(EntityTypeProvider.nameETTwoKeyNav, false)
        .n().isComplex("PropertyComp")
        .n().isPrimitiveProperty("PropertyInt16", PropertyProvider.nameInt16, false);

    testFilter.runOnETKeyNav("NavPropertyETTwoKeyNavMany/any(d:d/PropertyInt16 eq 1 or d/any"
        + "(e:e/CollPropertyString eq 'SomeString'))")
        .is("<NavPropertyETTwoKeyNavMany/<ANY;<<<d/PropertyInt16> eq <1>> or "
            + "<d/<ANY;<<e/CollPropertyString> eq <'SomeString'>>>>>>>")
        .root().goPath()
        .first().isNavProperty("NavPropertyETTwoKeyNavMany", EntityTypeProvider.nameETTwoKeyNav, true)
        .n().isUriPathInfoKind(UriResourceKind.lambdaAny)
        .goLambdaExpression()
        .root().isBinary(BinaryOperatorKind.OR)
        .root().left()
        .isBinary(BinaryOperatorKind.EQ)
        .left()
        .goPath()
        .first().isUriPathInfoKind(UriResourceKind.lambdaVariable)
        .isType(EntityTypeProvider.nameETTwoKeyNav, false)
        .n().isPrimitiveProperty("PropertyInt16", PropertyProvider.nameInt16, false)
        .goUpFilterValidator()
        .root().right()
        .goPath()
        .first().isUriPathInfoKind(UriResourceKind.lambdaVariable)
        .isType(EntityTypeProvider.nameETTwoKeyNav, false)
        .n().isUriPathInfoKind(UriResourceKind.lambdaAny)
        .goLambdaExpression()
        .root().left().goPath()
        .first().isUriPathInfoKind(UriResourceKind.lambdaVariable)
        .isType(EntityTypeProvider.nameETTwoKeyNav, false)
        .n().isPrimitiveProperty("CollPropertyString", PropertyProvider.nameString, true);

    testFilter.runOnETKeyNav("NavPropertyETTwoKeyNavMany/any(d:d/PropertyInt16 eq 1 or d/CollPropertyString/any"
        + "(e:e eq 'SomeString'))")
        .is("<NavPropertyETTwoKeyNavMany/<ANY;<<<d/PropertyInt16> eq <1>> or "
            + "<d/CollPropertyString/<ANY;<<e> eq <'SomeString'>>>>>>>")
        .root().goPath()
        .first().isNavProperty("NavPropertyETTwoKeyNavMany", EntityTypeProvider.nameETTwoKeyNav, true)
        .n().isUriPathInfoKind(UriResourceKind.lambdaAny)
        .goLambdaExpression()
        .root().isBinary(BinaryOperatorKind.OR)
        .root().left()
        .isBinary(BinaryOperatorKind.EQ)
        .left()
        .goPath()
        .first().isUriPathInfoKind(UriResourceKind.lambdaVariable)
        .isType(EntityTypeProvider.nameETTwoKeyNav, false)
        .n().isPrimitiveProperty("PropertyInt16", PropertyProvider.nameInt16, false)
        .goUpFilterValidator()
        .root().right()
        .goPath()
        .first().isUriPathInfoKind(UriResourceKind.lambdaVariable)
        .isType(EntityTypeProvider.nameETTwoKeyNav, false)
        .n().isType(PropertyProvider.nameString, true)
        .n().isUriPathInfoKind(UriResourceKind.lambdaAny)
        .goLambdaExpression()
        .root().left().goPath()
        .first().isUriPathInfoKind(UriResourceKind.lambdaVariable)
        .isType(PropertyProvider.nameString, false);

    testFilter
        .runOnETKeyNav("NavPropertyETTwoKeyNavMany/any(d:d/PropertyString eq 'SomeString' and d/CollPropertyString/any"
            + "(e:e eq d/PropertyString))")
        .is("<NavPropertyETTwoKeyNavMany/<ANY;<<<d/PropertyString> eq <'SomeString'>> and "
            + "<d/CollPropertyString/<ANY;<<e> eq <d/PropertyString>>>>>>>")
        .root().goPath()
        .first().isNavProperty("NavPropertyETTwoKeyNavMany", EntityTypeProvider.nameETTwoKeyNav, true)
        .n().isUriPathInfoKind(UriResourceKind.lambdaAny)
        .goLambdaExpression()
        .root().isBinary(BinaryOperatorKind.AND)
        .root().left()
        .isBinary(BinaryOperatorKind.EQ)
        .left()
        .goPath()
        .first().isUriPathInfoKind(UriResourceKind.lambdaVariable)
        .isType(EntityTypeProvider.nameETTwoKeyNav, false)
        .n().isPrimitiveProperty("PropertyString", PropertyProvider.nameString, false)
        .goUpFilterValidator()
        .root().right()
        .goPath()
        .first().isUriPathInfoKind(UriResourceKind.lambdaVariable)
        .isType(EntityTypeProvider.nameETTwoKeyNav, false)
        .n().isType(PropertyProvider.nameString, true)
        .n().isUriPathInfoKind(UriResourceKind.lambdaAny)
        .goLambdaExpression()
        .root().left().goPath()
        .first().isUriPathInfoKind(UriResourceKind.lambdaVariable)
        .isType(PropertyProvider.nameString, false)
        .goUpFilterValidator()
        .root().right().goPath()
        .first().isUriPathInfoKind(UriResourceKind.lambdaVariable)
        .n().isPrimitiveProperty("PropertyString", PropertyProvider.nameString, false);

  }

  @Test
  public void runIsOf() throws ExpressionVisitException, ODataApplicationException, UriParserException {

    testFilter.runOnETKeyNav("isof(olingo.odata.test1.ETTwoKeyNav)")
        .is("<isof(<olingo.odata.test1.ETTwoKeyNav>)>")
        .root()
        .isMethod(MethodKind.ISOF, 1)
        .goParameter(0).isTypedLiteral(EntityTypeProvider.nameETTwoKeyNav);

    testFilter.runOnETKeyNav("isof(olingo.odata.test1.ETBaseTwoKeyNav) eq true")
        .is("<<isof(<olingo.odata.test1.ETBaseTwoKeyNav>)> eq <true>>")
        .root().isBinary(BinaryOperatorKind.EQ)
        .left()
        .isMethod(MethodKind.ISOF, 1)
        .goParameter(0).isTypedLiteral(EntityTypeProvider.nameETBaseTwoKeyNav);

    testFilter
        .runOnETKeyNav("isof(olingo.odata.test1.ETBaseTwoKeyNav) eq true and PropertyCompNav/PropertyInt16 eq 1")
        .is("<<<isof(<olingo.odata.test1.ETBaseTwoKeyNav>)> eq <true>> and <<PropertyCompNav/PropertyInt16> eq <1>>>")
        .root().isBinary(BinaryOperatorKind.AND)
        .left().isBinary(BinaryOperatorKind.EQ)
        .left().isMethod(MethodKind.ISOF, 1)
        .goParameter(0).isTypedLiteral(EntityTypeProvider.nameETBaseTwoKeyNav);

    testFilter.runOnETKeyNav("isof(NavPropertyETKeyNavOne, olingo.odata.test1.ETKeyNav) eq true")
        .is("<<isof(<NavPropertyETKeyNavOne>,<olingo.odata.test1.ETKeyNav>)> eq <true>>")
        .root().isBinary(BinaryOperatorKind.EQ)
        .left().isMethod(MethodKind.ISOF, 2)
        .goParameter(0).goPath().isNavProperty("NavPropertyETKeyNavOne", EntityTypeProvider.nameETKeyNav, false)
        .goUpFilterValidator()
        .root().left().goParameter(1).isTypedLiteral(EntityTypeProvider.nameETKeyNav);

    testFilter.runOnETKeyNav("isof(PropertyCompTwoPrim,olingo.odata.test1.CTTwoPrim)")
        .is("<isof(<PropertyCompTwoPrim>,<olingo.odata.test1.CTTwoPrim>)>")
        .root().isMethod(MethodKind.ISOF, 2)
        .goParameter(0).goPath().isComplex("PropertyCompTwoPrim").goUpFilterValidator()
        .root().goParameter(1).isTypedLiteral(ComplexTypeProvider.nameCTTwoPrim);

    testFilter.runOnETKeyNav("isof(PropertyCompTwoPrim,olingo.odata.test1.CTTwoBase)")
        .is("<isof(<PropertyCompTwoPrim>,<olingo.odata.test1.CTTwoBase>)>")
        .root().isMethod(MethodKind.ISOF, 2)
        .goParameter(0).goPath().isComplex("PropertyCompTwoPrim").goUpFilterValidator()
        .root().goParameter(1).isTypedLiteral(ComplexTypeProvider.nameCTTwoBase);

    testFilter.runOnETKeyNav("isof(PropertyCompTwoPrim,olingo.odata.test1.CTTwoPrim) eq true")
        .is("<<isof(<PropertyCompTwoPrim>,<olingo.odata.test1.CTTwoPrim>)> eq <true>>")
        .root().left().isMethod(MethodKind.ISOF, 2)
        .goParameter(0).goPath().isComplex("PropertyCompTwoPrim").goUpFilterValidator()
        .root().left().goParameter(1).isTypedLiteral(ComplexTypeProvider.nameCTTwoPrim);

    testFilter.runOnETKeyNav("isof($it,olingo.odata.test1.CTTwoPrim)")
        .is("<isof(<$it>,<olingo.odata.test1.CTTwoPrim>)>")
        .root()
        .isMethod(MethodKind.ISOF, 2)
        .goParameter(0).goPath().isIt().goUpFilterValidator()
        .root().goParameter(1).isTypedLiteral(ComplexTypeProvider.nameCTTwoPrim);

    testFilter.runOnETKeyNav("isof($it,olingo.odata.test1.CTTwoBase) eq false")
        .is("<<isof(<$it>,<olingo.odata.test1.CTTwoBase>)> eq <false>>")
        .isBinary(BinaryOperatorKind.EQ)
        .root().left()
        .isMethod(MethodKind.ISOF, 2)
        .goParameter(0).goPath().isIt().goUpFilterValidator()
        .root().left().goParameter(1).isTypedLiteral(ComplexTypeProvider.nameCTTwoBase);

    testFilter.runOnETKeyNav("isof(PropertyCompNav/PropertyInt16,Edm.Int32)")
        .is("<isof(<PropertyCompNav/PropertyInt16>,<Edm.Int32>)>")
        .root()
        .isMethod(MethodKind.ISOF, 2)
        .goParameter(0).goPath()
        .first().isComplex("PropertyCompNav")
        .n().isPrimitiveProperty("PropertyInt16", PropertyProvider.nameInt16, false)
        .goUpFilterValidator()
        .root().goParameter(1).isTypedLiteral(PropertyProvider.nameInt32);

    testFilter.runOnETTwoKeyNav("isof(PropertyComp/PropertyComp/PropertyDateTimeOffset,Edm.DateTimeOffset)")
        .is("<isof(<PropertyComp/PropertyComp/PropertyDateTimeOffset>,<Edm.DateTimeOffset>)>")
        .root()
        .isMethod(MethodKind.ISOF, 2)
        .goParameter(0).goPath()
        .first().isComplex("PropertyComp")
        .n().isComplex("PropertyComp")
        .n().isPrimitiveProperty("PropertyDateTimeOffset", PropertyProvider.nameDateTimeOffset, false)
        .goUpFilterValidator()
        .root().goParameter(1).isTypedLiteral(PropertyProvider.nameDateTimeOffset);

    testFilter.runOnETTwoKeyNav("isof(PropertyComp/PropertyComp/PropertyTimeOfDay,Edm.TimeOfDay)")
        .is("<isof(<PropertyComp/PropertyComp/PropertyTimeOfDay>,<Edm.TimeOfDay>)>")
        .root()
        .isMethod(MethodKind.ISOF, 2)
        .goParameter(0).goPath()
        .first().isComplex("PropertyComp")
        .n().isComplex("PropertyComp")
        .n().isPrimitiveProperty("PropertyTimeOfDay", PropertyProvider.nameTimeOfDay, false)
        .goUpFilterValidator()
        .root().goParameter(1).isTypedLiteral(PropertyProvider.nameTimeOfDay);

    testFilter.runOnETTwoKeyNav(" isof(PropertyComp/PropertyComp/PropertyDuration,Edm.Duration)")
        .is("<isof(<PropertyComp/PropertyComp/PropertyDuration>,<Edm.Duration>)>")
        .root()
        .isMethod(MethodKind.ISOF, 2)
        .goParameter(0).goPath()
        .first().isComplex("PropertyComp")
        .n().isComplex("PropertyComp")
        .n().isPrimitiveProperty("PropertyDuration", PropertyProvider.nameDuration, false)
        .goUpFilterValidator()
        .root().goParameter(1).isTypedLiteral(PropertyProvider.nameDuration);

    testFilter.runOnETTwoKeyNav("isof(PropertyComp/PropertyComp/PropertyString,Edm.String)")
        .is("<isof(<PropertyComp/PropertyComp/PropertyString>,<Edm.String>)>")
        .root()
        .isMethod(MethodKind.ISOF, 2)
        .goParameter(0).goPath()
        .first().isComplex("PropertyComp")
        .n().isComplex("PropertyComp")
        .n().isPrimitiveProperty("PropertyString", PropertyProvider.nameString, false)
        .goUpFilterValidator()
        .root().goParameter(1).isTypedLiteral(PropertyProvider.nameString);

    testFilter.runOnETTwoKeyNav("isof(PropertyComp/PropertyComp/PropertyString,Edm.Guid)")
        .is("<isof(<PropertyComp/PropertyComp/PropertyString>,<Edm.Guid>)>")
        .root()
        .isMethod(MethodKind.ISOF, 2)
        .goParameter(0).goPath()
        .first().isComplex("PropertyComp")
        .n().isComplex("PropertyComp")
        .n().isPrimitiveProperty("PropertyString", PropertyProvider.nameString, false)
        .goUpFilterValidator()
        .root().goParameter(1).isTypedLiteral(PropertyProvider.nameGuid);
  }

  @Test
  public void testHas() throws ExpressionVisitException, ODataApplicationException, UriParserException {

    testFilter.runOnETMixEnumDefCollComp("PropertyEnumString has olingo.odata.test1.ENString'String1'")
        .is("<<PropertyEnumString> has <olingo.odata.test1.ENString<String1>>>")
        .isBinary(BinaryOperatorKind.HAS)
        .root().left().goPath().isComplex("PropertyEnumString").isType(EnumTypeProvider.nameENString)
        .goUpFilterValidator()
        .root().right().isEnum(EnumTypeProvider.nameENString, Arrays.asList("String1"));

    testFilter.runOnETMixEnumDefCollComp(
        "PropertyCompMixedEnumDef/PropertyEnumString has olingo.odata.test1.ENString'String2'")
        .is("<<PropertyCompMixedEnumDef/PropertyEnumString> has <olingo.odata.test1.ENString<String2>>>")
        .isBinary(BinaryOperatorKind.HAS)
        .root().left().goPath()
        .first().isComplex("PropertyCompMixedEnumDef")
        .n().isComplex("PropertyEnumString").isType(EnumTypeProvider.nameENString)
        .isType(EnumTypeProvider.nameENString)
        .goUpFilterValidator()
        .root().right().isEnum(EnumTypeProvider.nameENString, Arrays.asList("String2"));

    testFilter
        .runOnETMixEnumDefCollComp(
            "PropertyCompMixedEnumDef/PropertyEnumString has olingo.odata.test1.ENString'String2' eq true")
        .is("<<<PropertyCompMixedEnumDef/PropertyEnumString> has " +
            "<olingo.odata.test1.ENString<String2>>> eq <true>>")
        .isBinary(BinaryOperatorKind.EQ)
        .root().left()
        .isBinary(BinaryOperatorKind.HAS)
        .root().left().left().goPath()
        .first().isComplex("PropertyCompMixedEnumDef")
        .n().isComplex("PropertyEnumString").isType(EnumTypeProvider.nameENString)
        .goUpFilterValidator()
        .root().left().right().isEnum(EnumTypeProvider.nameENString, Arrays.asList("String2"));

    testFilter.runOnETMixEnumDefCollComp("PropertyEnumString has olingo.odata.test1.ENString'String3'")
        .is("<<PropertyEnumString> has <olingo.odata.test1.ENString<String3>>>")
        .isBinary(BinaryOperatorKind.HAS)
        .root().left().goPath()
        .first().isComplex("PropertyEnumString").isType(EnumTypeProvider.nameENString)
        .isType(EnumTypeProvider.nameENString)
        .goUpFilterValidator()
        .root().right().isEnum(EnumTypeProvider.nameENString, Arrays.asList("String3"));

    testFilter.runOnETMixEnumDefCollComp("PropertyEnumString has olingo.odata.test1.ENString'String,String3'")
        .is("<<PropertyEnumString> has <olingo.odata.test1.ENString<String,String3>>>")
        .isBinary(BinaryOperatorKind.HAS)
        .root().left().goPath()
        .first().isComplex("PropertyEnumString").isType(EnumTypeProvider.nameENString)
        .isType(EnumTypeProvider.nameENString)
        .goUpFilterValidator()
        .root().right().isEnum(EnumTypeProvider.nameENString, Arrays.asList("String", "String3"));

    testFilter.runOnETMixEnumDefCollComp("PropertyEnumString has null")
        .is("<<PropertyEnumString> has <null>>")
        .root()
        .isBinary(BinaryOperatorKind.HAS)
        .root().left().goPath()
        .first().isComplex("PropertyEnumString").isType(EnumTypeProvider.nameENString).goUpFilterValidator()
        .root().right().isNull();

    testFilter.runOnETTwoKeyNav("endswith(PropertyComp/PropertyComp/PropertyString,'dorf')")
        .is("<endswith(<PropertyComp/PropertyComp/PropertyString>,<'dorf'>)>")
        .isMethod(MethodKind.ENDSWITH, 2)
        .goParameter(0).goPath()
        .first().isComplex("PropertyComp")
        .n().isComplex("PropertyComp")
        .n().isPrimitiveProperty("PropertyString", PropertyProvider.nameString, false).goUpFilterValidator()
        .root().goParameter(1).isLiteral("'dorf'");

    testFilter.runOnETTwoKeyNav("endswith(PropertyComp/PropertyComp/PropertyString,'dorf') eq true")
        .is("<<endswith(<PropertyComp/PropertyComp/PropertyString>,<'dorf'>)> eq <true>>")
        .isBinary(BinaryOperatorKind.EQ)
        .left().isMethod(MethodKind.ENDSWITH, 2)
        .goParameter(0).goPath()
        .first().isComplex("PropertyComp")
        .n().isComplex("PropertyComp")
        .n().isPrimitiveProperty("PropertyString", PropertyProvider.nameString, false).goUpFilterValidator()
        .root().left().goParameter(1).isLiteral("'dorf'");

    testFilter.runOnETTwoKeyNav("endswith('Walldorf','dorf')")
        .is("<endswith(<'Walldorf'>,<'dorf'>)>")
        .isMethod(MethodKind.ENDSWITH, 2)
        .goParameter(0).isLiteral("'Walldorf'")
        .root().goParameter(1).isLiteral("'dorf'");

    testFilter.runOnETTwoKeyNav("endswith('Walldorf','dorf') eq true")
        .is("<<endswith(<'Walldorf'>,<'dorf'>)> eq <true>>")
        .isBinary(BinaryOperatorKind.EQ)
        .left().isMethod(MethodKind.ENDSWITH, 2)
        .goParameter(0).isLiteral("'Walldorf'")
        .root().left().goParameter(1).isLiteral("'dorf'");

    testFilter.runOnETKeyNav("startswith(PropertyCompAllPrim/PropertyString,'Wall')")
        .is("<startswith(<PropertyCompAllPrim/PropertyString>,<'Wall'>)>")
        .isMethod(MethodKind.STARTSWITH, 2)
        .goParameter(0).goPath()
        .first().isComplex("PropertyCompAllPrim")
        .n().isPrimitiveProperty("PropertyString", PropertyProvider.nameString, false).goUpFilterValidator()
        .root().goParameter(1).isLiteral("'Wall'");

    testFilter.runOnETKeyNav("startswith(PropertyCompAllPrim/PropertyString,'Wall') eq true")
        .is("<<startswith(<PropertyCompAllPrim/PropertyString>,<'Wall'>)> eq <true>>")
        .isBinary(BinaryOperatorKind.EQ)
        .left().isMethod(MethodKind.STARTSWITH, 2)
        .goParameter(0).goPath()
        .first().isComplex("PropertyCompAllPrim")
        .n().isPrimitiveProperty("PropertyString", PropertyProvider.nameString, false).goUpFilterValidator()
        .root().left().goParameter(1).isLiteral("'Wall'");

    testFilter.runOnETKeyNav("startswith('Walldorf','Wall')")
        .is("<startswith(<'Walldorf'>,<'Wall'>)>")
        .isMethod(MethodKind.STARTSWITH, 2)
        .goParameter(0).isLiteral("'Walldorf'")
        .root().goParameter(1).isLiteral("'Wall'");

    testFilter.runOnETKeyNav("startswith('Walldorf','Wall') eq true")
        .is("<<startswith(<'Walldorf'>,<'Wall'>)> eq <true>>")
        .isBinary(BinaryOperatorKind.EQ)
        .left().isMethod(MethodKind.STARTSWITH, 2)
        .goParameter(0).isLiteral("'Walldorf'")
        .root().left().goParameter(1).isLiteral("'Wall'");

    testFilter.runOnETTwoKeyNav("contains(PropertyComp/PropertyComp/PropertyString,'Wall')")
        .is("<contains(<PropertyComp/PropertyComp/PropertyString>,<'Wall'>)>")
        .isMethod(MethodKind.CONTAINS, 2)
        .goParameter(0).goPath()
        .first().isComplex("PropertyComp")
        .n().isComplex("PropertyComp")
        .n().isPrimitiveProperty("PropertyString", PropertyProvider.nameString, false).goUpFilterValidator()
        .root().goParameter(1).isLiteral("'Wall'");

    testFilter.runOnETTwoKeyNav("contains(PropertyComp/PropertyComp/PropertyString,'Wall') eq true")
        .is("<<contains(<PropertyComp/PropertyComp/PropertyString>,<'Wall'>)> eq <true>>")
        .isBinary(BinaryOperatorKind.EQ)
        .left().isMethod(MethodKind.CONTAINS, 2)
        .goParameter(0).goPath()
        .first().isComplex("PropertyComp")
        .n().isComplex("PropertyComp")
        .n().isPrimitiveProperty("PropertyString", PropertyProvider.nameString, false).goUpFilterValidator()
        .root().left().goParameter(1).isLiteral("'Wall'");

    testFilter.runOnETTwoKeyNav("contains('Walldorf','Wall')")
        .is("<contains(<'Walldorf'>,<'Wall'>)>")
        .isMethod(MethodKind.CONTAINS, 2)
        .goParameter(0).isLiteral("'Walldorf'")
        .root().goParameter(1).isLiteral("'Wall'");

    testFilter.runOnETTwoKeyNav("contains('Walldorf','Wall') eq true")
        .is("<<contains(<'Walldorf'>,<'Wall'>)> eq <true>>")
        .isBinary(BinaryOperatorKind.EQ)
        .left().isMethod(MethodKind.CONTAINS, 2)
        .goParameter(0).isLiteral("'Walldorf'")
        .root().left().goParameter(1).isLiteral("'Wall'");

    testFilter.runOnETAllPrim("olingo.odata.test1.UFCRTCTTwoPrimTwoParam(ParameterInt16=null,ParameterString=null)")
        .goPath()
        .isFunction("UFCRTCTTwoPrimTwoParam")
        .isParameter(0, "ParameterInt16", null)
        .isParameter(1, "ParameterString", null);

    testFilter.runOnETAllPrim("PropertyBoolean eq true")
        .is("<<PropertyBoolean> eq <true>>")
        .isBinary(BinaryOperatorKind.EQ)
        .root().left().goPath().isPrimitiveProperty("PropertyBoolean", PropertyProvider.nameBoolean, false)
        .goUpFilterValidator()
        .root().right().isTrue();

    testFilter.runOnETAllPrim("PropertyBoolean eq 2")
        .is("<<PropertyBoolean> eq <2>>");

    testFilter.runOnETAllPrim("PropertyDecimal eq 1.25")
        .is("<<PropertyDecimal> eq <1.25>>")
        .isBinary(BinaryOperatorKind.EQ)
        .root().left().goPath().isPrimitiveProperty("PropertyDecimal", PropertyProvider.nameDecimal, false)
        .goUpFilterValidator()
        .root().right().isLiteral("1.25");

    testFilter.runOnETAllPrim("PropertyDouble eq 1.5")
        .is("<<PropertyDouble> eq <1.5>>")
        .isBinary(BinaryOperatorKind.EQ)
        .root().left().goPath().isPrimitiveProperty("PropertyDouble", PropertyProvider.nameDouble, false)
        .goUpFilterValidator()
        .root().right().isLiteral("1.5");

    testFilter.runOnETAllPrim("PropertySingle eq 1.5")
        .is("<<PropertySingle> eq <1.5>>")
        .isBinary(BinaryOperatorKind.EQ)
        .root().left().goPath().isPrimitiveProperty("PropertySingle", PropertyProvider.nameSingle, false)
        .goUpFilterValidator()
        .root().right().isLiteral("1.5");

    testFilter.runOnETAllPrim("PropertySByte eq -128")
        .is("<<PropertySByte> eq <-128>>")
        .isBinary(BinaryOperatorKind.EQ)
        .root().left().goPath().isPrimitiveProperty("PropertySByte", PropertyProvider.nameSByte, false)
        .goUpFilterValidator()
        .root().right().isLiteral("-128");

    testFilter.runOnETAllPrim("PropertyByte eq 255")
        .is("<<PropertyByte> eq <255>>")
        .isBinary(BinaryOperatorKind.EQ)
        .root().left().goPath().isPrimitiveProperty("PropertyByte",
            PropertyProvider.nameByte, false).goUpFilterValidator()
        .root().right().isLiteral("255");

    testFilter.runOnETAllPrim("PropertyInt16 eq 32767")
        .is("<<PropertyInt16> eq <32767>>")
        .isBinary(BinaryOperatorKind.EQ)
        .root().left().goPath().isPrimitiveProperty("PropertyInt16", PropertyProvider.nameInt16, false)
        .goUpFilterValidator()
        .root().right().isLiteral("32767");

    testFilter.runOnETAllPrim("PropertyInt32 eq 2147483647")
        .is("<<PropertyInt32> eq <2147483647>>")
        .isBinary(BinaryOperatorKind.EQ)
        .root().left().goPath().isPrimitiveProperty("PropertyInt32", PropertyProvider.nameInt32, false)
        .goUpFilterValidator()
        .root().right().isLiteral("2147483647");

    testFilter.runOnETAllPrim("PropertyInt64 eq 9223372036854775807")
        .is("<<PropertyInt64> eq <9223372036854775807>>")
        .isBinary(BinaryOperatorKind.EQ)
        .root().left().goPath().isPrimitiveProperty("PropertyInt64", PropertyProvider.nameInt64, false)
        .goUpFilterValidator()
        .root().right().isLiteral("9223372036854775807");

    testFilter.runOnETAllPrim("PropertyDate eq 2013-09-25")
        .is("<<PropertyDate> eq <2013-09-25>>")
        .isBinary(BinaryOperatorKind.EQ)
        .root().left().goPath().isPrimitiveProperty("PropertyDate", PropertyProvider.nameDate, false)
        .goUpFilterValidator()
        .root().right().isLiteral("2013-09-25");

    testFilter.runOnETAllPrim("PropertyDateTimeOffset eq 2013-09-25T12:34:56.123456789012-10:24")
        .is("<<PropertyDateTimeOffset> eq <2013-09-25T12:34:56.123456789012-10:24>>")
        .isBinary(BinaryOperatorKind.EQ)
        .root().left().goPath()
        .isPrimitiveProperty("PropertyDateTimeOffset", PropertyProvider.nameDateTimeOffset, false)
        .goUpFilterValidator()
        .root().right().isLiteral("2013-09-25T12:34:56.123456789012-10:24");

    testFilter.runOnETAllPrim("PropertyDuration eq duration'P10DT5H34M21.123456789012S'")
        .is("<<PropertyDuration> eq <duration'P10DT5H34M21.123456789012S'>>")
        .isBinary(BinaryOperatorKind.EQ)
        .root().left().goPath().isPrimitiveProperty("PropertyDuration", PropertyProvider.nameDuration, false)
        .goUpFilterValidator()
        .root().right().isLiteral("duration'P10DT5H34M21.123456789012S'");

    testFilter.runOnETAllPrim("PropertyGuid eq 005056A5-09B1-1ED3-89BD-FB81372CCB33")
        .is("<<PropertyGuid> eq <005056A5-09B1-1ED3-89BD-FB81372CCB33>>")
        .isBinary(BinaryOperatorKind.EQ)
        .root().left().goPath().isPrimitiveProperty("PropertyGuid", PropertyProvider.nameGuid, false)
        .goUpFilterValidator()
        .root().right().isLiteral("005056A5-09B1-1ED3-89BD-FB81372CCB33");

    testFilter.runOnETAllPrim("PropertyString eq 'somestring'")
        .is("<<PropertyString> eq <'somestring'>>")
        .isBinary(BinaryOperatorKind.EQ)
        .root().left().goPath().isPrimitiveProperty("PropertyString", PropertyProvider.nameString, false)
        .goUpFilterValidator()
        .root().right().isLiteral("'somestring'");

    testFilter.runOnETAllPrim("PropertyTimeOfDay eq 12:34:55.12345678901")
        .is("<<PropertyTimeOfDay> eq <12:34:55.12345678901>>")
        .isBinary(BinaryOperatorKind.EQ)
        .root().left().goPath().isPrimitiveProperty("PropertyTimeOfDay", PropertyProvider.nameTimeOfDay, false)
        .goUpFilterValidator()
        .root().right().isLiteral("12:34:55.12345678901");

    testFilter.runOnETMixEnumDefCollComp("PropertyEnumString eq olingo.odata.test1.ENString'String1'")
        .is("<<PropertyEnumString> eq <olingo.odata.test1.ENString<String1>>>")
        .isBinary(BinaryOperatorKind.EQ)
        .root().left().goPath().isComplex("PropertyEnumString").isType(EnumTypeProvider.nameENString)
        .goUpFilterValidator()
        .root().right().isEnum(EnumTypeProvider.nameENString, Arrays.asList("String1"));

    testFilter.runOnETMixEnumDefCollComp("PropertyEnumString eq olingo.odata.test1.ENString'String2'")
        .is("<<PropertyEnumString> eq <olingo.odata.test1.ENString<String2>>>")
        .isBinary(BinaryOperatorKind.EQ)
        .root().left().goPath().isComplex("PropertyEnumString").isType(EnumTypeProvider.nameENString)
        .goUpFilterValidator()
        .root().right().isEnum(EnumTypeProvider.nameENString, Arrays.asList("String2"));

    testFilter.runOnETMixEnumDefCollComp(
        "PropertyCompMixedEnumDef/PropertyEnumString eq olingo.odata.test1.ENString'String3'")
        .is("<<PropertyCompMixedEnumDef/PropertyEnumString> eq <olingo.odata.test1.ENString<String3>>>")
        .isBinary(BinaryOperatorKind.EQ)
        .root().left().goPath()
        .first().isComplex("PropertyCompMixedEnumDef")
        .n().isComplex("PropertyEnumString").isType(EnumTypeProvider.nameENString).goUpFilterValidator()
        .root().right().isEnum(EnumTypeProvider.nameENString, Arrays.asList("String3"));

    testFilter
        .runOnETMixEnumDefCollComp(
            "PropertyCompMixedEnumDef/PropertyEnumString eq " +
                "PropertyCompMixedEnumDef/PropertyEnumString")
        .is("<<PropertyCompMixedEnumDef/PropertyEnumString> eq " +
            "<PropertyCompMixedEnumDef/PropertyEnumString>>")
        .isBinary(BinaryOperatorKind.EQ)
        .root().left().goPath()
        .first().isComplex("PropertyCompMixedEnumDef")
        .n().isComplex("PropertyEnumString").isType(EnumTypeProvider.nameENString).goUpFilterValidator()
        .root().right().goPath()
        .first().isComplex("PropertyCompMixedEnumDef")
        .n().isComplex("PropertyEnumString").isType(EnumTypeProvider.nameENString).goUpFilterValidator();

    testFilter.runUriEx("ESMixEnumDefCollComp", "$filter=PropertyEnumString has ENString'String1'")
        .isExSyntax(UriParserSyntaxException.MessageKeys.SYNTAX);
    testFilter.runUriEx("ESMixEnumDefCollComp", "$filter=PropertyEnumString has wrongNamespace.ENString'String1'")
        .isExSemantic(MessageKeys.UNKNOWN_TYPE);
    testFilter.runUriEx("ESMixEnumDefCollComp", "$filter=PropertyEnumString has olingo.odata.test1.Wrong'String1'")
        .isExSemantic(MessageKeys.UNKNOWN_TYPE);
  }

  @Test
  public void filterOnCountAndRef() throws Exception {
    testUri.run("ESKeyNav/$count", "$filter=PropertyInt16 ge 0")
        .goPath().isCount()
        .goUpUriValidator().goFilter().isBinary(BinaryOperatorKind.GE)
        .left().goPath().first().isPrimitiveProperty("PropertyInt16", PropertyProvider.nameInt16, false)
        .goUpFilterValidator().root().right().isLiteral("0");
    testUri.run("ESKeyNav/$ref", "$filter=PropertyInt16 ge 0")
        .goPath().isRef()
        .goUpUriValidator().goFilter().isBinary(BinaryOperatorKind.GE)
        .left().goPath().first().isPrimitiveProperty("PropertyInt16", PropertyProvider.nameInt16, false)
        .goUpFilterValidator().root().right().isLiteral("0");
  }

  @Test
  public void testOrderby() throws UriParserException, UnsupportedEncodingException {

    testFilter.runOrderByOnETTwoKeyNav("olingo.odata.test1.UFCRTETAllPrimTwoParam("
        + "ParameterString=@ParamStringAlias,ParameterInt16=@ParamInt16Alias)/PropertyString eq 'SomeString'")
        .isSortOrder(0, false)
        .goOrder(0).isBinary(BinaryOperatorKind.EQ).left().goPath()
        .first().isFunction("UFCRTETAllPrimTwoParam").goUpFilterValidator()
        .goOrder(0).right().isLiteral("'SomeString'");

    testFilter.runOrderByOnETTwoKeyNav("olingo.odata.test1.UFCRTETAllPrimTwoParam("
        + "ParameterString=@ParamStringAlias,ParameterInt16=@ParamInt16Alias)/PropertyString eq 'SomeString' asc")
        .isSortOrder(0, false)
        .goOrder(0).isBinary(BinaryOperatorKind.EQ).left().goPath()
        .first().isFunction("UFCRTETAllPrimTwoParam").goUpFilterValidator()
        .goOrder(0).right().isLiteral("'SomeString'");

    testFilter.runOrderByOnETTwoKeyNav("olingo.odata.test1.UFCRTETAllPrimTwoParam("
        + "ParameterString=@ParamStringAlias,ParameterInt16=@ParamInt16Alias)/PropertyString eq 'SomeString' desc")
        .isSortOrder(0, true)
        .goOrder(0).isBinary(BinaryOperatorKind.EQ).left().goPath()
        .first().isFunction("UFCRTETAllPrimTwoParam").goUpFilterValidator()
        .goOrder(0).right().isLiteral("'SomeString'");

    testFilter.runOrderByOnETTwoKeyNav("olingo.odata.test1.UFCRTETAllPrimTwoParam("
        + "ParameterString=@ParamStringAlias,ParameterInt16=@ParamInt16Alias)/PropertyString eq 'SomeString' desc"
        + ", PropertyString eq '1'")
        .isSortOrder(0, true)
        .goOrder(0).isBinary(BinaryOperatorKind.EQ).left().goPath()
        .first().isFunction("UFCRTETAllPrimTwoParam").goUpFilterValidator()
        .goOrder(0).right().isLiteral("'SomeString'")
        .isSortOrder(1, false)
        .goOrder(1).isBinary(BinaryOperatorKind.EQ).left().goPath()
        .first().isPrimitiveProperty("PropertyString", PropertyProvider.nameString, false).goUpFilterValidator()
        .goOrder(1).right().isLiteral("'1'");

    testFilter.runOrderByOnETTwoKeyNav("PropertyComp/PropertyComp/PropertyDate eq "
        + "$root/ESTwoKeyNav(PropertyInt16=1,PropertyString='2')/PropertyComp/PropertyComp/PropertyDate")
        .isSortOrder(0, false)
        .goOrder(0).isBinary(BinaryOperatorKind.EQ).left().goPath()
        .first().isComplex("PropertyComp")
        .n().isComplex("PropertyComp")
        .n().isPrimitiveProperty("PropertyDate", PropertyProvider.nameDate, false)
        .goUpFilterValidator()
        .goOrder(0).right().goPath()
        .first().isUriPathInfoKind(UriResourceKind.root)
        .n().isEntitySet("ESTwoKeyNav")
        .n().isComplex("PropertyComp")
        .n().isComplex("PropertyComp")
        .n().isPrimitiveProperty("PropertyDate", PropertyProvider.nameDate, false);

    testFilter.runOrderByOnETTwoKeyNav("PropertyString")
        .isSortOrder(0, false)
        .goOrder(0).goPath()
        .first().isPrimitiveProperty("PropertyString", PropertyProvider.nameString, false);

    testFilter.runOrderByOnETTwoKeyNav("PropertyComp/PropertyComp/PropertyDate")
        .isSortOrder(0, false)
        .goOrder(0).goPath()
        .first().isComplex("PropertyComp")
        .n().isComplex("PropertyComp")
        .n().isPrimitiveProperty("PropertyDate", PropertyProvider.nameDate, false);

    testFilter.runOrderByOnETTwoKeyNav("PropertyComp/PropertyComp/PropertyDate "
        + "eq 2013-11-12 desc, PropertyString eq 'SomeString' desc")
        .isSortOrder(0, true)
        .goOrder(0).isBinary(BinaryOperatorKind.EQ)
        .left().goPath()
        .first().isComplex("PropertyComp")
        .n().isComplex("PropertyComp")
        .n().isPrimitiveProperty("PropertyDate", PropertyProvider.nameDate, false).goUpFilterValidator()
        .goOrder(0).right().isLiteral("2013-11-12")
        .isSortOrder(1, true)
        .goOrder(1).left().goPath().first().isPrimitiveProperty("PropertyString", PropertyProvider.nameString, false)
        .goUpFilterValidator()
        .goOrder(1).right().isLiteral("'SomeString'");

    testFilter.runOrderByOnETTwoKeyNav("PropertyComp")
        .isSortOrder(0, false)
        .goOrder(0).goPath()
        .first().isComplex("PropertyComp");
    testFilter.runOrderByOnETTwoKeyNav("PropertyComp/PropertyComp")
        .isSortOrder(0, false)
        .goOrder(0).goPath()
        .first().isComplex("PropertyComp")
        .n().isComplex("PropertyComp");

    testFilter.runOrderByOnETTwoKeyNav("PropertyComp desc, PropertyComp/PropertyInt16 eq 1")
        .isSortOrder(0, true)
        .goOrder(0).goPath()
        .first().isComplex("PropertyComp").goUpFilterValidator()
        .isSortOrder(1, false)
        .goOrder(1).isBinary(BinaryOperatorKind.EQ)
        .left().goPath()
        .first().isComplex("PropertyComp")
        .n().isPrimitiveProperty("PropertyInt16", PropertyProvider.nameInt16, false).goUpFilterValidator()
        .goOrder(1).right().isLiteral("1");

    testFilter.runOrderByOnETTwoKeyNav("NavPropertyETKeyNavOne")
        .isSortOrder(0, false).goOrder(0).goPath()
        .first().isNavProperty("NavPropertyETKeyNavOne", EntityTypeProvider.nameETKeyNav, false);

    testFilter.runOrderByOnETTwoKeyNav("NavPropertyETKeyNavOne/PropertyString")
        .isSortOrder(0, false).goOrder(0).goPath()
        .first().isNavProperty("NavPropertyETKeyNavOne", EntityTypeProvider.nameETKeyNav, false)
        .n().isPrimitiveProperty("PropertyString", PropertyProvider.nameString, false);

    testFilter.runOrderByOnETTwoKeyNav("NavPropertyETKeyNavOne/PropertyCompNav")
        .isSortOrder(0, false).goOrder(0).goPath()
        .first().isNavProperty("NavPropertyETKeyNavOne", EntityTypeProvider.nameETKeyNav, false)
        .n().isComplex("PropertyCompNav");

    testFilter.runOrderByOnETTwoKeyNav("PropertyComp/PropertyComp/PropertyInt16 eq 1")
        .isSortOrder(0, false).goOrder(0).left().goPath()
        .first().isComplex("PropertyComp")
        .n().isComplex("PropertyComp")
        .n().isPrimitiveProperty("PropertyInt16", PropertyProvider.nameInt16, false);

    testFilter.runOrderByOnETTwoKeyNav("NavPropertyETKeyNavMany(1)/NavPropertyETTwoKeyNavMany(PropertyString='2')"
        + "/PropertyString eq 'SomeString'")
        .isSortOrder(0, false).goOrder(0).left().goPath()
        .first().isNavProperty("NavPropertyETKeyNavMany", EntityTypeProvider.nameETKeyNav, false)
        .n().isNavProperty("NavPropertyETTwoKeyNavMany", EntityTypeProvider.nameETTwoKeyNav, false)
        .n().isPrimitiveProperty("PropertyString", PropertyProvider.nameString, false);

    testFilter.runOrderByOnETTwoKeyNav("NavPropertyETKeyNavMany(1)/NavPropertyETTwoKeyNavMany(PropertyString='2')"
        + "/PropertyString eq 'SomeString1' desc,PropertyString eq 'SomeString2' asc")
        .isSortOrder(0, true).goOrder(0).left().goPath()
        .first().isNavProperty("NavPropertyETKeyNavMany", EntityTypeProvider.nameETKeyNav, false)
        .n().isNavProperty("NavPropertyETTwoKeyNavMany", EntityTypeProvider.nameETTwoKeyNav, false)
        .n().isPrimitiveProperty("PropertyString", PropertyProvider.nameString, false).goUpFilterValidator()
        .isSortOrder(1, false).goOrder(1).left().goPath()
        .first().isPrimitiveProperty("PropertyString", PropertyProvider.nameString, false);

    testFilter.runOrderByOnETAllPrim("PropertyBoolean eq true")
        .isSortOrder(0, false)
        .goOrder(0).left().goPath().isPrimitiveProperty("PropertyBoolean", PropertyProvider.nameBoolean, false)
        .goUpFilterValidator()
        .goOrder(0).right().isTrue();

    testFilter.runOrderByOnETAllPrim("PropertyBoolean eq true desc")
        .isSortOrder(0, true)
        .goOrder(0).left().goPath().isPrimitiveProperty("PropertyBoolean", PropertyProvider.nameBoolean, false)
        .goUpFilterValidator()
        .goOrder(0).right().isTrue();

    testFilter.runOrderByOnETAllPrim(encode("PropertyDouble eq 3.5E+38"))
        .isSortOrder(0, false)
        .goOrder(0).left().goPath().isPrimitiveProperty("PropertyDouble", PropertyProvider.nameDouble, false)
        .goUpFilterValidator()
        .goOrder(0).right().isLiteral("3.5E+38");

    testFilter.runOrderByOnETAllPrim(encode("PropertyDouble eq 3.5E+38 desc")).isSortOrder(0, true)
        .goOrder(0).left().goPath().isPrimitiveProperty("PropertyDouble", PropertyProvider.nameDouble, false)
        .goUpFilterValidator()
        .goOrder(0).right().isLiteral("3.5E+38");

    testFilter.runOrderByOnETAllPrim("PropertySingle eq 1.5")
        .isSortOrder(0, false)
        .goOrder(0).left().goPath().isPrimitiveProperty("PropertySingle", PropertyProvider.nameSingle, false)
        .goUpFilterValidator()
        .goOrder(0).right().isLiteral("1.5");

    testFilter.runOrderByOnETAllPrim("PropertySingle eq 1.5 desc")
        .isSortOrder(0, true)
        .goOrder(0).left().goPath().isPrimitiveProperty("PropertySingle", PropertyProvider.nameSingle, false)
        .goUpFilterValidator()
        .goOrder(0).right().isLiteral("1.5");

    testFilter.runOrderByOnETAllPrim("PropertySByte eq -128")
        .isSortOrder(0, false)
        .goOrder(0).left().goPath().isPrimitiveProperty("PropertySByte", PropertyProvider.nameSByte, false)
        .goUpFilterValidator()
        .goOrder(0).right().isLiteral("-128");

    testFilter.runOrderByOnETAllPrim("PropertySByte eq -128 desc")
        .isSortOrder(0, true)
        .goOrder(0).left().goPath().isPrimitiveProperty("PropertySByte", PropertyProvider.nameSByte, false)
        .goUpFilterValidator()
        .goOrder(0).right().isLiteral("-128");

    testFilter.runOrderByOnETAllPrim("PropertyByte eq 255")
        .isSortOrder(0, false)
        .goOrder(0).left().goPath().isPrimitiveProperty("PropertyByte", PropertyProvider.nameByte, false)
        .goUpFilterValidator()
        .goOrder(0).right().isLiteral("255");

    testFilter.runOrderByOnETAllPrim("PropertyByte eq 255 desc")
        .isSortOrder(0, true)
        .goOrder(0).left().goPath().isPrimitiveProperty("PropertyByte", PropertyProvider.nameByte, false)
        .goUpFilterValidator()
        .goOrder(0).right().isLiteral("255");

    testFilter.runOrderByOnETAllPrim("PropertyInt16 eq 32767")
        .isSortOrder(0, false)
        .goOrder(0).left().goPath().isPrimitiveProperty("PropertyInt16", PropertyProvider.nameInt16, false)
        .goUpFilterValidator()
        .goOrder(0).right().isLiteral("32767");

    testFilter.runOrderByOnETAllPrim("PropertyInt16 eq 32767 desc")
        .isSortOrder(0, true)
        .goOrder(0).left().goPath().isPrimitiveProperty("PropertyInt16", PropertyProvider.nameInt16, false)
        .goUpFilterValidator()
        .goOrder(0).right().isLiteral("32767");

    testFilter.runOrderByOnETAllPrim("PropertyInt32 eq 2147483647")
        .isSortOrder(0, false)
        .goOrder(0).left().goPath().isPrimitiveProperty("PropertyInt32", PropertyProvider.nameInt32, false)
        .goUpFilterValidator()
        .goOrder(0).right().isLiteral("2147483647");

    testFilter.runOrderByOnETAllPrim("PropertyInt32 eq 2147483647 desc")
        .isSortOrder(0, true)
        .goOrder(0).left().goPath().isPrimitiveProperty("PropertyInt32", PropertyProvider.nameInt32, false)
        .goUpFilterValidator()
        .goOrder(0).right().isLiteral("2147483647");

    testFilter.runOrderByOnETAllPrim("PropertyInt64 eq 9223372036854775807")
        .isSortOrder(0, false)
        .goOrder(0).left().goPath().isPrimitiveProperty("PropertyInt64", PropertyProvider.nameInt64, false)
        .goUpFilterValidator()
        .goOrder(0).right().isLiteral("9223372036854775807");

    testFilter.runOrderByOnETAllPrim("PropertyInt64 eq 9223372036854775807 desc")
        .isSortOrder(0, true)
        .goOrder(0).left().goPath().isPrimitiveProperty("PropertyInt64", PropertyProvider.nameInt64, false)
        .goUpFilterValidator()
        .goOrder(0).right().isLiteral("9223372036854775807");

    testFilter.runOrderByOnETAllPrim("PropertyBinary eq binary'0FAB7B'")
        .isSortOrder(0, false)
        .goOrder(0).left().goPath().isPrimitiveProperty("PropertyBinary", PropertyProvider.nameBinary, false)
        .goUpFilterValidator()
        .goOrder(0).right().isLiteral("binary'0FAB7B'");

    testFilter.runOrderByOnETAllPrim("PropertyBinary eq binary'0FAB7B' desc")
        .isSortOrder(0, true)
        .goOrder(0).left().goPath().isPrimitiveProperty("PropertyBinary", PropertyProvider.nameBinary, false)
        .goUpFilterValidator()
        .goOrder(0).right().isLiteral("binary'0FAB7B'");

    testFilter.runOrderByOnETAllPrim("PropertyDate eq 2013-09-25")
        .isSortOrder(0, false)
        .goOrder(0).left().goPath().isPrimitiveProperty("PropertyDate", PropertyProvider.nameDate, false)
        .goUpFilterValidator()
        .goOrder(0).right().isLiteral("2013-09-25");

    testFilter.runOrderByOnETAllPrim("PropertyDate eq 2013-09-25 desc")
        .isSortOrder(0, true)
        .goOrder(0).left().goPath().isPrimitiveProperty("PropertyDate", PropertyProvider.nameDate, false)
        .goUpFilterValidator()
        .goOrder(0).right().isLiteral("2013-09-25");

    testFilter.runOrderByOnETAllPrim("PropertyDateTimeOffset eq 2013-09-25T12:34:56.123456789012-10:24")
        .isSortOrder(0, false)
        .goOrder(0).left().goPath().isPrimitiveProperty("PropertyDateTimeOffset", PropertyProvider.nameDateTimeOffset,
            false)
        .goUpFilterValidator()
        .goOrder(0).right().isLiteral("2013-09-25T12:34:56.123456789012-10:24");

    testFilter.runOrderByOnETAllPrim("PropertyDateTimeOffset eq 2013-09-25T12:34:56.123456789012-10:24 desc")
        .isSortOrder(0, true)
        .goOrder(0).left().goPath().isPrimitiveProperty("PropertyDateTimeOffset", PropertyProvider.nameDateTimeOffset,
            false)
        .goUpFilterValidator()
        .goOrder(0).right().isLiteral("2013-09-25T12:34:56.123456789012-10:24");

    testFilter.runOrderByOnETAllPrim("PropertyDuration eq duration'P10DT5H34M21.123456789012S'")
        .isSortOrder(0, false)
        .goOrder(0).left().goPath().isPrimitiveProperty("PropertyDuration", PropertyProvider.nameDuration, false)
        .goUpFilterValidator()
        .goOrder(0).right().isLiteral("duration'P10DT5H34M21.123456789012S'");

    testFilter.runOrderByOnETAllPrim("PropertyDuration eq duration'P10DT5H34M21.123456789012S' desc")
        .isSortOrder(0, true)
        .goOrder(0).left().goPath().isPrimitiveProperty("PropertyDuration", PropertyProvider.nameDuration, false)
        .goUpFilterValidator()
        .goOrder(0).right().isLiteral("duration'P10DT5H34M21.123456789012S'");

    testFilter.runOrderByOnETAllPrim("PropertyGuid eq 005056A5-09B1-1ED3-89BD-FB81372CCB33")
        .isSortOrder(0, false)
        .goOrder(0).left().goPath().isPrimitiveProperty("PropertyGuid", PropertyProvider.nameGuid, false)
        .goUpFilterValidator()
        .goOrder(0).right().isLiteral("005056A5-09B1-1ED3-89BD-FB81372CCB33");

    testFilter.runOrderByOnETAllPrim("PropertyGuid eq 005056A5-09B1-1ED3-89BD-FB81372CCB33 desc")
        .isSortOrder(0, true)
        .goOrder(0).left().goPath().isPrimitiveProperty("PropertyGuid", PropertyProvider.nameGuid, false)
        .goUpFilterValidator()
        .goOrder(0).right().isLiteral("005056A5-09B1-1ED3-89BD-FB81372CCB33");

    testFilter.runOrderByOnETAllPrim("PropertyString eq 'somestring'")
        .isSortOrder(0, false)
        .goOrder(0).left().goPath().isPrimitiveProperty("PropertyString", PropertyProvider.nameString, false)
        .goUpFilterValidator()
        .goOrder(0).right().isLiteral("'somestring'");

    testFilter.runOrderByOnETAllPrim("PropertyString eq 'somestring' desc")
        .isSortOrder(0, true)
        .goOrder(0).left().goPath().isPrimitiveProperty("PropertyString", PropertyProvider.nameString, false)
        .goUpFilterValidator()
        .goOrder(0).right().isLiteral("'somestring'");

    testFilter.runOrderByOnETAllPrim("PropertyTimeOfDay eq 12:34:55.123456789012")
        .isSortOrder(0, false)
        .goOrder(0).left().goPath().isPrimitiveProperty("PropertyTimeOfDay", PropertyProvider.nameTimeOfDay, false)
        .goUpFilterValidator()
        .goOrder(0).right().isLiteral("12:34:55.123456789012");

    testFilter.runOrderByOnETAllPrim("PropertyTimeOfDay eq 12:34:55.123456789012 desc")
        .isSortOrder(0, true)
        .goOrder(0).left().goPath().isPrimitiveProperty("PropertyTimeOfDay", PropertyProvider.nameTimeOfDay, false)
        .goUpFilterValidator()
        .goOrder(0).right().isLiteral("12:34:55.123456789012");

    testFilter.runOrderByOnETMixEnumDefCollComp("PropertyEnumString eq olingo.odata.test1.ENString'String1'")
        .isSortOrder(0, false)
        .goOrder(0).left().goPath().isComplex("PropertyEnumString").goUpFilterValidator()
        .goOrder(0).right().isEnum(EnumTypeProvider.nameENString, Arrays.asList("String1"));

    testFilter.runOrderByOnETMixEnumDefCollComp("PropertyEnumString eq olingo.odata.test1.ENString'String1' desc")
        .isSortOrder(0, true)
        .goOrder(0).left().goPath().isComplex("PropertyEnumString").goUpFilterValidator()
        .goOrder(0).right().isEnum(EnumTypeProvider.nameENString, Arrays.asList("String1"));

    testFilter.runOrderByOnETTwoKeyNavEx("PropertyInt16 1")
        .isExSyntax(UriParserSyntaxException.MessageKeys.SYNTAX);
    testFilter.runOrderByOnETTwoKeyNavEx("PropertyInt16, PropertyInt32 PropertyDuration")
        .isExSyntax(UriParserSyntaxException.MessageKeys.SYNTAX);
    testFilter.runOrderByOnETTwoKeyNavEx("PropertyInt16 PropertyInt32, PropertyDuration desc")
        .isExSyntax(UriParserSyntaxException.MessageKeys.SYNTAX);
    testFilter.runOrderByOnETTwoKeyNavEx("PropertyInt16 asc, PropertyInt32 PropertyDuration desc")
        .isExSyntax(UriParserSyntaxException.MessageKeys.SYNTAX);
    testFilter.runOrderByOnETTwoKeyNavEx("PropertyInt16 asc desc")
        .isExSyntax(UriParserSyntaxException.MessageKeys.SYNTAX);
    testFilter.runOrderByOnETTwoKeyNavEx("undefined")
        .isExSemantic(MessageKeys.EXPRESSION_PROPERTY_NOT_IN_TYPE);
    testFilter.runOrderByOnETTwoKeyNavEx("PropertyComp/undefined")
        .isExSemantic(MessageKeys.EXPRESSION_PROPERTY_NOT_IN_TYPE);
  }

  @Test
  @Ignore("$search currently not implemented")
  public void testSearch() throws Exception {

    testUri.run("ESTwoKeyNav", "$search=abc");
    testUri.run("ESTwoKeyNav", "$search=NOT abc");

    testUri.run("ESTwoKeyNav", "$search=abc AND def");
    testUri.run("ESTwoKeyNav", "$search=abc  OR def");
    testUri.run("ESTwoKeyNav", "$search=abc     def");

    testUri.run("ESTwoKeyNav", "$search=abc AND def AND ghi");
    testUri.run("ESTwoKeyNav", "$search=abc AND def  OR ghi");
    testUri.run("ESTwoKeyNav", "$search=abc AND def     ghi");

    testUri.run("ESTwoKeyNav", "$search=abc  OR def AND ghi");
    testUri.run("ESTwoKeyNav", "$search=abc  OR def  OR ghi");
    testUri.run("ESTwoKeyNav", "$search=abc  OR def     ghi");

    testUri.run("ESTwoKeyNav", "$search=abc     def AND ghi");
    testUri.run("ESTwoKeyNav", "$search=abc     def  OR ghi");
    testUri.run("ESTwoKeyNav", "$search=abc     def     ghi");

    // mixed not
    testUri.run("ESTwoKeyNav", "$search=    abc         def AND     ghi");
    testUri.run("ESTwoKeyNav", "$search=NOT abc  NOT    def  OR NOT ghi");
    testUri.run("ESTwoKeyNav", "$search=    abc         def     NOT ghi");

    // parenthesis
    testUri.run("ESTwoKeyNav", "$search=(abc)");
    testUri.run("ESTwoKeyNav", "$search=(abc AND  def)");
    testUri.run("ESTwoKeyNav", "$search=(abc AND  def)   OR  ghi ");
    testUri.run("ESTwoKeyNav", "$search=(abc AND  def)       ghi ");
    testUri.run("ESTwoKeyNav", "$search=abc AND (def    OR  ghi)");
    testUri.run("ESTwoKeyNav", "$search=abc AND (def        ghi)");
  }

  @Test
  public void testErrors() {
    testUri.runEx("FICRTString(wrong1='ABC')/olingo.odata.test1.BFCStringRTESTwoKeyNav()")
        .isExSemantic(MessageKeys.FUNCTION_NOT_FOUND);
    testUri.runEx("FICRTString(wrong1='ABC', wrong2=1)/olingo.odata.test1.BFCStringRTESTwoKeyNav()")
        .isExSemantic(MessageKeys.FUNCTION_NOT_FOUND);

    // type filter for entity incompatible
    testUri.runEx("ESTwoKeyNav(PropertyInt16=1,PropertyString='2')/olingo.odata.test1.ETBase")
        .isExSemantic(MessageKeys.INCOMPATIBLE_TYPE_FILTER);

    // type filter for entity double on entry
    testUri.runEx("ESTwoKeyNav(PropertyInt16=1,PropertyString='2')"
        + "/olingo.odata.test1.ETBaseTwoKeyNav/olingo.odata.test1.ETBaseTwoKeyNav")
        .isExSemantic(MessageKeys.TYPE_FILTER_NOT_CHAINABLE);
    // type filter for entity double on collection
    testUri.runEx("ESTwoKeyNav/olingo.odata.test1.ETBaseTwoKeyNav/olingo.odata.test1.ETBaseTwoKeyNav")
        .isExSemantic(MessageKeys.TYPE_FILTER_NOT_CHAINABLE);
    // type filter for entity double on non key pred
    testUri.runEx("SINav/olingo.odata.test1.ETBaseTwoKeyNav/olingo.odata.test1.ETBaseTwoKeyNav")
        .isExSemantic(MessageKeys.TYPE_FILTER_NOT_CHAINABLE);

    // type filter for complex incompatible
    testUri.runEx("ESTwoKeyNav(PropertyInt16=1,PropertyString='2')/PropertyCompTwoPrim"
        + "/olingo.odata.test1.CTCollAllPrim")
        .isExSemantic(MessageKeys.INCOMPATIBLE_TYPE_FILTER);

    // type filter for complex double on entry
    testUri.runEx("FICRTCTTwoPrimTwoParam(ParameterInt16=1,ParameterString='2')"
        + "/olingo.odata.test1.CTBase/olingo.odata.test1.CTBase")
        .isExSemantic(MessageKeys.TYPE_FILTER_NOT_CHAINABLE);

    // type filter for complex double on collection
    testUri.runEx("FICRTCollCTTwoPrimTwoParam(ParameterInt16=1,ParameterString='2')"
        + "/olingo.odata.test1.CTBase/olingo.odata.test1.CTBase")
        .isExSemantic(MessageKeys.TYPE_FILTER_NOT_CHAINABLE);

    // type filter for complex double on non key pred
    testUri.runEx("ESTwoKeyNav(PropertyInt16=1,PropertyString='2')/PropertyCompTwoPrim"
        + "/olingo.odata.test1.CTBase/olingo.odata.test1.CTBase")
        .isExSemantic(MessageKeys.TYPE_FILTER_NOT_CHAINABLE);

    testUri.runEx("ESTwoKeyNav/olingo.odata.test1.BFCESTwoKeyNavRTESTwoKeyNav")
        .isExSemantic(MessageKeys.UNKNOWN_TYPE);

    // $ref
    testUri.runEx("ESTwoKeyNav(PropertyInt16=1,PropertyString='2')/PropertyCompTwoPrim/$ref")
        .isExSemantic(MessageKeys.ONLY_FOR_ENTITY_TYPES);
    testUri.runEx("ESTwoKeyNav(PropertyInt16=1,PropertyString='2')/PropertyCompTwoPrim/$count")
        .isExSemantic(MessageKeys.ONLY_FOR_COLLECTIONS);

    // Actions must not be followed by anything.
    testUri.runEx(ContainerProvider.AIRT_STRING + "/$value")
        .isExValidation(UriValidationException.MessageKeys.UNALLOWED_KIND_BEFORE_VALUE);
    testUri.runEx(ContainerProvider.AIRTCT_TWO_PRIM_PARAM + "/PropertyInt16")
        .isExSemantic(MessageKeys.RESOURCE_PART_ONLY_FOR_TYPED_PARTS);
    testUri.runEx("ESTwoKeyNav(PropertyInt16=1,PropertyString='2')/"
        + "olingo.odata.test1.BAETTwoKeyNavRTETTwoKeyNav/olingo.odata.test1.ETTwoKeyNav")
        .isExSemantic(MessageKeys.RESOURCE_PART_ONLY_FOR_TYPED_PARTS);
    testUri.runEx("ESTwoKeyNav/olingo.odata.test1.BAESTwoKeyNavRTESTwoKeyNav/$count")
        .isExValidation(UriValidationException.MessageKeys.UNALLOWED_KIND_BEFORE_COUNT);
  }

  @Test
  public void testAlias() throws Exception {
    testUri.run("ESTwoKeyNav(PropertyInt16=1,PropertyString=@A)", "@A='2'").goPath()
        .isKeyPredicate(0, "PropertyInt16", "1")
        .isKeyPredicateAlias(1, "PropertyString", "@A")
        .isInAliasToValueMap("@A", "'2'")
        .goUpUriValidator()
        .isCustomParameter(0, "@A", "'2'");
  }

  @Test
  public void doublePercentDecoding() throws Exception {
    testUri.runEx("ESAllPrim%252832767%29").isExSyntax(UriParserSyntaxException.MessageKeys.SYNTAX);
  }

  @Test
  public void multipleKeysInResourcePath() throws Exception {
    // See OLINGO-730
    testUri.runEx("ESAllPrim(32767)(1)(2)").isExSemantic(MessageKeys.WRONG_NUMBER_OF_KEY_PROPERTIES);
  }

  @Test
  public void simpleKeyInExpandSystemQueryOption() throws Exception {
    testUri.runEx("ESAllPrim(0)", "$expand=NavPropertyETTwoPrimMany(-365)($filter=PropertyString eq 'Test String1')")
        .isExSemantic(MessageKeys.KEY_NOT_ALLOWED);
  }

  @Test
  public void compoundKeyInExpandSystemQueryOption() throws Exception {
    testUri.runEx("ESAllPrim(0)", "$expand=NavPropertyETTwoPrimMany(PropertyInt16=1,PropertyString=2)"
        + "($filter=PropertyString eq 'Test String1')")
        .isExSemantic(MessageKeys.KEY_NOT_ALLOWED);
  }

  @Test
  public void keyPredicatesInExpandFilter() throws Exception {
    testUri.run("ESKeyNav(0)", "$expand=NavPropertyETTwoKeyNavMany($filter=NavPropertyETTwoKeyNavMany"
        + "(PropertyInt16=1,PropertyString='2')/PropertyInt16 eq 1)").goPath().goExpand()
        .first().goPath().isNavProperty("NavPropertyETTwoKeyNavMany", EntityTypeProvider.nameETTwoKeyNav, true)
        .goUpExpandValidator()
        .isFilterSerialized("<<NavPropertyETTwoKeyNavMany/PropertyInt16> eq <1>>");
  }

  @Test
  public void KeyPredicatesInDoubleExpandedFilter() throws Exception {
    testUri.run("ESKeyNav(0)", "$expand=NavPropertyETTwoKeyNavMany($expand=NavPropertyETTwoKeyNavMany"
        + "($filter=NavPropertyETTwoKeyNavMany(PropertyInt16=1,PropertyString='2')/PropertyInt16 eq 1))")
        .goPath().goExpand()
        .first().goPath().isNavProperty("NavPropertyETTwoKeyNavMany", EntityTypeProvider.nameETTwoKeyNav, true)
        .goUpExpandValidator().goExpand()
        .first().goPath().isNavProperty("NavPropertyETTwoKeyNavMany", EntityTypeProvider.nameETTwoKeyNav, true)
        .goUpExpandValidator()
        .isFilterSerialized("<<NavPropertyETTwoKeyNavMany/PropertyInt16> eq <1>>");
  }

  @Test
  public void filterSystemQueryOptionAnyWithKeyAny() throws Exception {
    testUri.runEx("ESAllPrim", "$filter=NavPropertyETTwoPrimMany(1)/any(d:d/PropertyInt16 eq 0)")
        .isExSemantic(MessageKeys.KEY_NOT_ALLOWED);
  }

  @Test
  public void filterSystemQueryOptionAnyWithKeyAll() throws Exception {
    testUri.runEx("ESAllPrim", "$filter=NavPropertyETTwoPrimMany(1)/all(d:d/PropertyInt16 eq 0)")
        .isExSemantic(MessageKeys.KEY_NOT_ALLOWED);
  }

  @Test
  public void navigationPropertyWithCount() throws Exception {
    testUri.run("ESKeyNav(1)/NavPropertyETTwoKeyNavMany/$count")
        .goPath().at(0).isEntitySet("ESKeyNav").isKeyPredicate(0, "PropertyInt16", "1")
        .at(1).isNavProperty("NavPropertyETTwoKeyNavMany", EntityTypeProvider.nameETTwoKeyNav, true)
        .at(2).isCount();
  }

  @Test
  public void navigationWithMoreThanOneKey() throws Exception {
    testUri.runEx("ESKeyNav(1)/NavPropertyETTwoKeyNavMany(PropertyInt=1,PropertyString='2')"
        + "(PropertyInt=1,PropertyString='2')")
        .isExSemantic(MessageKeys.WRONG_NUMBER_OF_KEY_PROPERTIES);
  }

  @Test
  public void startElementsInsteadOfNavigationProperties() {
    testUri.runEx("ESAllPrim(0)/ESAllPrim(0)/ESAllPrim(0)").isExSemantic(MessageKeys.PROPERTY_NOT_IN_TYPE);
    testUri.runEx("ESAllPrim(0)/SINav").isExSemantic(MessageKeys.PROPERTY_NOT_IN_TYPE);
    testUri.runEx("ESAllPrim(0)/FICRTString()").isExSemantic(MessageKeys.PROPERTY_NOT_IN_TYPE);
    testUri.runEx("ESAllPrim(0)/AIRTString").isExSemantic(MessageKeys.PROPERTY_NOT_IN_TYPE);
    testUri.runEx("SI/ESAllPrim(0)").isExSemantic(MessageKeys.PROPERTY_NOT_IN_TYPE);
    testUri.runEx("SI/SINav").isExSemantic(MessageKeys.PROPERTY_NOT_IN_TYPE);
    testUri.runEx("SI/FICRTString()").isExSemantic(MessageKeys.PROPERTY_NOT_IN_TYPE);
    testUri.runEx("SI/AIRTString").isExSemantic(MessageKeys.PROPERTY_NOT_IN_TYPE);
    testUri.runEx("FICRTETKeyNav()/ESAllPrim(0)").isExSemantic(MessageKeys.PROPERTY_NOT_IN_TYPE);
    testUri.runEx("FICRTETKeyNav()/SINav").isExSemantic(MessageKeys.PROPERTY_NOT_IN_TYPE);
    testUri.runEx("FICRTETKeyNav()/FICRTString()").isExSemantic(MessageKeys.PROPERTY_NOT_IN_TYPE);
    testUri.runEx("FICRTETKeyNav()/AIRTString").isExSemantic(MessageKeys.PROPERTY_NOT_IN_TYPE);
    testUri.runEx("AIRTESAllPrimParam/ESAllPrim(0)").isExSemantic(MessageKeys.RESOURCE_PART_ONLY_FOR_TYPED_PARTS);
    testUri.runEx("AIRTESAllPrimParam/SINav").isExSemantic(MessageKeys.RESOURCE_PART_ONLY_FOR_TYPED_PARTS);
    testUri.runEx("AIRTESAllPrimParam/FICRTString()").isExSemantic(MessageKeys.RESOURCE_PART_ONLY_FOR_TYPED_PARTS);
    testUri.runEx("AIRTESAllPrimParam/AIRTString").isExSemantic(MessageKeys.RESOURCE_PART_ONLY_FOR_TYPED_PARTS);
  }

  @Test
  public void invalidTypeCast() {
    testUri.runEx("ESAllPrim/namespace.Invalid").isExSemantic(MessageKeys.UNKNOWN_TYPE);
    testUri.runEx("ESAllPrim(0)/namespace.Invalid").isExSemantic(MessageKeys.UNKNOWN_TYPE);
  }

  @Test
  public void testFirstResourcePathWithNamespace() {
    testUri.runEx("olingo.odata.test1.ESAllPrim").isExSemantic(MessageKeys.NAMESPACE_NOT_ALLOWED_AT_FIRST_ELEMENT);
    testUri.runEx("olingo.odata.test1.ESAllPrim(0)").isExSemantic(MessageKeys.NAMESPACE_NOT_ALLOWED_AT_FIRST_ELEMENT);
    testUri.runEx("olingo.odata.test1.FINRTInt16()").isExSemantic(MessageKeys.NAMESPACE_NOT_ALLOWED_AT_FIRST_ELEMENT);
    testUri.runEx("olingo.odata.test1.AIRTString").isExSemantic(MessageKeys.NAMESPACE_NOT_ALLOWED_AT_FIRST_ELEMENT);
    testUri.runEx("olingo.odata.test1.SINav").isExSemantic(MessageKeys.NAMESPACE_NOT_ALLOWED_AT_FIRST_ELEMENT);
  }

  @Test
  public void navPropertySameNameAsEntitySet() throws Exception {
    final String namespace = "namespace";
    final String entityTypeName = "ETNavProp";
    final FullQualifiedName nameETNavProp = new FullQualifiedName(namespace, entityTypeName);
    final String entitySetName = "ESNavProp";
    final String keyPropertyName = "a";
    EdmProperty keyProperty = Mockito.mock(EdmProperty.class);
    Mockito.when(keyProperty.getType()).thenReturn(oData.createPrimitiveTypeInstance(EdmPrimitiveTypeKind.Byte));
    EdmKeyPropertyRef keyPropertyRef = Mockito.mock(EdmKeyPropertyRef.class);
    Mockito.when(keyPropertyRef.getName()).thenReturn(keyPropertyName);
    Mockito.when(keyPropertyRef.getProperty()).thenReturn(keyProperty);
    EdmNavigationProperty navProperty = Mockito.mock(EdmNavigationProperty.class);
    Mockito.when(navProperty.getName()).thenReturn(entitySetName);
    Mockito.when(navProperty.isCollection()).thenReturn(true);
    EdmEntityType entityType = Mockito.mock(EdmEntityType.class);
    Mockito.when(entityType.getFullQualifiedName()).thenReturn(nameETNavProp);
    Mockito.when(entityType.getKeyPredicateNames()).thenReturn(Collections.singletonList(keyPropertyName));
    Mockito.when(entityType.getKeyPropertyRefs()).thenReturn(Collections.singletonList(keyPropertyRef));
    Mockito.when(entityType.getProperty(entitySetName)).thenReturn(navProperty);
    Mockito.when(navProperty.getType()).thenReturn(entityType);
    EdmEntitySet entitySet = Mockito.mock(EdmEntitySet.class);
    Mockito.when(entitySet.getName()).thenReturn(entitySetName);
    Mockito.when(entitySet.getEntityType()).thenReturn(entityType);
    EdmEntityContainer container = Mockito.mock(EdmEntityContainer.class);
    Mockito.when(container.getEntitySet(entitySetName)).thenReturn(entitySet);
    Edm mockedEdm = Mockito.mock(Edm.class);
    Mockito.when(mockedEdm.getEntityContainer(null)).thenReturn(container);
    new TestUriValidator().setEdm(mockedEdm)
        .run("ESNavProp(1)/ESNavProp(2)/ESNavProp(3)/ESNavProp")
        .goPath()
        .at(0).isEntitySet(entitySetName)
        .at(0).isKeyPredicate(0, keyPropertyName, "1")
        .at(1).isNavProperty(entitySetName, nameETNavProp, false)
        .at(1).isKeyPredicate(0, keyPropertyName, "2")
        .at(2).isNavProperty(entitySetName, nameETNavProp, false)
        .at(2).isKeyPredicate(0, keyPropertyName, "3")
        .at(3).isNavProperty(entitySetName, nameETNavProp, true);
  }

  @Test
  public void filterLiteralTypes() throws Exception {
    testUri.run("ESAllPrim", "$filter='1' eq 42")
        .goFilter().isBinary(BinaryOperatorKind.EQ)
        .left().isLiteral("'1'").isLiteralType(oData.createPrimitiveTypeInstance(EdmPrimitiveTypeKind.String))
        .root()
        .right().isLiteral("42").isLiteralType(oData.createPrimitiveTypeInstance(EdmPrimitiveTypeKind.SByte));

    testUri.run("ESAllPrim", "$filter=127 eq 128")
        .goFilter().isBinary(BinaryOperatorKind.EQ)
        .left().isLiteral("127").isLiteralType(oData.createPrimitiveTypeInstance(EdmPrimitiveTypeKind.SByte))
        .root()
        .right().isLiteral("128").isLiteralType(oData.createPrimitiveTypeInstance(EdmPrimitiveTypeKind.Byte));

    testUri.run("ESAllPrim", "$filter=null eq 42.1")
        .goFilter().isBinary(BinaryOperatorKind.EQ)
        .left().isLiteral("null").isNullLiteralType()
        .root()
        .right().isLiteral("42.1").isLiteralType(oData.createPrimitiveTypeInstance(EdmPrimitiveTypeKind.Decimal));

    testUri.run("ESAllPrim", "$filter=15.6E300 eq 3.4E37")
        .goFilter().isBinary(BinaryOperatorKind.EQ)
        .left().isLiteral("15.6E300")
        .isLiteralType(oData.createPrimitiveTypeInstance(EdmPrimitiveTypeKind.Double))
        .root()
        .right().isLiteral("3.4E37").isLiteralType(oData.createPrimitiveTypeInstance(EdmPrimitiveTypeKind.Double));

    testUri.run("ESAllPrim", "$filter=15.55555555555555555555555555555555555555555555 eq 3.1")
        .goFilter().isBinary(BinaryOperatorKind.EQ)
        .left().isLiteral("15.55555555555555555555555555555555555555555555")
        .isLiteralType(oData.createPrimitiveTypeInstance(EdmPrimitiveTypeKind.Decimal))
        .root()
        .right().isLiteral("3.1").isLiteralType(oData.createPrimitiveTypeInstance(EdmPrimitiveTypeKind.Decimal));

    testUri.run("ESAllPrim", "$filter=duration'PT1H2S' eq 2012-12-03")
        .goFilter().isBinary(BinaryOperatorKind.EQ)
        .left().isLiteral("duration'PT1H2S'")
        .isLiteralType(oData.createPrimitiveTypeInstance(EdmPrimitiveTypeKind.Duration))
        .root()
        .right().isLiteral("2012-12-03").isLiteralType(oData.createPrimitiveTypeInstance(EdmPrimitiveTypeKind.Date));

    testUri.run("ESAllPrim", "$filter=true eq 2012-12-03T07:16:23Z")
        .goFilter().isBinary(BinaryOperatorKind.EQ)
        .left().isLiteral("true").isLiteralType(oData.createPrimitiveTypeInstance(EdmPrimitiveTypeKind.Boolean))
        .root()
        .right().isLiteral("2012-12-03T07:16:23Z")
        .isLiteralType(oData.createPrimitiveTypeInstance(EdmPrimitiveTypeKind.DateTimeOffset));

    testUri.run("ESAllPrim", "$filter=07:59:59.999 eq 01234567-89ab-cdef-0123-456789abcdef")
        .goFilter().isBinary(BinaryOperatorKind.EQ)
        .left().isLiteral("07:59:59.999")
        .isLiteralType(oData.createPrimitiveTypeInstance(EdmPrimitiveTypeKind.TimeOfDay))
        .root()
        .right().isLiteral("01234567-89ab-cdef-0123-456789abcdef")
        .isLiteralType(oData.createPrimitiveTypeInstance(EdmPrimitiveTypeKind.Guid));

    testUri.run("ESAllPrim", "$filter=binary'0FAB7B' eq true")
        .goFilter().isBinary(BinaryOperatorKind.EQ)
        .left().isLiteral("binary'0FAB7B'").isLiteralType(
            oData.createPrimitiveTypeInstance(EdmPrimitiveTypeKind.Binary))
        .root()
        .right().isLiteral("true").isLiteralType(oData.createPrimitiveTypeInstance(EdmPrimitiveTypeKind.Boolean));

    testUri.run("ESAllPrim", "$filter=" + Short.MIN_VALUE + " eq " + Short.MAX_VALUE)
        .goFilter().isBinary(BinaryOperatorKind.EQ)
        .left().isLiteral(Short.toString(Short.MIN_VALUE))
        .isLiteralType(oData.createPrimitiveTypeInstance(EdmPrimitiveTypeKind.Int16))
        .root()
        .right().isLiteral(Short.toString(Short.MAX_VALUE))
        .isLiteralType(oData.createPrimitiveTypeInstance(EdmPrimitiveTypeKind.Int16));

    testUri.run("ESAllPrim", "$filter=" + Integer.MIN_VALUE + " eq " + Integer.MAX_VALUE)
        .goFilter().isBinary(BinaryOperatorKind.EQ)
        .left().isLiteral(Integer.toString(Integer.MIN_VALUE))
        .isLiteralType(oData.createPrimitiveTypeInstance(EdmPrimitiveTypeKind.Int32))
        .root()
        .right().isLiteral(Integer.toString(Integer.MAX_VALUE))
        .isLiteralType(oData.createPrimitiveTypeInstance(EdmPrimitiveTypeKind.Int32));

    testUri.run("ESAllPrim", "$filter=" + Long.MIN_VALUE + " eq " + Long.MAX_VALUE)
        .goFilter().isBinary(BinaryOperatorKind.EQ)
        .left().isLiteral(Long.toString(Long.MIN_VALUE))
        .isLiteralType(oData.createPrimitiveTypeInstance(EdmPrimitiveTypeKind.Int64))
        .root()
        .right().isLiteral(Long.toString(Long.MAX_VALUE))
        .isLiteralType(oData.createPrimitiveTypeInstance(EdmPrimitiveTypeKind.Int64));
  }

  @Test
  public void parameterAliasLiteralValidation() throws Exception {
    testUri.run("ESAllPrim(PropertyInt16=@p1)", "@p1=1");
    testUri.run("ESAllPrim(PropertyInt16=@p1)", "@p1=-2");
    testUri.runEx("ESAllPrim(PropertyInt16=@p1)", "@p1='ewe'")
        .isExValidation(UriValidationException.MessageKeys.INVALID_KEY_PROPERTY);
    testUri.runEx("ESAllPrim(PropertyInt16=@p1)", "@p1='ewe")
        .isExSyntax(UriParserSyntaxException.MessageKeys.SYNTAX);
  }

  @Test
  public void functionsWithComplexParameters() throws Exception {
    testUri.run("ESTwoKeyNav/olingo.odata.test1.BFCESTwoKeyNavRTStringParam"
        + "(ParameterComp=@p1)", "@p1={\"PropertyInt16\":1,\"ProperyString\":\"1\"}")
        .goPath()
        .at(0).isEntitySet("ESTwoKeyNav")
        .at(1).isFunction("BFCESTwoKeyNavRTStringParam").isParameterAlias(0, "ParameterComp", "@p1")
        .isInAliasToValueMap("@p1", "{\"PropertyInt16\":1,\"ProperyString\":\"1\"}");

    // Test JSON String lexer rule =\"3,Int16=abc},\\\nabc&test%test\b\f\r\t\u0022\\}\\{\\)\\(\\]\\[}
    final String stringValueEncoded = "=\\\"3,Int16=abc},\\\\\\nabc%26test%25test\\b\\f\\r\\t\\u0022\\\\}\\\\{\\\\)"
        + "\\\\(\\\\]\\\\[}";
    final String stringValueDecoded = "=\\\"3,Int16=abc},\\\\\\nabc&test%test\\b\\f\\r\\t\\u0022\\\\}\\\\{\\\\)"
        + "\\\\(\\\\]\\\\[}";

    testUri.run("ESTwoKeyNav/olingo.odata.test1.BFCESTwoKeyNavRTStringParam"
        + "(ParameterComp=@p1)", "@p1={\"PropertyInt16\":1,\"ProperyString\":\"" + stringValueEncoded + "\"}")
        .goPath()
        .at(0).isEntitySet("ESTwoKeyNav")
        .at(1).isFunction("BFCESTwoKeyNavRTStringParam").isParameterAlias(0, "ParameterComp", "@p1")
        .isInAliasToValueMap("@p1", "{\"PropertyInt16\":1,\"ProperyString\":\"" + stringValueDecoded + "\"}");

    testUri.run("ESTwoKeyNav", "$filter=olingo.odata.test1.BFCESTwoKeyNavRTStringParam"
        + "(ParameterComp={\"PropertyString\":\"Test\",\"PropertyInt16\":1}) eq 'Test'")
        .goFilter().left().is("<<BFCESTwoKeyNavRTStringParam> eq <'Test'>>")
        .isParameterText(0, "{\"PropertyString\":\"Test\",\"PropertyInt16\":1}");

    testUri.run("ESTwoKeyNav", "$filter=olingo.odata.test1.BFCESTwoKeyNavRTStringParam"
        + "(ParameterComp={\"PropertyString\":\"" + stringValueEncoded + "\",\"PropertyInt16\":1}) eq 'Test'")
        .goFilter().left().is("<<BFCESTwoKeyNavRTStringParam> eq <'Test'>>")
        .isParameterText(0, "{\"PropertyString\":\"" + stringValueDecoded + "\",\"PropertyInt16\":1}");

    testUri.run("ESTwoKeyNav", "$filter=olingo.odata.test1.BFCESTwoKeyNavRTStringParam"
        + "(ParameterComp=@p1) eq 0&@p1={\"PropertyInt16\":1,\"ProperyString\":\"1\"}");

    testUri.run("ESTwoKeyNav", "$filter=olingo.odata.test1.BFCESTwoKeyNavRTStringParam"
        + "(ParameterComp=@p1) eq 0&@p1={\"PropertyInt16\":1,\"ProperyString\":null}")
        .goFilter().left().isParameterText(0, null);

    testUri.run("ESTwoKeyNav", "$filter=olingo.odata.test1.BFCESTwoKeyNavRTStringParam"
        + "(ParameterComp=@p1) eq 0&@p1={}");

    testUri.run("ESTwoKeyNav", "$filter=olingo.odata.test1.BFCESTwoKeyNavRTStringParam"
        + "(ParameterComp=@p1) eq 0&@p1={\"PropertyInt16\":[1,2,3],\"ProperyString\":\"1\"}");

    testUri.run("ESTwoKeyNav", "$filter=olingo.odata.test1.BFCESTwoKeyNavRTStringParam"
        + "(ParameterComp=@p1) eq 0&@p1={\"PropertyInt16\":[\"1\",\"2\",\"3\"],\"ProperyString\":\"1\"}");

    testUri.run("ESTwoKeyNav", "$filter=olingo.odata.test1.BFCESTwoKeyNavRTStringParam"
        + "(ParameterComp=@p1) eq 0&@p1={\"PropertyInt16\":[{\"Prop1\":123,\"Prop2\":\"Test\",\"Prop3\":[1,2,3]},"
        + "{\"Prop1\":{\"Prop1\":[\"Prop\\\":{]\"]}}],\"ProperyString\":\"1\"}");

    testUri.runEx("ESTwoKeyNav/olingo.odata.test1.BFCESTwoKeyNavRTStringParam"
        + "(ParameterComp=@p1)", "@p1={\"PropertyInt16\":1,\"ProperyString\":'1'}")
        .isExSyntax(UriParserSyntaxException.MessageKeys.SYNTAX);

    testUri.runEx("ESTwoKeyNav/olingo.odata.test1.BFCESTwoKeyNavRTStringParam"
        + "(ParameterComp={\"PropertyInt16\":1,\"PropertyString\":\"Test\"})")
        .isExSemantic(UriParserSemanticException.MessageKeys.COMPLEX_PARAMETER_IN_RESOURCE_PATH);

    testUri.runEx("FICRTCTTwoPrimTwoParam(ParameterInt16=1,ParameterString=null)")
        .isExValidation(UriValidationException.MessageKeys.MISSING_PARAMETER);

    testUri.runEx("FICRTCTTwoPrimTwoParam(ParameterInt16=1,ParameterString=@test)")
        .isExValidation(UriValidationException.MessageKeys.MISSING_PARAMETER);

    testUri.runEx("FICRTCTTwoPrimTwoParam(ParameterInt16=1,ParameterString=@test)", "@test=null")
        .isExValidation(UriValidationException.MessageKeys.MISSING_PARAMETER);

    testUri.run("FICRTCTTwoPrimTwoParam(ParameterInt16=1,ParameterString=@test)", "@test='null'");

    testUri.runEx("FICRTCTTwoPrimTwoParam(ParameterInt16=1,ParameterString=@test, UnknownParam=1)", "@test='null'")
        .isExSemantic(UriParserSemanticException.MessageKeys.FUNCTION_NOT_FOUND);

    testUri.run("FICRTCollCTTwoPrimTwoParam(ParameterInt16=1,ParameterString=@test)", "@test='null'");
    testUri.run("FICRTCollCTTwoPrimTwoParam(ParameterInt16=1,ParameterString=@test)", "@test=null");
    testUri.run("FICRTCollCTTwoPrimTwoParam(ParameterInt16=1,ParameterString=@test)");
    testUri.run("FICRTCollCTTwoPrimTwoParam(ParameterInt16=1,ParameterString=null)");

    testUri.runEx("FICRTCollCTTwoPrimTwoParam(ParameterInt16=1,ParameterString=@test)", "@test=null&@test='1'")
        .isExSyntax(UriParserSyntaxException.MessageKeys.DUPLICATED_ALIAS);

    testUri.runEx("ESAllPrim", "$filter=FINRTInt16() eq 0")
        .isExSemantic(UriParserSemanticException.MessageKeys.FUNCTION_IMPORT_NOT_ALLOWED);

    testUri.runEx("ESTwoKeyNav", "$filter=olingo.odata.test1.BFCESTwoKeyNavRTStringParam"
        + "(ParameterComp=@p1) eq 0&@p1={\"PropertyInt16\":1,\"ProperyString\":\"1\"")
        .isExSyntax(UriParserSyntaxException.MessageKeys.SYNTAX);

    testUri.runEx("ESTwoKeyNav", "$filter=olingo.odata.test1.BFCESTwoKeyNavRTStringParam"
        + "(ParameterComp=@p1) eq 0&@p1={\"PropertyInt16\":1,\"ProperyString\":\"1\"}}")
        .isExSyntax(UriParserSyntaxException.MessageKeys.SYNTAX);

    testUri.runEx("ESTwoKeyNav", "$filter=olingo.odata.test1.BFCESTwoKeyNavRTStringParam"
        + "(ParameterComp=@p1) eq 0&@p1={\"PropertyInt16\":[1,2,3]],\"ProperyString\":\"1\"}")
        .isExSyntax(UriParserSyntaxException.MessageKeys.SYNTAX);

    testUri.runEx("ESTwoKeyNav", "$filter=olingo.odata.test1.BFCESTwoKeyNavRTStringParam"
        + "(ParameterComp=@p1) eq 0&@p1={\"PropertyInt16\":[1,2,3,\"ProperyString\":\"1\"}")
        .isExSyntax(UriParserSyntaxException.MessageKeys.SYNTAX);

    testUri.runEx("ESTwoKeyNav", "$filter=olingo.odata.test1.BFCESTwoKeyNavRTStringParam"
        + "(ParameterComp=@p1) eq 0&@p1={\"PropertyInt16\":[1,2,3},\"ProperyString\":\"1\"}")
        .isExSyntax(UriParserSyntaxException.MessageKeys.SYNTAX);
  }

  @Test
  @Ignore("Key predicates in filter/orderby expression are not validated currently")
  public void testKeyPredicatesInExpressions() throws Exception {
    testUri.run("ESTwoKeyNav", "$filter=NavPropertyETTwoKeyNavMany(PropertyString='1',PropertyInt16=1)"
        + "/PropertyInt16 eq 1");
    testUri.runEx("ESTwoKeyNav", "$filter=NavPropertyETTwoKeyNavMany(Prop='22',P=2)/PropertyInt16 eq 0")
        .isExValidation(UriValidationException.MessageKeys.INVALID_KEY_PROPERTY);
  }

  public static String encode(final String decoded) throws UnsupportedEncodingException {
    return Encoder.encode(decoded);
  }
}<|MERGE_RESOLUTION|>--- conflicted
+++ resolved
@@ -1184,16 +1184,10 @@
         .isExValidation(UriValidationException.MessageKeys.SYSTEM_QUERY_OPTION_NOT_ALLOWED);
 
     // $search is currently not implemented. Please change this exception if the implementation is done.
-<<<<<<< HEAD
     // FIXME (151106:mibo): check after finish of OLINGO-568
 //    testUri.runEx("FICRTCollETMixPrimCollCompTwoParam(ParameterInt16=1,ParameterString='1')", "$search=test")
 //      .isExSemantic(MessageKeys.NOT_IMPLEMENTED);
     
-=======
-    testUri.runEx("FICRTCollETMixPrimCollCompTwoParam(ParameterInt16=1,ParameterString='1')", "$search=test")
-        .isExSemantic(MessageKeys.NOT_IMPLEMENTED);
-
->>>>>>> 639362ca
     testUri.run("ESAllPrim/olingo.odata.test1.BFNESAllPrimRTCTAllPrim()")
         .isKind(UriInfoKind.resource)
         .goPath().first()
