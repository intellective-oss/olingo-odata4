<?xml version="1.0" encoding="UTF-8"?>
<!--

    Licensed to the Apache Software Foundation (ASF) under one
    or more contributor license agreements.  See the NOTICE file
    distributed with this work for additional information
    regarding copyright ownership.  The ASF licenses this file
    to you under the Apache License, Version 2.0 (the
    "License"); you may not use this file except in compliance
    with the License.  You may obtain a copy of the License at

      http://www.apache.org/licenses/LICENSE-2.0

    Unless required by applicable law or agreed to in writing,
    software distributed under the License is distributed on an
    "AS IS" BASIS, WITHOUT WARRANTIES OR CONDITIONS OF ANY
    KIND, either express or implied.  See the License for the
    specific language governing permissions and limitations
    under the License.

-->
<project xmlns="http://maven.apache.org/POM/4.0.0" xmlns:xsi="http://www.w3.org/2001/XMLSchema-instance"
         xsi:schemaLocation="http://maven.apache.org/POM/4.0.0 http://maven.apache.org/xsd/maven-4.0.0.xsd">
  <modelVersion>4.0.0</modelVersion>

  <groupId>org.apache.olingo</groupId>
  <artifactId>olingo-odata4-parent-incubating</artifactId>
  <version>0.1.0-SNAPSHOT</version>
  <packaging>pom</packaging>

  <name>${project.artifactId}</name>

  <inceptionYear>2013</inceptionYear>

  <parent>
    <groupId>org.apache</groupId>
    <artifactId>apache</artifactId>
    <version>13</version>
  </parent>

  <licenses>
    <license>
      <name>The Apache Software License, Version 2.0</name>
      <url>http://www.apache.org/licenses/LICENSE-2.0.txt</url>
      <distribution>repo</distribution>
    </license>
  </licenses>

  <url>http://olingo.incubator.apache.org</url>

  <mailingLists>
    <mailingList>
      <name>Apache Olingo Developers Mailinglist</name>
      <archive>http://mail-archives.apache.org/mod_mbox/incubator-olingo-dev/</archive>
      <post>mailto:dev@olingo.incubator.apache.org</post>
      <subscribe>mailto:dev-subscribe@olingo.incubator.apache.org</subscribe>
    </mailingList>
  </mailingLists>

  <modules>
    <module>odata4-lib</module>
  </modules>

  <properties>
    <antlr.version>4.1</antlr.version>
  </properties>

  <dependencyManagement>
    <dependencies>
      <dependency>
        <groupId>junit</groupId>
        <artifactId>junit</artifactId>
        <version>4.11</version>
        <scope>test</scope>
      </dependency>
      <dependency>
        <groupId>org.mockito</groupId>
        <artifactId>mockito-all</artifactId>
        <version>1.9.5</version>
        <scope>test</scope>
      </dependency>
      <dependency>
        <groupId>commons-codec</groupId>
        <artifactId>commons-codec</artifactId>
        <version>1.9</version>
      </dependency>
      <dependency>
        <groupId>org.antlr</groupId>
        <artifactId>antlr4-runtime</artifactId>
        <version>${antlr.version}</version>
        <scope>compile</scope>
      </dependency>
      <dependency>
        <groupId>com.fasterxml.jackson.core</groupId>
        <artifactId>jackson-core</artifactId>
        <version>2.2.3</version>
      </dependency>
      <dependency>
        <groupId>com.fasterxml.jackson.core</groupId>
        <artifactId>jackson-databind</artifactId>
        <version>2.2.3</version>
      </dependency>
      <dependency>
        <groupId>com.fasterxml.jackson.core</groupId>
        <artifactId>jackson-annotations</artifactId>
        <version>2.2.3</version>
      </dependency>
    </dependencies>
  </dependencyManagement>

  <build>
    <finalName>${project.artifactId}-${project.version}</finalName>

    <pluginManagement>
      <plugins>
        <plugin>
          <groupId>org.apache.rat</groupId>
          <artifactId>apache-rat-plugin</artifactId>
          <version>0.10</version>
        </plugin>
        <plugin>
          <artifactId>maven-checkstyle-plugin</artifactId>
          <version>2.10</version>
        </plugin>
        <plugin>
          <groupId>org.apache.maven.plugins</groupId>
          <artifactId>maven-compiler-plugin</artifactId>
          <version>3.1</version>
        </plugin>
        <plugin>
          <groupId>org.apache.maven.plugins</groupId>
          <artifactId>maven-eclipse-plugin</artifactId>
          <version>2.9</version>
        </plugin>
      </plugins>
    </pluginManagement>
    <plugins>
      <plugin>
        <groupId>org.apache.maven.plugins</groupId>
        <artifactId>maven-compiler-plugin</artifactId>
        <configuration>
          <source>1.6</source>
          <target>1.6</target>
        </configuration>
      </plugin>
      <plugin>
        <groupId>org.apache.maven.plugins</groupId>
        <artifactId>maven-eclipse-plugin</artifactId>
        <configuration>
          <addGroupIdToProjectName>true</addGroupIdToProjectName>
          <addVersionToProjectName>true</addVersionToProjectName>
          <wtpversion>2.0</wtpversion>
          <downloadSources>true</downloadSources>
          <downloadJavadocs>true</downloadJavadocs>
        </configuration>
      </plugin>
      <plugin>
        <artifactId>maven-checkstyle-plugin</artifactId>
        <executions>
          <execution>
            <id>checkstyle</id>
            <phase>verify</phase>
            <goals>
              <goal>check</goal>
            </goals>
          </execution>
        </executions>
        <configuration>
          <outputFileFormat>xml</outputFileFormat>
          <consoleOutput>true</consoleOutput>
          <enableRSS>false</enableRSS>
          <linkXRef>false</linkXRef>
          <configLocation>src/checkstyle/config.xml</configLocation>
          <sourceDirectory>${basedir}/src</sourceDirectory>
          <encoding>UTF-8</encoding>
          <failOnViolation>true</failOnViolation>
          <violationSeverity>warning</violationSeverity>
        </configuration>
      </plugin>
      <plugin>
        <groupId>org.apache.rat</groupId>
        <artifactId>apache-rat-plugin</artifactId>
        <executions>
          <execution>
            <id>rat-check</id>
            <phase>test</phase>
            <goals>
              <goal>check</goal>
            </goals>
            <configuration>
              <excludes>
                <exclude>**/META-INF/services/*</exclude>
<<<<<<< HEAD
                <exclude>**/MANIFEST.MF</exclude>
                <exclude>**/NOTICE</exclude>
                <exclude>**/DEPENDENCIES</exclude>
                <exclude>.gitignore</exclude>
                <exclude>.git/**</exclude>
                <exclude>**/*.txt</exclude>
                <exclude>**/*.ini</exclude>
=======
                <exclude>**/*.txt</exclude>
                <exclude>**/*.ini</exclude>
                <exclude>**/MANIFEST.MF</exclude>
                <exclude>.gitignore</exclude>
                <exclude>.git/**</exclude>
>>>>>>> 30ca8f01
                <exclude>bin/**</exclude>
                <exclude>**/*.local</exclude>
                <exclude>**/*.project</exclude>
                <exclude>**/*.classpath</exclude>
                <exclude>**/*.json</exclude>
                <exclude>**/*.batch</exclude>
<<<<<<< HEAD
=======
                <exclude>**/NOTICE</exclude>
                <exclude>**/DEPENDENCIES</exclude>
>>>>>>> 30ca8f01
                <exclude>**/nb-configuration.xml</exclude>
              </excludes>
            </configuration>
          </execution>
        </executions>
      </plugin>
    </plugins>
  </build>
</project><|MERGE_RESOLUTION|>--- conflicted
+++ resolved
@@ -190,32 +190,19 @@
             <configuration>
               <excludes>
                 <exclude>**/META-INF/services/*</exclude>
-<<<<<<< HEAD
-                <exclude>**/MANIFEST.MF</exclude>
-                <exclude>**/NOTICE</exclude>
-                <exclude>**/DEPENDENCIES</exclude>
-                <exclude>.gitignore</exclude>
-                <exclude>.git/**</exclude>
-                <exclude>**/*.txt</exclude>
-                <exclude>**/*.ini</exclude>
-=======
                 <exclude>**/*.txt</exclude>
                 <exclude>**/*.ini</exclude>
                 <exclude>**/MANIFEST.MF</exclude>
                 <exclude>.gitignore</exclude>
                 <exclude>.git/**</exclude>
->>>>>>> 30ca8f01
                 <exclude>bin/**</exclude>
                 <exclude>**/*.local</exclude>
                 <exclude>**/*.project</exclude>
                 <exclude>**/*.classpath</exclude>
                 <exclude>**/*.json</exclude>
                 <exclude>**/*.batch</exclude>
-<<<<<<< HEAD
-=======
                 <exclude>**/NOTICE</exclude>
                 <exclude>**/DEPENDENCIES</exclude>
->>>>>>> 30ca8f01
                 <exclude>**/nb-configuration.xml</exclude>
               </excludes>
             </configuration>
