<?xml version="1.0" encoding="UTF-8"?>
<!-- Licensed to the Apache Software Foundation (ASF) under one or more contributor 
    license agreements. See the NOTICE file distributed with this work for additional 
    information regarding copyright ownership. The ASF licenses this file to 
    you under the Apache License, Version 2.0 (the "License"); you may not use 
    this file except in compliance with the License. You may obtain a copy of 
    the License at http://www.apache.org/licenses/LICENSE-2.0 Unless required 
    by applicable law or agreed to in writing, software distributed under the 
    License is distributed on an "AS IS" BASIS, WITHOUT WARRANTIES OR CONDITIONS 
    OF ANY KIND, either express or implied. See the License for the specific 
    language governing permissions and limitations under the License. -->
<project xmlns="http://maven.apache.org/POM/4.0.0" xmlns:xsi="http://www.w3.org/2001/XMLSchema-instance"
<<<<<<< HEAD
    xsi:schemaLocation="http://maven.apache.org/POM/4.0.0 http://maven.apache.org/xsd/maven-4.0.0.xsd">
    <modelVersion>4.0.0</modelVersion>

    <groupId>org.apache.olingo</groupId>
    <artifactId>olingo-parent</artifactId>
    <version>0.1.0-SNAPSHOT</version>
    <packaging>pom</packaging>

    <name>${project.artifactId}</name>

    <inceptionYear>2013</inceptionYear>

    <parent>
        <groupId>org.apache</groupId>
        <artifactId>apache</artifactId>
        <version>14</version>
    </parent>

    <licenses>
        <license>
            <name>The Apache Software License, Version 2.0</name>
            <url>http://www.apache.org/licenses/LICENSE-2.0.txt</url>
            <distribution>repo</distribution>
        </license>
    </licenses>

    <url>http://olingo.apache.org</url>

    <mailingLists>
        <mailingList>
            <name>Apache Olingo Developers Mailinglist</name>
            <archive>http://mail-archives.apache.org/mod_mbox/olingo-dev/</archive>
            <post>mailto:dev@olingo.apache.org</post>
            <subscribe>mailto:dev-subscribe@olingo.apache.org</subscribe>
        </mailingList>
    </mailingLists>

    <modules>
        <module>lib</module>
        <module>ext</module>
        <module>fit</module>
    </modules>

    <properties>
        <commons.codec.version>1.9</commons.codec.version>
        <commons.io.version>2.4</commons.io.version>
        <commons.lang3.version>3.3.2</commons.lang3.version>
        <commons.beanutils.version>1.9.1</commons.beanutils.version>

        <commons.logging.version>1.1.3</commons.logging.version>
        <commons.vfs.version>2.0</commons.vfs.version>
        <esigate.version>4.3</esigate.version>
        <servlet.version>3.0.1</servlet.version>
        <cxf.version>2.7.11</cxf.version>
        <spring.version>4.0.3.RELEASE</spring.version>

        <velocity.version>1.7</velocity.version>
        <maven.plugin.api.version>3.1.0</maven.plugin.api.version>
        <maven.plugin.tools.version>3.2</maven.plugin.tools.version>

        <hc.client.version>4.2.6</hc.client.version>
        <jackson.version>2.3.3</jackson.version>

        <antlr.version>4.1</antlr.version>

        <sl4j.version>1.7.7</sl4j.version>

        <log.directory>${project.build.directory}/log</log.directory>

        <cargo.servlet.port>9080</cargo.servlet.port>
        <cargo.tomcat.ajp.port>9889</cargo.tomcat.ajp.port>
        <cargo.rmi.port>9805</cargo.rmi.port>
        <cargo.log>${log.directory}/cargo.log</cargo.log>
        <cargo.output>${log.directory}/cargo-output.log</cargo.output>
        <tomcat.version>7.0.53</tomcat.version>

        <project.build.sourceEncoding>UTF-8</project.build.sourceEncoding>
    </properties>

    <dependencyManagement>
        <dependencies>
            <dependency>
                <groupId>commons-codec</groupId>
                <artifactId>commons-codec</artifactId>
                <version>${commons.codec.version}</version>
            </dependency>
            <dependency>
                <groupId>commons-io</groupId>
                <artifactId>commons-io</artifactId>
                <version>${commons.io.version}</version>
            </dependency>
            <dependency>
                <groupId>org.apache.commons</groupId>
                <artifactId>commons-lang3</artifactId>
                <version>${commons.lang3.version}</version>
            </dependency>
            <dependency>
                <groupId>commons-logging</groupId>
                <artifactId>commons-logging</artifactId>
                <version>${commons.logging.version}</version>
                <scope>provided</scope>
            </dependency>
            <dependency>
                <groupId>commons-beanutils</groupId>
                <artifactId>commons-beanutils</artifactId>
                <version>${commons.beanutils.version}</version>
            </dependency>

            <dependency>
                <groupId>org.antlr</groupId>
                <artifactId>antlr4-runtime</artifactId>
                <version>${antlr.version}</version>
            </dependency>

            <dependency>
                <groupId>org.apache.httpcomponents</groupId>
                <artifactId>httpclient</artifactId>
                <version>${hc.client.version}</version>
            </dependency>

            <dependency>
                <groupId>com.fasterxml.jackson.core</groupId>
                <artifactId>jackson-core</artifactId>
                <version>${jackson.version}</version>
            </dependency>
            <dependency>
                <groupId>com.fasterxml.jackson.core</groupId>
                <artifactId>jackson-databind</artifactId>
                <version>${jackson.version}</version>
            </dependency>
            <dependency>
                <groupId>com.fasterxml.jackson.core</groupId>
                <artifactId>jackson-annotations</artifactId>
                <version>${jackson.version}</version>
            </dependency>
            <dependency>
                <groupId>com.fasterxml.jackson.dataformat</groupId>
                <artifactId>jackson-dataformat-xml</artifactId>
                <version>${jackson.version}</version>
            </dependency>
            <dependency>
                <groupId>com.fasterxml.jackson.jaxrs</groupId>
                <artifactId>jackson-jaxrs-json-provider</artifactId>
                <version>${jackson.version}</version>
            </dependency>
            <dependency>
                <groupId>com.fasterxml</groupId>
                <artifactId>aalto-xml</artifactId>
                <version>0.9.9</version>
            </dependency>

            <dependency>
                <groupId>org.slf4j</groupId>
                <artifactId>slf4j-api</artifactId>
                <version>${sl4j.version}</version>
            </dependency>

            <dependency>
                <groupId>org.apache.commons</groupId>
                <artifactId>commons-vfs2</artifactId>
                <version>${commons.vfs.version}</version>
            </dependency>
            <dependency>
                <groupId>org.esigate</groupId>
                <artifactId>esigate-core</artifactId>
                <version>${esigate.version}</version>
            </dependency>
            <dependency>
                <groupId>javax.servlet</groupId>
                <artifactId>javax.servlet-api</artifactId>
                <version>${servlet.version}</version>
            </dependency>
            <dependency>
                <groupId>org.apache.cxf</groupId>
                <artifactId>cxf-rt-frontend-jaxrs</artifactId>
                <version>${cxf.version}</version>
            </dependency>
            <dependency>
                <groupId>org.springframework</groupId>
                <artifactId>spring-web</artifactId>
                <version>${spring.version}</version>
            </dependency>

            <!-- Pojogen Maven Plugin depenencies -->
            <dependency>
                <groupId>org.apache.velocity</groupId>
                <artifactId>velocity</artifactId>
                <version>${velocity.version}</version>
            </dependency>
            <dependency>
                <groupId>org.apache.maven</groupId>
                <artifactId>maven-plugin-api</artifactId>
                <version>${maven.plugin.api.version}</version>
            </dependency>
            <dependency>
                <groupId>org.apache.maven.plugin-tools</groupId>
                <artifactId>maven-plugin-annotations</artifactId>
                <version>${maven.plugin.tools.version}</version>
            </dependency>
            <!-- /Pojogen Maven Plugin depenencies -->

            <dependency>
                <groupId>junit</groupId>
                <artifactId>junit</artifactId>
                <version>4.11</version>
                <scope>test</scope>
            </dependency>
            <dependency>
                <groupId>org.mockito</groupId>
                <artifactId>mockito-all</artifactId>
                <version>1.9.5</version>
                <scope>test</scope>
            </dependency>
            <dependency>
                <groupId>xmlunit</groupId>
                <artifactId>xmlunit</artifactId>
                <version>1.5</version>
                <scope>test</scope>
            </dependency>
            <dependency>
                <groupId>org.slf4j</groupId>
                <artifactId>slf4j-simple</artifactId>
                <version>${sl4j.version}</version>
                <scope>test</scope>
            </dependency>
        </dependencies>
    </dependencyManagement>

    <build>
        <finalName>${project.artifactId}-${project.version}</finalName>

        <pluginManagement>
            <plugins>
                <plugin>
                    <groupId>org.apache.rat</groupId>
                    <artifactId>apache-rat-plugin</artifactId>
                    <version>0.10</version>
                </plugin>
                <plugin>
                    <groupId>org.apache.maven.plugins</groupId>
                    <artifactId>maven-checkstyle-plugin</artifactId>
                    <version>2.12.1</version>
                </plugin>
                <plugin>
                    <groupId>org.apache.maven.plugins</groupId>
                    <artifactId>maven-compiler-plugin</artifactId>
                    <version>3.1</version>
                    <configuration>
                        <showWarnings>true</showWarnings>
                        <showDeprecation>true</showDeprecation>
                        <compilerArgument>-Xlint:unchecked</compilerArgument>
                    </configuration>
                </plugin>
                <plugin>
                    <groupId>org.apache.maven.plugins</groupId>
                    <artifactId>maven-eclipse-plugin</artifactId>
                    <version>2.9</version>
                </plugin>

                <plugin>
                    <groupId>org.codehaus.cargo</groupId>
                    <artifactId>cargo-maven2-plugin</artifactId>
                    <version>1.4.8</version>
                    <configuration>
                        <container>
                            <containerId>tomcat7x</containerId>
                            <zipUrlInstaller>
                                <url>http://archive.apache.org/dist/tomcat/tomcat-7/v${tomcat.version}/bin/apache-tomcat-${tomcat.version}.zip</url>
                                <downloadDir>${settings.localRepository}/org/codehaus/cargo/cargo-container-archives</downloadDir>
                                <extractDir>${project.build.directory}/cargo/extract</extractDir>
                            </zipUrlInstaller>
                            <log>${cargo.log}</log>
                            <output>${cargo.output}</output>
                        </container>
                    </configuration>
                </plugin>

                <plugin>
                    <groupId>org.apache.maven.plugins</groupId>
                    <artifactId>maven-surefire-plugin</artifactId>
                    <version>2.17</version>
                    <configuration>
                        <redirectTestOutputToFile>true</redirectTestOutputToFile>
                        <runOrder>alphabetical</runOrder>
                        <encoding>UTF-8</encoding>
                        <inputEncoding>UTF-8</inputEncoding>
                        <outputEncoding>UTF-8</outputEncoding>
                        <argLine>-Dfile.encoding=UTF-8</argLine>
                    </configuration>
                </plugin>
                <plugin>
                    <groupId>org.apache.maven.plugins</groupId>
                    <artifactId>maven-failsafe-plugin</artifactId>
                    <version>2.17</version>
                    <configuration>
                        <redirectTestOutputToFile>true</redirectTestOutputToFile>
                        <runOrder>alphabetical</runOrder>
                        <encoding>UTF-8</encoding>
                        <inputEncoding>UTF-8</inputEncoding>
                        <outputEncoding>UTF-8</outputEncoding>
                        <argLine>-Dfile.encoding=UTF-8</argLine>
                    </configuration>
                    <executions>
                        <execution>
                            <id>integration-test</id>
                            <goals>
                                <goal>integration-test</goal>
                                <goal>verify</goal>
                            </goals>
                        </execution>
                    </executions>
                </plugin>

                <plugin>
                    <groupId>org.apache.maven.plugins</groupId>
                    <artifactId>maven-resources-plugin</artifactId>
                    <version>2.6</version>
                    <configuration>
                        <encoding>UTF-8</encoding>
                        <useDefaultDelimiters>false</useDefaultDelimiters>
                        <delimiters>
                            <delimiter>${*}</delimiter>
                        </delimiters>
                    </configuration>
                </plugin>

                <plugin>
                    <groupId>org.sonatype.plugins</groupId>
                    <artifactId>jarjar-maven-plugin</artifactId>
                    <version>1.8</version>
                </plugin>

                <plugin>
                    <groupId>org.apache.maven.plugins</groupId>
                    <artifactId>maven-war-plugin</artifactId>
                    <version>2.4</version>
                </plugin>

                <plugin>
                    <groupId>org.apache.maven.plugins</groupId>
                    <artifactId>maven-invoker-plugin</artifactId>
                    <version>1.8</version>
                </plugin>

                <plugin>
                    <groupId>org.apache.maven.plugins</groupId>
                    <artifactId>maven-javadoc-plugin</artifactId>
                    <version>2.9.1</version>
                </plugin>
                <plugin>
                    <groupId>com.keyboardsamurais.maven</groupId>
                    <artifactId>maven-timestamp-plugin</artifactId>
                    <version>1.0</version>
                </plugin>
            </plugins>
        </pluginManagement>

        <plugins>
            <plugin>
                <groupId>org.apache.maven.plugins</groupId>
                <artifactId>maven-compiler-plugin</artifactId>
                <configuration>
                    <source>1.6</source>
                    <target>1.6</target>
                </configuration>
            </plugin>
            <plugin>
                <groupId>org.apache.maven.plugins</groupId>
                <artifactId>maven-eclipse-plugin</artifactId>
                <configuration>
                    <addGroupIdToProjectName>true</addGroupIdToProjectName>
                    <addVersionToProjectName>true</addVersionToProjectName>
                    <wtpversion>2.0</wtpversion>
                    <downloadSources>true</downloadSources>
                    <downloadJavadocs>true</downloadJavadocs>

                    <sourceExcludes>
                        <excludes>
                            target/**
                        </excludes>
                    </sourceExcludes>

                </configuration>
            </plugin>
            <plugin>
                <artifactId>maven-checkstyle-plugin</artifactId>
                <executions>
                    <execution>
                        <id>checkstyle</id>
                        <phase>verify</phase>
                        <goals>
                            <goal>check</goal>
                        </goals>
                    </execution>
                </executions>
                <configuration>
                    <outputFileFormat>xml</outputFileFormat>
                    <consoleOutput>true</consoleOutput>
                    <enableRSS>false</enableRSS>
                    <linkXRef>false</linkXRef>
                    <configLocation>src/checkstyle/config.xml</configLocation>
                    <sourceDirectory>${basedir}/src</sourceDirectory>
                    <encoding>UTF-8</encoding>
                    <failOnViolation>true</failOnViolation>
                    <violationSeverity>warning</violationSeverity>
                    <!-- fit autogenerated (via pojogen plugin) resources -->
                    <excludes>**/fit/proxy/v4/staticservice/**/*.java,
                        **/fit/proxy/v3/staticservice/**/*.java,
                        **/fit/proxy/v3/actionoverloading/**/*.java,
                        **/fit/proxy/v3/primitivekeys/**/*.java,
                        **/fit/proxy/v3/opentype/**/*.java,
                        **/fit/proxy/v4/opentype/**/*.java,
                        **/fit/proxy/v4/demo/**/*.java</excludes>
                </configuration>
            </plugin>
            <plugin>
                <groupId>org.apache.rat</groupId>
                <artifactId>apache-rat-plugin</artifactId>
                <executions>
                    <execution>
                        <id>rat-check</id>
                        <phase>test</phase>
                        <goals>
                            <goal>check</goal>
                        </goals>
                        <configuration>
                            <excludes>
                                <exclude>**/META-INF/**</exclude>
                                <exclude>**/*.txt</exclude>
                                <exclude>**/*.ini</exclude>
                                <exclude>**/*.bin</exclude>
                                <exclude>**/MANIFEST.MF</exclude>
                                <exclude>.gitignore</exclude>
                                <exclude>.git/**</exclude>
                                <exclude>bin/**</exclude>
                                <exclude>**/*.local</exclude>
                                <exclude>**/*.project</exclude>
                                <exclude>**/*.classpath</exclude>
                                <exclude>**/*.json</exclude>
                                <exclude>**/*.batch</exclude>
                                <exclude>**/NOTICE</exclude>
                                <exclude>**/DEPENDENCIES</exclude>
                                <exclude>**/nb-configuration.xml</exclude>
                                <exclude>**/.externalToolBuilders/**</exclude>
                                <exclude>**/maven-eclipse.xml</exclude>
                                <exclude>**/ref/**</exclude>
                                <exclude>**/server-ref/**</exclude>
                            </excludes>
                        </configuration>
                    </execution>
                </executions>
            </plugin>
=======
         xsi:schemaLocation="http://maven.apache.org/POM/4.0.0 http://maven.apache.org/xsd/maven-4.0.0.xsd">
  <modelVersion>4.0.0</modelVersion>

  <groupId>org.apache.olingo</groupId>
  <artifactId>olingo-parent</artifactId>
  <version>0.1.0-SNAPSHOT</version>
  <packaging>pom</packaging>

  <name>${project.artifactId}</name>

  <inceptionYear>2013</inceptionYear>

  <parent>
    <groupId>org.apache</groupId>
    <artifactId>apache</artifactId>
    <version>14</version>
  </parent>

  <licenses>
    <license>
      <name>The Apache Software License, Version 2.0</name>
      <url>http://www.apache.org/licenses/LICENSE-2.0.txt</url>
      <distribution>repo</distribution>
    </license>
  </licenses>

  <url>http://olingo.apache.org</url>

  <mailingLists>
    <mailingList>
      <name>Apache Olingo Developers Mailinglist</name>
      <archive>http://mail-archives.apache.org/mod_mbox/olingo-dev/</archive>
      <post>mailto:dev@olingo.apache.org</post>
      <subscribe>mailto:dev-subscribe@olingo.apache.org</subscribe>
    </mailingList>
  </mailingLists>

  <modules>
    <module>lib</module>
    <module>ext</module>
    <module>fit</module>
  </modules>

  <properties>
    <commons.codec.version>1.9</commons.codec.version>
    <commons.io.version>2.4</commons.io.version>
    <commons.lang3.version>3.3.2</commons.lang3.version>
    <commons.beanutils.version>1.9.1</commons.beanutils.version>

    <commons.logging.version>1.1.3</commons.logging.version>
    <commons.vfs.version>2.0</commons.vfs.version>
    <esigate.version>4.3</esigate.version>
    <servlet.version>3.0.1</servlet.version>
    <cxf.version>2.7.11</cxf.version>
    <spring.version>4.0.3.RELEASE</spring.version>

    <velocity.version>1.7</velocity.version>
    <maven.plugin.api.version>3.1.0</maven.plugin.api.version>
    <maven.plugin.tools.version>3.2</maven.plugin.tools.version>

    <hc.client.version>4.2.6</hc.client.version>
    <jackson.version>2.3.3</jackson.version>

    <antlr.version>4.1</antlr.version>

    <sl4j.version>1.7.7</sl4j.version>

    <log.directory>${project.build.directory}/log</log.directory>

    <cargo.servlet.port>9080</cargo.servlet.port>
    <cargo.tomcat.ajp.port>9889</cargo.tomcat.ajp.port>
    <cargo.rmi.port>9805</cargo.rmi.port>
    <cargo.log>${log.directory}/cargo.log</cargo.log>
    <cargo.output>${log.directory}/cargo-output.log</cargo.output>
    <tomcat.version>7.0.53</tomcat.version>

    <project.build.sourceEncoding>UTF-8</project.build.sourceEncoding>
  </properties>

  <dependencyManagement>
    <dependencies>
      <dependency>
        <groupId>commons-codec</groupId>
        <artifactId>commons-codec</artifactId>
        <version>${commons.codec.version}</version>
      </dependency>
      <dependency>
        <groupId>commons-io</groupId>
        <artifactId>commons-io</artifactId>
        <version>${commons.io.version}</version>
      </dependency>
      <dependency>
        <groupId>org.apache.commons</groupId>
        <artifactId>commons-lang3</artifactId>
        <version>${commons.lang3.version}</version>
      </dependency>
      <dependency>
        <groupId>commons-logging</groupId>
        <artifactId>commons-logging</artifactId>
        <version>${commons.logging.version}</version>
        <scope>provided</scope>
      </dependency>
      <dependency>
        <groupId>commons-beanutils</groupId>
        <artifactId>commons-beanutils</artifactId>
        <version>${commons.beanutils.version}</version>
      </dependency>

      <dependency>
        <groupId>org.antlr</groupId>
        <artifactId>antlr4-runtime</artifactId>
        <version>${antlr.version}</version>
      </dependency>

      <dependency>
        <groupId>org.apache.httpcomponents</groupId>
        <artifactId>httpclient</artifactId>
        <version>${hc.client.version}</version>
      </dependency>

      <dependency>
        <groupId>com.fasterxml.jackson.core</groupId>
        <artifactId>jackson-core</artifactId>
        <version>${jackson.version}</version>
      </dependency>
      <dependency>
        <groupId>com.fasterxml.jackson.core</groupId>
        <artifactId>jackson-databind</artifactId>
        <version>${jackson.version}</version>
      </dependency>
      <dependency>
        <groupId>com.fasterxml.jackson.core</groupId>
        <artifactId>jackson-annotations</artifactId>
        <version>${jackson.version}</version>
      </dependency>
      <dependency>
        <groupId>com.fasterxml.jackson.dataformat</groupId>
        <artifactId>jackson-dataformat-xml</artifactId>
        <version>${jackson.version}</version>
      </dependency>
      <dependency>
        <groupId>com.fasterxml.jackson.jaxrs</groupId>
        <artifactId>jackson-jaxrs-json-provider</artifactId>
        <version>${jackson.version}</version>
      </dependency>
      <dependency>
        <groupId>com.fasterxml</groupId>
        <artifactId>aalto-xml</artifactId>
        <version>0.9.9</version>
      </dependency>

      <dependency>
        <groupId>org.slf4j</groupId>
        <artifactId>slf4j-api</artifactId>
        <version>${sl4j.version}</version>
      </dependency>

      <dependency>
        <groupId>org.apache.commons</groupId>
        <artifactId>commons-vfs2</artifactId>
        <version>${commons.vfs.version}</version>
      </dependency>
      <dependency>
        <groupId>org.esigate</groupId>
        <artifactId>esigate-core</artifactId>
        <version>${esigate.version}</version>
      </dependency>
      <dependency>
        <groupId>javax.servlet</groupId>
        <artifactId>javax.servlet-api</artifactId>
        <version>${servlet.version}</version>
      </dependency>
      <dependency>
        <groupId>org.apache.cxf</groupId>
        <artifactId>cxf-rt-frontend-jaxrs</artifactId>
        <version>${cxf.version}</version>
      </dependency>
      <dependency>
        <groupId>org.springframework</groupId>
        <artifactId>spring-web</artifactId>
        <version>${spring.version}</version>
      </dependency>

      <!-- Pojogen Maven Plugin depenencies -->
      <dependency>
        <groupId>org.apache.velocity</groupId>
        <artifactId>velocity</artifactId>
        <version>${velocity.version}</version>
      </dependency>
      <dependency>
        <groupId>org.apache.maven</groupId>
        <artifactId>maven-plugin-api</artifactId>
        <version>${maven.plugin.api.version}</version>
      </dependency>
      <dependency>
        <groupId>org.apache.maven.plugin-tools</groupId>
        <artifactId>maven-plugin-annotations</artifactId>
        <version>${maven.plugin.tools.version}</version>
      </dependency>
      <!-- /Pojogen Maven Plugin depenencies -->

      <dependency>
        <groupId>junit</groupId>
        <artifactId>junit</artifactId>
        <version>4.11</version>
        <scope>test</scope>
      </dependency>
      <dependency>
        <groupId>org.mockito</groupId>
        <artifactId>mockito-all</artifactId>
        <version>1.9.5</version>
        <scope>test</scope>
      </dependency>
      <dependency>
        <groupId>xmlunit</groupId>
        <artifactId>xmlunit</artifactId>
        <version>1.5</version>
        <scope>test</scope>
      </dependency>
      <dependency>
        <groupId>org.slf4j</groupId>
        <artifactId>slf4j-simple</artifactId>
        <version>${sl4j.version}</version>
        <scope>test</scope>
      </dependency>
    </dependencies>
  </dependencyManagement>

  <build>
    <finalName>${project.artifactId}-${project.version}</finalName>

    <pluginManagement>
      <plugins>
        <plugin>
          <groupId>org.apache.rat</groupId>
          <artifactId>apache-rat-plugin</artifactId>
          <version>0.10</version>
        </plugin>
        <plugin>
          <groupId>org.apache.maven.plugins</groupId>
          <artifactId>maven-checkstyle-plugin</artifactId>
          <version>2.12.1</version>
        </plugin>
        <plugin>
          <groupId>org.apache.maven.plugins</groupId>
          <artifactId>maven-compiler-plugin</artifactId>
          <version>3.1</version>
          <configuration>
            <showWarnings>true</showWarnings>
            <showDeprecation>true</showDeprecation>
            <compilerArgument>-Xlint:unchecked</compilerArgument>
          </configuration>
        </plugin>
        <plugin>
          <groupId>org.apache.maven.plugins</groupId>
          <artifactId>maven-eclipse-plugin</artifactId>
          <version>2.9</version>
        </plugin>

        <plugin>
          <groupId>org.codehaus.cargo</groupId>
          <artifactId>cargo-maven2-plugin</artifactId>
          <version>1.4.8</version>
          <configuration>
            <container>
              <containerId>tomcat7x</containerId>
              <zipUrlInstaller>
                <url>http://archive.apache.org/dist/tomcat/tomcat-7/v${tomcat.version}/bin/apache-tomcat-${tomcat.version}.zip</url>
                <downloadDir>${settings.localRepository}/org/codehaus/cargo/cargo-container-archives</downloadDir>
                <extractDir>${project.build.directory}/cargo/extract</extractDir>
              </zipUrlInstaller>
              <log>${cargo.log}</log>
              <output>${cargo.output}</output>
            </container>
          </configuration>
        </plugin>

        <plugin>
          <groupId>org.apache.maven.plugins</groupId>
          <artifactId>maven-surefire-plugin</artifactId>
          <version>2.17</version>
          <configuration>
            <redirectTestOutputToFile>true</redirectTestOutputToFile>
            <runOrder>alphabetical</runOrder>
            <encoding>UTF-8</encoding>
            <inputEncoding>UTF-8</inputEncoding>
            <outputEncoding>UTF-8</outputEncoding>
            <argLine>-Dfile.encoding=UTF-8</argLine>
          </configuration>
        </plugin>
        <plugin>
          <groupId>org.apache.maven.plugins</groupId>
          <artifactId>maven-failsafe-plugin</artifactId>
          <version>2.17</version>
          <configuration>
            <redirectTestOutputToFile>true</redirectTestOutputToFile>
            <runOrder>alphabetical</runOrder>
            <encoding>UTF-8</encoding>
            <inputEncoding>UTF-8</inputEncoding>
            <outputEncoding>UTF-8</outputEncoding>
            <argLine>-Dfile.encoding=UTF-8</argLine>
          </configuration>
          <executions>
            <execution>
              <id>integration-test</id>
              <goals>
                <goal>integration-test</goal>
                <goal>verify</goal>
              </goals>
            </execution>
          </executions>
        </plugin>

        <plugin>
          <groupId>org.apache.maven.plugins</groupId>
          <artifactId>maven-resources-plugin</artifactId>
          <version>2.6</version>
          <configuration>
            <encoding>UTF-8</encoding>
            <useDefaultDelimiters>false</useDefaultDelimiters>
            <delimiters>
              <delimiter>${*}</delimiter>
            </delimiters>
          </configuration>
        </plugin>

        <plugin>
          <groupId>org.sonatype.plugins</groupId>
          <artifactId>jarjar-maven-plugin</artifactId>
          <version>1.8</version>
        </plugin>

        <plugin>
          <groupId>org.apache.maven.plugins</groupId>
          <artifactId>maven-war-plugin</artifactId>
          <version>2.4</version>
        </plugin>

        <plugin>
          <groupId>org.apache.maven.plugins</groupId>
          <artifactId>maven-invoker-plugin</artifactId>
          <version>1.8</version>
        </plugin>

        <plugin>
          <groupId>org.apache.maven.plugins</groupId>
          <artifactId>maven-javadoc-plugin</artifactId>
          <version>2.9.1</version>
        </plugin>
        <plugin>
          <groupId>com.keyboardsamurais.maven</groupId>
          <artifactId>maven-timestamp-plugin</artifactId>
          <version>1.0</version>
        </plugin>
      </plugins>
    </pluginManagement>

    <plugins>
      <plugin>
        <groupId>org.apache.maven.plugins</groupId>
        <artifactId>maven-compiler-plugin</artifactId>
        <configuration>
          <source>1.6</source>
          <target>1.6</target>
        </configuration>
      </plugin>
      <plugin>
        <groupId>org.apache.maven.plugins</groupId>
        <artifactId>maven-eclipse-plugin</artifactId>
        <configuration>
          <addGroupIdToProjectName>true</addGroupIdToProjectName>
          <addVersionToProjectName>true</addVersionToProjectName>
          <wtpversion>2.0</wtpversion>
          <downloadSources>true</downloadSources>
          <downloadJavadocs>true</downloadJavadocs>

          <sourceExcludes>
            <excludes>
              target/**
            </excludes>
          </sourceExcludes>

        </configuration>
      </plugin>
      <plugin>
        <artifactId>maven-checkstyle-plugin</artifactId>
        <executions>
          <execution>
            <id>checkstyle</id>
            <phase>verify</phase>
            <goals>
              <goal>check</goal>
            </goals>
          </execution>
        </executions>
        <configuration>
          <outputFileFormat>xml</outputFileFormat>
          <consoleOutput>true</consoleOutput>
          <enableRSS>false</enableRSS>
          <linkXRef>false</linkXRef>
          <configLocation>src/checkstyle/config.xml</configLocation>
          <sourceDirectory>${basedir}/src</sourceDirectory>
          <encoding>UTF-8</encoding>
          <failOnViolation>true</failOnViolation>
          <violationSeverity>warning</violationSeverity>
          <!-- fit autogenerated (via pojogen plugin) resources -->
          <excludes>**/fit/proxy/v4/staticservice/**/*.java,
            **/fit/proxy/v3/staticservice/**/*.java,
            **/fit/proxy/v3/actionoverloading/**/*.java,
            **/fit/proxy/v3/primitivekeys/**/*.java,
            **/fit/proxy/v3/opentype/**/*.java,
            **/fit/proxy/v4/opentype/**/*.java,
            **/fit/proxy/v4/demo/**/*.java</excludes>
        </configuration>
      </plugin>
      <plugin>
        <groupId>org.apache.rat</groupId>
        <artifactId>apache-rat-plugin</artifactId>
        <executions>
          <execution>
            <id>rat-check</id>
            <phase>test</phase>
            <goals>
              <goal>check</goal>
            </goals>
            <configuration>
              <excludes>
                <exclude>**/META-INF/**</exclude>
                <exclude>**/*.txt</exclude>
                <exclude>**/*.ini</exclude>
                <exclude>**/*.bin</exclude>
                <exclude>**/MANIFEST.MF</exclude>
                <exclude>.gitignore</exclude>
                <exclude>.git/**</exclude>
                <exclude>bin/**</exclude>
                <exclude>**/*.local</exclude>
                <exclude>**/*.project</exclude>
                <exclude>**/*.classpath</exclude>
                <exclude>**/*.json</exclude>
                <exclude>**/*.batch</exclude>
                <exclude>**/NOTICE</exclude>
                <exclude>**/DEPENDENCIES</exclude>
                <exclude>**/nb-configuration.xml</exclude>
                <exclude>**/.externalToolBuilders/**</exclude>
                <exclude>**/maven-eclipse.xml</exclude>
                <exclude>**/ref/**</exclude>
                <exclude>**/server-ref/**</exclude>
              </excludes>
            </configuration>
          </execution>
        </executions>
      </plugin>
    </plugins>
  </build>

  <profiles>
    <profile>
      <id>javadocs</id>

      <build>
        <defaultGoal>javadoc:aggregate</defaultGoal>

        <plugins>
          <plugin>
            <groupId>org.apache.maven.plugins</groupId>
            <artifactId>maven-javadoc-plugin</artifactId>
            <inherited>true</inherited>
            <configuration>
              <destDir>javadocs</destDir>
              <detectLinks>true</detectLinks>
              <detectJavaApiLink>true</detectJavaApiLink>
              <links>
                <link>http://docs.oracle.com/javaee/6/api/</link>
                <link>http://www.slf4j.org/api/</link>
                <link>http://commons.apache.org/proper/commons-lang/javadocs/api-release/</link>
                <link>http://commons.apache.org/proper/commons-io/javadocs/api-release/</link>
                <link>http://commons.apache.org/proper/commons-beanutils/javadocs/v1.9.1/apidocs/</link>
                <link>http://commons.apache.org/proper/commons-codec/archives/1.9/apidocs/</link>
                <link>http://www.viste.com/Java/Language/http-client/httpcomponents-client-4.2.3-bin/httpcomponents-client-4.2.3/javadoc/</link>
                <link>http://fasterxml.github.io/jackson-databind/javadoc/2.3.0/</link>
              </links>
            </configuration>
          </plugin>
>>>>>>> 696c5864
        </plugins>
    </build>

    <profiles>
        <profile>
            <id>javadocs</id>

            <build>
                <defaultGoal>javadoc:aggregate</defaultGoal>

                <plugins>
                    <plugin>
                        <groupId>org.apache.maven.plugins</groupId>
                        <artifactId>maven-javadoc-plugin</artifactId>
                        <inherited>true</inherited>
                        <configuration>
                            <destDir>javadocs</destDir>
                            <detectLinks>true</detectLinks>
                            <detectJavaApiLink>true</detectJavaApiLink>
                            <links>
                                <link>http://docs.oracle.com/javaee/6/api/</link>
                                <link>http://www.slf4j.org/api/</link>
                                <link>http://commons.apache.org/proper/commons-lang/javadocs/api-release/</link>
                                <link>http://commons.apache.org/proper/commons-io/javadocs/api-release/</link>
                                <link>http://commons.apache.org/proper/commons-beanutils/javadocs/v1.9.1/apidocs/</link>
                                <link>http://commons.apache.org/proper/commons-codec/archives/1.9/apidocs/</link>
                                <link>http://www.viste.com/Java/Language/http-client/httpcomponents-client-4.2.3-bin/httpcomponents-client-4.2.3/javadoc/</link>
                                <link>http://fasterxml.github.io/jackson-databind/javadoc/2.3.0/</link>
                            </links>
                        </configuration>
                    </plugin>
                </plugins>
            </build>
        </profile>
    </profiles>
</project><|MERGE_RESOLUTION|>--- conflicted
+++ resolved
@@ -1,469 +1,25 @@
 <?xml version="1.0" encoding="UTF-8"?>
-<!-- Licensed to the Apache Software Foundation (ASF) under one or more contributor 
-    license agreements. See the NOTICE file distributed with this work for additional 
-    information regarding copyright ownership. The ASF licenses this file to 
-    you under the Apache License, Version 2.0 (the "License"); you may not use 
-    this file except in compliance with the License. You may obtain a copy of 
-    the License at http://www.apache.org/licenses/LICENSE-2.0 Unless required 
-    by applicable law or agreed to in writing, software distributed under the 
-    License is distributed on an "AS IS" BASIS, WITHOUT WARRANTIES OR CONDITIONS 
-    OF ANY KIND, either express or implied. See the License for the specific 
-    language governing permissions and limitations under the License. -->
+<!--
+
+  Licensed to the Apache Software Foundation (ASF) under one
+  or more contributor license agreements. See the NOTICE file
+  distributed with this work for additional information
+  regarding copyright ownership. The ASF licenses this file
+  to you under the Apache License, Version 2.0 (the
+  "License"); you may not use this file except in compliance
+  with the License. You may obtain a copy of the License at
+
+  http://www.apache.org/licenses/LICENSE-2.0
+
+  Unless required by applicable law or agreed to in writing,
+  software distributed under the License is distributed on an
+  "AS IS" BASIS, WITHOUT WARRANTIES OR CONDITIONS OF ANY
+  KIND, either express or implied. See the License for the
+  specific language governing permissions and limitations
+  under the License.
+
+-->
 <project xmlns="http://maven.apache.org/POM/4.0.0" xmlns:xsi="http://www.w3.org/2001/XMLSchema-instance"
-<<<<<<< HEAD
-    xsi:schemaLocation="http://maven.apache.org/POM/4.0.0 http://maven.apache.org/xsd/maven-4.0.0.xsd">
-    <modelVersion>4.0.0</modelVersion>
-
-    <groupId>org.apache.olingo</groupId>
-    <artifactId>olingo-parent</artifactId>
-    <version>0.1.0-SNAPSHOT</version>
-    <packaging>pom</packaging>
-
-    <name>${project.artifactId}</name>
-
-    <inceptionYear>2013</inceptionYear>
-
-    <parent>
-        <groupId>org.apache</groupId>
-        <artifactId>apache</artifactId>
-        <version>14</version>
-    </parent>
-
-    <licenses>
-        <license>
-            <name>The Apache Software License, Version 2.0</name>
-            <url>http://www.apache.org/licenses/LICENSE-2.0.txt</url>
-            <distribution>repo</distribution>
-        </license>
-    </licenses>
-
-    <url>http://olingo.apache.org</url>
-
-    <mailingLists>
-        <mailingList>
-            <name>Apache Olingo Developers Mailinglist</name>
-            <archive>http://mail-archives.apache.org/mod_mbox/olingo-dev/</archive>
-            <post>mailto:dev@olingo.apache.org</post>
-            <subscribe>mailto:dev-subscribe@olingo.apache.org</subscribe>
-        </mailingList>
-    </mailingLists>
-
-    <modules>
-        <module>lib</module>
-        <module>ext</module>
-        <module>fit</module>
-    </modules>
-
-    <properties>
-        <commons.codec.version>1.9</commons.codec.version>
-        <commons.io.version>2.4</commons.io.version>
-        <commons.lang3.version>3.3.2</commons.lang3.version>
-        <commons.beanutils.version>1.9.1</commons.beanutils.version>
-
-        <commons.logging.version>1.1.3</commons.logging.version>
-        <commons.vfs.version>2.0</commons.vfs.version>
-        <esigate.version>4.3</esigate.version>
-        <servlet.version>3.0.1</servlet.version>
-        <cxf.version>2.7.11</cxf.version>
-        <spring.version>4.0.3.RELEASE</spring.version>
-
-        <velocity.version>1.7</velocity.version>
-        <maven.plugin.api.version>3.1.0</maven.plugin.api.version>
-        <maven.plugin.tools.version>3.2</maven.plugin.tools.version>
-
-        <hc.client.version>4.2.6</hc.client.version>
-        <jackson.version>2.3.3</jackson.version>
-
-        <antlr.version>4.1</antlr.version>
-
-        <sl4j.version>1.7.7</sl4j.version>
-
-        <log.directory>${project.build.directory}/log</log.directory>
-
-        <cargo.servlet.port>9080</cargo.servlet.port>
-        <cargo.tomcat.ajp.port>9889</cargo.tomcat.ajp.port>
-        <cargo.rmi.port>9805</cargo.rmi.port>
-        <cargo.log>${log.directory}/cargo.log</cargo.log>
-        <cargo.output>${log.directory}/cargo-output.log</cargo.output>
-        <tomcat.version>7.0.53</tomcat.version>
-
-        <project.build.sourceEncoding>UTF-8</project.build.sourceEncoding>
-    </properties>
-
-    <dependencyManagement>
-        <dependencies>
-            <dependency>
-                <groupId>commons-codec</groupId>
-                <artifactId>commons-codec</artifactId>
-                <version>${commons.codec.version}</version>
-            </dependency>
-            <dependency>
-                <groupId>commons-io</groupId>
-                <artifactId>commons-io</artifactId>
-                <version>${commons.io.version}</version>
-            </dependency>
-            <dependency>
-                <groupId>org.apache.commons</groupId>
-                <artifactId>commons-lang3</artifactId>
-                <version>${commons.lang3.version}</version>
-            </dependency>
-            <dependency>
-                <groupId>commons-logging</groupId>
-                <artifactId>commons-logging</artifactId>
-                <version>${commons.logging.version}</version>
-                <scope>provided</scope>
-            </dependency>
-            <dependency>
-                <groupId>commons-beanutils</groupId>
-                <artifactId>commons-beanutils</artifactId>
-                <version>${commons.beanutils.version}</version>
-            </dependency>
-
-            <dependency>
-                <groupId>org.antlr</groupId>
-                <artifactId>antlr4-runtime</artifactId>
-                <version>${antlr.version}</version>
-            </dependency>
-
-            <dependency>
-                <groupId>org.apache.httpcomponents</groupId>
-                <artifactId>httpclient</artifactId>
-                <version>${hc.client.version}</version>
-            </dependency>
-
-            <dependency>
-                <groupId>com.fasterxml.jackson.core</groupId>
-                <artifactId>jackson-core</artifactId>
-                <version>${jackson.version}</version>
-            </dependency>
-            <dependency>
-                <groupId>com.fasterxml.jackson.core</groupId>
-                <artifactId>jackson-databind</artifactId>
-                <version>${jackson.version}</version>
-            </dependency>
-            <dependency>
-                <groupId>com.fasterxml.jackson.core</groupId>
-                <artifactId>jackson-annotations</artifactId>
-                <version>${jackson.version}</version>
-            </dependency>
-            <dependency>
-                <groupId>com.fasterxml.jackson.dataformat</groupId>
-                <artifactId>jackson-dataformat-xml</artifactId>
-                <version>${jackson.version}</version>
-            </dependency>
-            <dependency>
-                <groupId>com.fasterxml.jackson.jaxrs</groupId>
-                <artifactId>jackson-jaxrs-json-provider</artifactId>
-                <version>${jackson.version}</version>
-            </dependency>
-            <dependency>
-                <groupId>com.fasterxml</groupId>
-                <artifactId>aalto-xml</artifactId>
-                <version>0.9.9</version>
-            </dependency>
-
-            <dependency>
-                <groupId>org.slf4j</groupId>
-                <artifactId>slf4j-api</artifactId>
-                <version>${sl4j.version}</version>
-            </dependency>
-
-            <dependency>
-                <groupId>org.apache.commons</groupId>
-                <artifactId>commons-vfs2</artifactId>
-                <version>${commons.vfs.version}</version>
-            </dependency>
-            <dependency>
-                <groupId>org.esigate</groupId>
-                <artifactId>esigate-core</artifactId>
-                <version>${esigate.version}</version>
-            </dependency>
-            <dependency>
-                <groupId>javax.servlet</groupId>
-                <artifactId>javax.servlet-api</artifactId>
-                <version>${servlet.version}</version>
-            </dependency>
-            <dependency>
-                <groupId>org.apache.cxf</groupId>
-                <artifactId>cxf-rt-frontend-jaxrs</artifactId>
-                <version>${cxf.version}</version>
-            </dependency>
-            <dependency>
-                <groupId>org.springframework</groupId>
-                <artifactId>spring-web</artifactId>
-                <version>${spring.version}</version>
-            </dependency>
-
-            <!-- Pojogen Maven Plugin depenencies -->
-            <dependency>
-                <groupId>org.apache.velocity</groupId>
-                <artifactId>velocity</artifactId>
-                <version>${velocity.version}</version>
-            </dependency>
-            <dependency>
-                <groupId>org.apache.maven</groupId>
-                <artifactId>maven-plugin-api</artifactId>
-                <version>${maven.plugin.api.version}</version>
-            </dependency>
-            <dependency>
-                <groupId>org.apache.maven.plugin-tools</groupId>
-                <artifactId>maven-plugin-annotations</artifactId>
-                <version>${maven.plugin.tools.version}</version>
-            </dependency>
-            <!-- /Pojogen Maven Plugin depenencies -->
-
-            <dependency>
-                <groupId>junit</groupId>
-                <artifactId>junit</artifactId>
-                <version>4.11</version>
-                <scope>test</scope>
-            </dependency>
-            <dependency>
-                <groupId>org.mockito</groupId>
-                <artifactId>mockito-all</artifactId>
-                <version>1.9.5</version>
-                <scope>test</scope>
-            </dependency>
-            <dependency>
-                <groupId>xmlunit</groupId>
-                <artifactId>xmlunit</artifactId>
-                <version>1.5</version>
-                <scope>test</scope>
-            </dependency>
-            <dependency>
-                <groupId>org.slf4j</groupId>
-                <artifactId>slf4j-simple</artifactId>
-                <version>${sl4j.version}</version>
-                <scope>test</scope>
-            </dependency>
-        </dependencies>
-    </dependencyManagement>
-
-    <build>
-        <finalName>${project.artifactId}-${project.version}</finalName>
-
-        <pluginManagement>
-            <plugins>
-                <plugin>
-                    <groupId>org.apache.rat</groupId>
-                    <artifactId>apache-rat-plugin</artifactId>
-                    <version>0.10</version>
-                </plugin>
-                <plugin>
-                    <groupId>org.apache.maven.plugins</groupId>
-                    <artifactId>maven-checkstyle-plugin</artifactId>
-                    <version>2.12.1</version>
-                </plugin>
-                <plugin>
-                    <groupId>org.apache.maven.plugins</groupId>
-                    <artifactId>maven-compiler-plugin</artifactId>
-                    <version>3.1</version>
-                    <configuration>
-                        <showWarnings>true</showWarnings>
-                        <showDeprecation>true</showDeprecation>
-                        <compilerArgument>-Xlint:unchecked</compilerArgument>
-                    </configuration>
-                </plugin>
-                <plugin>
-                    <groupId>org.apache.maven.plugins</groupId>
-                    <artifactId>maven-eclipse-plugin</artifactId>
-                    <version>2.9</version>
-                </plugin>
-
-                <plugin>
-                    <groupId>org.codehaus.cargo</groupId>
-                    <artifactId>cargo-maven2-plugin</artifactId>
-                    <version>1.4.8</version>
-                    <configuration>
-                        <container>
-                            <containerId>tomcat7x</containerId>
-                            <zipUrlInstaller>
-                                <url>http://archive.apache.org/dist/tomcat/tomcat-7/v${tomcat.version}/bin/apache-tomcat-${tomcat.version}.zip</url>
-                                <downloadDir>${settings.localRepository}/org/codehaus/cargo/cargo-container-archives</downloadDir>
-                                <extractDir>${project.build.directory}/cargo/extract</extractDir>
-                            </zipUrlInstaller>
-                            <log>${cargo.log}</log>
-                            <output>${cargo.output}</output>
-                        </container>
-                    </configuration>
-                </plugin>
-
-                <plugin>
-                    <groupId>org.apache.maven.plugins</groupId>
-                    <artifactId>maven-surefire-plugin</artifactId>
-                    <version>2.17</version>
-                    <configuration>
-                        <redirectTestOutputToFile>true</redirectTestOutputToFile>
-                        <runOrder>alphabetical</runOrder>
-                        <encoding>UTF-8</encoding>
-                        <inputEncoding>UTF-8</inputEncoding>
-                        <outputEncoding>UTF-8</outputEncoding>
-                        <argLine>-Dfile.encoding=UTF-8</argLine>
-                    </configuration>
-                </plugin>
-                <plugin>
-                    <groupId>org.apache.maven.plugins</groupId>
-                    <artifactId>maven-failsafe-plugin</artifactId>
-                    <version>2.17</version>
-                    <configuration>
-                        <redirectTestOutputToFile>true</redirectTestOutputToFile>
-                        <runOrder>alphabetical</runOrder>
-                        <encoding>UTF-8</encoding>
-                        <inputEncoding>UTF-8</inputEncoding>
-                        <outputEncoding>UTF-8</outputEncoding>
-                        <argLine>-Dfile.encoding=UTF-8</argLine>
-                    </configuration>
-                    <executions>
-                        <execution>
-                            <id>integration-test</id>
-                            <goals>
-                                <goal>integration-test</goal>
-                                <goal>verify</goal>
-                            </goals>
-                        </execution>
-                    </executions>
-                </plugin>
-
-                <plugin>
-                    <groupId>org.apache.maven.plugins</groupId>
-                    <artifactId>maven-resources-plugin</artifactId>
-                    <version>2.6</version>
-                    <configuration>
-                        <encoding>UTF-8</encoding>
-                        <useDefaultDelimiters>false</useDefaultDelimiters>
-                        <delimiters>
-                            <delimiter>${*}</delimiter>
-                        </delimiters>
-                    </configuration>
-                </plugin>
-
-                <plugin>
-                    <groupId>org.sonatype.plugins</groupId>
-                    <artifactId>jarjar-maven-plugin</artifactId>
-                    <version>1.8</version>
-                </plugin>
-
-                <plugin>
-                    <groupId>org.apache.maven.plugins</groupId>
-                    <artifactId>maven-war-plugin</artifactId>
-                    <version>2.4</version>
-                </plugin>
-
-                <plugin>
-                    <groupId>org.apache.maven.plugins</groupId>
-                    <artifactId>maven-invoker-plugin</artifactId>
-                    <version>1.8</version>
-                </plugin>
-
-                <plugin>
-                    <groupId>org.apache.maven.plugins</groupId>
-                    <artifactId>maven-javadoc-plugin</artifactId>
-                    <version>2.9.1</version>
-                </plugin>
-                <plugin>
-                    <groupId>com.keyboardsamurais.maven</groupId>
-                    <artifactId>maven-timestamp-plugin</artifactId>
-                    <version>1.0</version>
-                </plugin>
-            </plugins>
-        </pluginManagement>
-
-        <plugins>
-            <plugin>
-                <groupId>org.apache.maven.plugins</groupId>
-                <artifactId>maven-compiler-plugin</artifactId>
-                <configuration>
-                    <source>1.6</source>
-                    <target>1.6</target>
-                </configuration>
-            </plugin>
-            <plugin>
-                <groupId>org.apache.maven.plugins</groupId>
-                <artifactId>maven-eclipse-plugin</artifactId>
-                <configuration>
-                    <addGroupIdToProjectName>true</addGroupIdToProjectName>
-                    <addVersionToProjectName>true</addVersionToProjectName>
-                    <wtpversion>2.0</wtpversion>
-                    <downloadSources>true</downloadSources>
-                    <downloadJavadocs>true</downloadJavadocs>
-
-                    <sourceExcludes>
-                        <excludes>
-                            target/**
-                        </excludes>
-                    </sourceExcludes>
-
-                </configuration>
-            </plugin>
-            <plugin>
-                <artifactId>maven-checkstyle-plugin</artifactId>
-                <executions>
-                    <execution>
-                        <id>checkstyle</id>
-                        <phase>verify</phase>
-                        <goals>
-                            <goal>check</goal>
-                        </goals>
-                    </execution>
-                </executions>
-                <configuration>
-                    <outputFileFormat>xml</outputFileFormat>
-                    <consoleOutput>true</consoleOutput>
-                    <enableRSS>false</enableRSS>
-                    <linkXRef>false</linkXRef>
-                    <configLocation>src/checkstyle/config.xml</configLocation>
-                    <sourceDirectory>${basedir}/src</sourceDirectory>
-                    <encoding>UTF-8</encoding>
-                    <failOnViolation>true</failOnViolation>
-                    <violationSeverity>warning</violationSeverity>
-                    <!-- fit autogenerated (via pojogen plugin) resources -->
-                    <excludes>**/fit/proxy/v4/staticservice/**/*.java,
-                        **/fit/proxy/v3/staticservice/**/*.java,
-                        **/fit/proxy/v3/actionoverloading/**/*.java,
-                        **/fit/proxy/v3/primitivekeys/**/*.java,
-                        **/fit/proxy/v3/opentype/**/*.java,
-                        **/fit/proxy/v4/opentype/**/*.java,
-                        **/fit/proxy/v4/demo/**/*.java</excludes>
-                </configuration>
-            </plugin>
-            <plugin>
-                <groupId>org.apache.rat</groupId>
-                <artifactId>apache-rat-plugin</artifactId>
-                <executions>
-                    <execution>
-                        <id>rat-check</id>
-                        <phase>test</phase>
-                        <goals>
-                            <goal>check</goal>
-                        </goals>
-                        <configuration>
-                            <excludes>
-                                <exclude>**/META-INF/**</exclude>
-                                <exclude>**/*.txt</exclude>
-                                <exclude>**/*.ini</exclude>
-                                <exclude>**/*.bin</exclude>
-                                <exclude>**/MANIFEST.MF</exclude>
-                                <exclude>.gitignore</exclude>
-                                <exclude>.git/**</exclude>
-                                <exclude>bin/**</exclude>
-                                <exclude>**/*.local</exclude>
-                                <exclude>**/*.project</exclude>
-                                <exclude>**/*.classpath</exclude>
-                                <exclude>**/*.json</exclude>
-                                <exclude>**/*.batch</exclude>
-                                <exclude>**/NOTICE</exclude>
-                                <exclude>**/DEPENDENCIES</exclude>
-                                <exclude>**/nb-configuration.xml</exclude>
-                                <exclude>**/.externalToolBuilders/**</exclude>
-                                <exclude>**/maven-eclipse.xml</exclude>
-                                <exclude>**/ref/**</exclude>
-                                <exclude>**/server-ref/**</exclude>
-                            </excludes>
-                        </configuration>
-                    </execution>
-                </executions>
-            </plugin>
-=======
          xsi:schemaLocation="http://maven.apache.org/POM/4.0.0 http://maven.apache.org/xsd/maven-4.0.0.xsd">
   <modelVersion>4.0.0</modelVersion>
 
@@ -697,6 +253,11 @@
 
     <pluginManagement>
       <plugins>
+        <plugin>
+            <groupId>com.keyboardsamurais.maven</groupId>
+            <artifactId>maven-timestamp-plugin</artifactId>
+            <version>1.0</version>
+        </plugin>
         <plugin>
           <groupId>org.apache.rat</groupId>
           <artifactId>apache-rat-plugin</artifactId>
@@ -947,40 +508,8 @@
               </links>
             </configuration>
           </plugin>
->>>>>>> 696c5864
         </plugins>
-    </build>
-
-    <profiles>
-        <profile>
-            <id>javadocs</id>
-
-            <build>
-                <defaultGoal>javadoc:aggregate</defaultGoal>
-
-                <plugins>
-                    <plugin>
-                        <groupId>org.apache.maven.plugins</groupId>
-                        <artifactId>maven-javadoc-plugin</artifactId>
-                        <inherited>true</inherited>
-                        <configuration>
-                            <destDir>javadocs</destDir>
-                            <detectLinks>true</detectLinks>
-                            <detectJavaApiLink>true</detectJavaApiLink>
-                            <links>
-                                <link>http://docs.oracle.com/javaee/6/api/</link>
-                                <link>http://www.slf4j.org/api/</link>
-                                <link>http://commons.apache.org/proper/commons-lang/javadocs/api-release/</link>
-                                <link>http://commons.apache.org/proper/commons-io/javadocs/api-release/</link>
-                                <link>http://commons.apache.org/proper/commons-beanutils/javadocs/v1.9.1/apidocs/</link>
-                                <link>http://commons.apache.org/proper/commons-codec/archives/1.9/apidocs/</link>
-                                <link>http://www.viste.com/Java/Language/http-client/httpcomponents-client-4.2.3-bin/httpcomponents-client-4.2.3/javadoc/</link>
-                                <link>http://fasterxml.github.io/jackson-databind/javadoc/2.3.0/</link>
-                            </links>
-                        </configuration>
-                    </plugin>
-                </plugins>
-            </build>
-        </profile>
-    </profiles>
+      </build>
+    </profile>
+  </profiles>
 </project>